# ##### BEGIN GPL LICENSE BLOCK #####
#
#  This program is free software; you can redistribute it and/or
#  modify it under the terms of the GNU General Public License
#  as published by the Free Software Foundation; either version 2
#  of the License, or (at your option) any later version.
#
#  This program is distributed in the hope that it will be useful,
#  but WITHOUT ANY WARRANTY; without even the implied warranty of
#  MERCHANTABILITY or FITNESS FOR A PARTICULAR PURPOSE.  See the
#  GNU General Public License for more details.
#
#  You should have received a copy of the GNU General Public License
#  along with this program; if not, write to the Free Software Foundation,
#  Inc., 51 Franklin Street, Fifth Floor, Boston, MA 02110-1301, USA.
#
# ##### END GPL LICENSE BLOCK #####

# <pep8 compliant>
import bpy
from bpy.types import Menu, Panel
from rna_prop_ui import PropertyPanel
from blf import gettext as _

class MESH_MT_vertex_group_specials(Menu):
    bl_label = _("Vertex Group Specials")
    COMPAT_ENGINES = {'BLENDER_RENDER', 'BLENDER_GAME'}

    def draw(self, context):
        layout = self.layout

        layout.operator("object.vertex_group_sort", icon='SORTALPHA')
        layout.operator("object.vertex_group_copy", icon='COPY_ID')
        layout.operator("object.vertex_group_copy_to_linked", icon='LINK_AREA')
        layout.operator("object.vertex_group_copy_to_selected", icon='LINK_AREA')
        layout.operator("object.vertex_group_mirror", icon='ARROW_LEFTRIGHT')
<<<<<<< HEAD
        layout.operator("object.vertex_group_remove", icon='X', text=_("Delete All")).all = True
=======
        layout.operator("object.vertex_group_remove", icon='X', text="Delete All").all = True
        layout.separator()
        layout.operator("object.vertex_group_lock", icon='LOCK', text="Lock All").action = 'SELECT'
        layout.operator("object.vertex_group_lock", icon='UNLOCK', text="UnLock All").action = 'DESELECT'
        layout.operator("object.vertex_group_lock", icon='LOCK', text="Lock Invert All").action = 'INVERT'
>>>>>>> 78d42601


class MESH_MT_shape_key_specials(Menu):
    bl_label = "Shape Key Specials"
    COMPAT_ENGINES = {'BLENDER_RENDER', 'BLENDER_GAME'}

    def draw(self, context):
        layout = self.layout

        layout.operator("object.shape_key_transfer", icon='COPY_ID')  # icon is not ideal
        layout.operator("object.join_shapes", icon='COPY_ID')  # icon is not ideal
        layout.operator("object.shape_key_mirror", icon='ARROW_LEFTRIGHT')
        op = layout.operator("object.shape_key_add", icon='ZOOMIN', text=_("New Shape From Mix"))
        op.from_mix = True


class MeshButtonsPanel():
    bl_space_type = 'PROPERTIES'
    bl_region_type = 'WINDOW'
    bl_context = "data"

    @classmethod
    def poll(cls, context):
        engine = context.scene.render.engine
        return context.mesh and (engine in cls.COMPAT_ENGINES)


class DATA_PT_context_mesh(MeshButtonsPanel, Panel):
    bl_label = ""
    bl_options = {'HIDE_HEADER'}
    COMPAT_ENGINES = {'BLENDER_RENDER', 'BLENDER_GAME'}

    def draw(self, context):
        layout = self.layout

        ob = context.object
        mesh = context.mesh
        space = context.space_data

        if ob:
            layout.template_ID(ob, "data")
        elif mesh:
            layout.template_ID(space, "pin_id")


class DATA_PT_normals(MeshButtonsPanel, Panel):
    bl_label = "Normals"
    COMPAT_ENGINES = {'BLENDER_RENDER', 'BLENDER_GAME'}

    def draw(self, context):
        layout = self.layout

        mesh = context.mesh

        split = layout.split()

        col = split.column()
        col.prop(mesh, "use_auto_smooth")
        sub = col.column()
        sub.active = mesh.use_auto_smooth
        sub.prop(mesh, "auto_smooth_angle", text=_("Angle"))

        split.prop(mesh, "show_double_sided")


class DATA_PT_texture_space(MeshButtonsPanel, Panel):
    bl_label = "Texture Space"
    bl_options = {'DEFAULT_CLOSED'}
    COMPAT_ENGINES = {'BLENDER_RENDER', 'BLENDER_GAME'}

    def draw(self, context):
        layout = self.layout

        mesh = context.mesh

        layout.prop(mesh, "texture_mesh")

        layout.separator()

        layout.prop(mesh, "use_auto_texspace")
        row = layout.row()
        row.column().prop(mesh, "texspace_location", text=_("Location"))
        row.column().prop(mesh, "texspace_size", text=_("Size"))


class DATA_PT_vertex_groups(MeshButtonsPanel, Panel):
    bl_label = "Vertex Groups"
    COMPAT_ENGINES = {'BLENDER_RENDER', 'BLENDER_GAME'}

    @classmethod
    def poll(cls, context):
        engine = context.scene.render.engine
        obj = context.object
        return (obj and obj.type in {'MESH', 'LATTICE'} and (engine in cls.COMPAT_ENGINES))

    def draw(self, context):
        layout = self.layout

        ob = context.object
        group = ob.vertex_groups.active

        rows = 2
        if group:
            rows = 5

        row = layout.row()
        row.template_list(ob, "vertex_groups", ob.vertex_groups, "active_index", rows=rows)

        col = row.column(align=True)
        col.operator("object.vertex_group_add", icon='ZOOMIN', text="")
        col.operator("object.vertex_group_remove", icon='ZOOMOUT', text="")
        col.menu("MESH_MT_vertex_group_specials", icon='DOWNARROW_HLT', text="")
        if group:
            col.operator("object.vertex_group_move", icon='TRIA_UP', text="").direction = 'UP'
            col.operator("object.vertex_group_move", icon='TRIA_DOWN', text="").direction = 'DOWN'

        if group:
            row = layout.row()
            row.prop(group, "name")

        if ob.mode == 'EDIT' and len(ob.vertex_groups) > 0:
            row = layout.row()

            sub = row.row(align=True)
            sub.operator("object.vertex_group_assign", text=_("Assign"))
            sub.operator("object.vertex_group_remove_from", text=_("Remove"))

            sub = row.row(align=True)
            sub.operator("object.vertex_group_select", text=_("Select"))
            sub.operator("object.vertex_group_deselect", text=_("Deselect"))

            layout.prop(context.tool_settings, "vertex_group_weight", text=_("Weight"))


class DATA_PT_shape_keys(MeshButtonsPanel, Panel):
    bl_label = "Shape Keys"
    COMPAT_ENGINES = {'BLENDER_RENDER', 'BLENDER_GAME'}

    @classmethod
    def poll(cls, context):
        engine = context.scene.render.engine
        obj = context.object
        return (obj and obj.type in {'MESH', 'LATTICE', 'CURVE', 'SURFACE'} and (engine in cls.COMPAT_ENGINES))

    def draw(self, context):
        layout = self.layout

        ob = context.object
        key = ob.data.shape_keys
        kb = ob.active_shape_key

        enable_edit = ob.mode != 'EDIT'
        enable_edit_value = False

        if ob.show_only_shape_key is False:
            if enable_edit or (ob.type == 'MESH' and ob.use_shape_key_edit_mode):
                enable_edit_value = True

        row = layout.row()

        rows = 2
        if kb:
            rows = 5
        row.template_list(key, "key_blocks", ob, "active_shape_key_index", rows=rows)

        col = row.column()

        sub = col.column(align=True)
        op = sub.operator("object.shape_key_add", icon='ZOOMIN', text="")
        op.from_mix = False
        sub.operator("object.shape_key_remove", icon='ZOOMOUT', text="")
        sub.menu("MESH_MT_shape_key_specials", icon='DOWNARROW_HLT', text="")

        if kb:
            col.separator()

            sub = col.column(align=True)
            sub.operator("object.shape_key_move", icon='TRIA_UP', text="").type = 'UP'
            sub.operator("object.shape_key_move", icon='TRIA_DOWN', text="").type = 'DOWN'

            split = layout.split(percentage=0.4)
            row = split.row()
            row.enabled = enable_edit
            row.prop(key, "use_relative")

            row = split.row()
            row.alignment = 'RIGHT'

            sub = row.row(align=True)
            subsub = sub.row(align=True)
            subsub.active = enable_edit_value
            subsub.prop(ob, "show_only_shape_key", text="")
            subsub.prop(kb, "mute", text="")
            sub.prop(ob, "use_shape_key_edit_mode", text="")

            sub = row.row()
            sub.operator("object.shape_key_clear", icon='X', text="")

            row = layout.row()
            row.prop(kb, "name")

            if key.use_relative:
                if ob.active_shape_key_index != 0:
                    row = layout.row()
                    row.active = enable_edit_value
                    row.prop(kb, "value")

                    split = layout.split()

                    col = split.column(align=True)
                    col.active = enable_edit_value
                    col.label(text=_("Range:"))
                    col.prop(kb, "slider_min", text=_("Min"))
                    col.prop(kb, "slider_max", text=_("Max"))

                    col = split.column(align=True)
                    col.active = enable_edit_value
                    col.label(text=_("Blend:"))
                    col.prop_search(kb, "vertex_group", ob, "vertex_groups", text="")
                    col.prop_search(kb, "relative_key", key, "key_blocks", text="")

            else:
                row = layout.row()
                row.active = enable_edit_value
                row.prop(key, "slurph")


class DATA_PT_uv_texture(MeshButtonsPanel, Panel):
    bl_label = "UV Texture"
    COMPAT_ENGINES = {'BLENDER_RENDER', 'BLENDER_GAME'}

    def draw(self, context):
        layout = self.layout

        me = context.mesh

        row = layout.row()
        col = row.column()

        col.template_list(me, "uv_textures", me.uv_textures, "active_index", rows=2)

        col = row.column(align=True)
        col.operator("mesh.uv_texture_add", icon='ZOOMIN', text="")
        col.operator("mesh.uv_texture_remove", icon='ZOOMOUT', text="")

        lay = me.uv_textures.active
        if lay:
            layout.prop(lay, "name")


<<<<<<< HEAD
class DATA_PT_texface(MeshButtonsPanel, Panel):
    bl_label = "Texture Face"
    COMPAT_ENGINES = {'BLENDER_RENDER', 'BLENDER_GAME'}

    @classmethod
    def poll(cls, context):
        obj = context.object
        return (context.mode == 'EDIT_MESH') and obj and obj.type == 'MESH'

    def draw(self, context):
        layout = self.layout
        col = layout.column()

        me = context.mesh

        tf = me.faces.active_tface

        if tf:
            if context.scene.render.engine != 'BLENDER_GAME':
                col.label(text=_("Options only supported in Game Engine"))

            split = layout.split()
            col = split.column()

            col.prop(tf, "use_image")
            col.prop(tf, "use_light")
            col.prop(tf, "hide")
            col.prop(tf, "use_collision")

            col.prop(tf, "use_blend_shared")
            col.prop(tf, "use_twoside")
            col.prop(tf, "use_object_color")

            col = split.column()

            col.prop(tf, "use_halo")
            col.prop(tf, "use_billboard")
            col.prop(tf, "use_shadow_cast")
            col.prop(tf, "use_bitmap_text")
            col.prop(tf, "use_alpha_sort")

            col = layout.column()
            col.prop(tf, "blend_type")
        else:
            col.label(text=_("No UV Texture"))


=======
>>>>>>> 78d42601
class DATA_PT_vertex_colors(MeshButtonsPanel, Panel):
    bl_label = "Vertex Colors"
    COMPAT_ENGINES = {'BLENDER_RENDER', 'BLENDER_GAME'}

    def draw(self, context):
        layout = self.layout

        me = context.mesh

        row = layout.row()
        col = row.column()

        col.template_list(me, "vertex_colors", me.vertex_colors, "active_index", rows=2)

        col = row.column(align=True)
        col.operator("mesh.vertex_color_add", icon='ZOOMIN', text="")
        col.operator("mesh.vertex_color_remove", icon='ZOOMOUT', text="")

        lay = me.vertex_colors.active
        if lay:
            layout.prop(lay, "name")


class DATA_PT_custom_props_mesh(MeshButtonsPanel, PropertyPanel, Panel):
    COMPAT_ENGINES = {'BLENDER_RENDER', 'BLENDER_GAME'}
    _context_path = "object.data"
    _property_type = bpy.types.Mesh

if __name__ == "__main__":  # only for live edit.
    bpy.utils.register_module(__name__)<|MERGE_RESOLUTION|>--- conflicted
+++ resolved
@@ -34,15 +34,11 @@
         layout.operator("object.vertex_group_copy_to_linked", icon='LINK_AREA')
         layout.operator("object.vertex_group_copy_to_selected", icon='LINK_AREA')
         layout.operator("object.vertex_group_mirror", icon='ARROW_LEFTRIGHT')
-<<<<<<< HEAD
         layout.operator("object.vertex_group_remove", icon='X', text=_("Delete All")).all = True
-=======
-        layout.operator("object.vertex_group_remove", icon='X', text="Delete All").all = True
         layout.separator()
         layout.operator("object.vertex_group_lock", icon='LOCK', text="Lock All").action = 'SELECT'
         layout.operator("object.vertex_group_lock", icon='UNLOCK', text="UnLock All").action = 'DESELECT'
         layout.operator("object.vertex_group_lock", icon='LOCK', text="Lock Invert All").action = 'INVERT'
->>>>>>> 78d42601
 
 
 class MESH_MT_shape_key_specials(Menu):
@@ -293,56 +289,6 @@
             layout.prop(lay, "name")
 
 
-<<<<<<< HEAD
-class DATA_PT_texface(MeshButtonsPanel, Panel):
-    bl_label = "Texture Face"
-    COMPAT_ENGINES = {'BLENDER_RENDER', 'BLENDER_GAME'}
-
-    @classmethod
-    def poll(cls, context):
-        obj = context.object
-        return (context.mode == 'EDIT_MESH') and obj and obj.type == 'MESH'
-
-    def draw(self, context):
-        layout = self.layout
-        col = layout.column()
-
-        me = context.mesh
-
-        tf = me.faces.active_tface
-
-        if tf:
-            if context.scene.render.engine != 'BLENDER_GAME':
-                col.label(text=_("Options only supported in Game Engine"))
-
-            split = layout.split()
-            col = split.column()
-
-            col.prop(tf, "use_image")
-            col.prop(tf, "use_light")
-            col.prop(tf, "hide")
-            col.prop(tf, "use_collision")
-
-            col.prop(tf, "use_blend_shared")
-            col.prop(tf, "use_twoside")
-            col.prop(tf, "use_object_color")
-
-            col = split.column()
-
-            col.prop(tf, "use_halo")
-            col.prop(tf, "use_billboard")
-            col.prop(tf, "use_shadow_cast")
-            col.prop(tf, "use_bitmap_text")
-            col.prop(tf, "use_alpha_sort")
-
-            col = layout.column()
-            col.prop(tf, "blend_type")
-        else:
-            col.label(text=_("No UV Texture"))
-
-
-=======
->>>>>>> 78d42601
 class DATA_PT_vertex_colors(MeshButtonsPanel, Panel):
     bl_label = "Vertex Colors"
     COMPAT_ENGINES = {'BLENDER_RENDER', 'BLENDER_GAME'}
