--- conflicted
+++ resolved
@@ -18,11 +18,8 @@
 
 # <pep8 compliant>
 import bpy
-<<<<<<< HEAD
+from bpy.types import Header, Menu, Operator
 from blf import gettext as _
-=======
-from bpy.types import Header, Menu, Operator
->>>>>>> 2365c640
 
 
 class INFO_HT_header(Header):
@@ -91,13 +88,8 @@
         """
 
 
-<<<<<<< HEAD
-class INFO_MT_report(bpy.types.Menu):
+class INFO_MT_report(Menu):
     bl_label = _("Report")
-=======
-class INFO_MT_report(Menu):
-    bl_label = "Report"
->>>>>>> 2365c640
 
     def draw(self, context):
         layout = self.layout
@@ -108,13 +100,8 @@
         layout.operator("console.report_copy")
 
 
-<<<<<<< HEAD
-class INFO_MT_file(bpy.types.Menu):
+class INFO_MT_file(Menu):
     bl_label = _("File");
-=======
-class INFO_MT_file(Menu):
-    bl_label = "File"
->>>>>>> 2365c640
 
     def draw(self, context):
         layout = self.layout
@@ -185,13 +172,8 @@
             self.layout.operator("wm.collada_export", text="COLLADA (.dae)")
 
 
-<<<<<<< HEAD
-class INFO_MT_file_external_data(bpy.types.Menu):
+class INFO_MT_file_external_data(Menu):
     bl_label = _("External Data")
-=======
-class INFO_MT_file_external_data(Menu):
-    bl_label = "External Data"
->>>>>>> 2365c640
 
     def draw(self, context):
         layout = self.layout
@@ -286,13 +268,8 @@
         layout.operator("object.armature_add", text=_("Single Bone"), icon='BONE_DATA')
 
 
-<<<<<<< HEAD
-class INFO_MT_add(bpy.types.Menu):
+class INFO_MT_add(Menu):
     bl_label = _("Add")
-=======
-class INFO_MT_add(Menu):
-    bl_label = "Add"
->>>>>>> 2365c640
 
     def draw(self, context):
         layout = self.layout
@@ -316,14 +293,10 @@
         layout.operator("object.add", text=_("Empty"), icon='OUTLINER_OB_EMPTY').type = 'EMPTY'
         layout.separator()
 
-<<<<<<< HEAD
+        layout.operator("object.speaker_add", text=_("Speaker"), icon='OUTLINER_OB_SPEAKER')
+        layout.separator()
+
         layout.operator("object.camera_add", text=_("Camera"), icon='OUTLINER_OB_CAMERA')
-=======
-        layout.operator("object.speaker_add", text="Speaker", icon='OUTLINER_OB_SPEAKER')
-        layout.separator()
-
-        layout.operator("object.camera_add", text="Camera", icon='OUTLINER_OB_CAMERA')
->>>>>>> 2365c640
         layout.operator_context = 'EXEC_SCREEN'
         layout.operator_menu_enum("object.lamp_add", "type", text=_("Lamp"), icon='OUTLINER_OB_LAMP')
         layout.separator()
@@ -338,13 +311,8 @@
             layout.operator_menu_enum("object.group_instance_add", "group", text=_("Group Instance"), icon='OUTLINER_OB_EMPTY')
 
 
-<<<<<<< HEAD
-class INFO_MT_game(bpy.types.Menu):
+class INFO_MT_game(Menu):
     bl_label = _("Game")
-=======
-class INFO_MT_game(Menu):
-    bl_label = "Game"
->>>>>>> 2365c640
 
     def draw(self, context):
         layout = self.layout
@@ -364,13 +332,8 @@
         layout.prop(gs, "use_auto_start")
 
 
-<<<<<<< HEAD
-class INFO_MT_render(bpy.types.Menu):
+class INFO_MT_render(Menu):
     bl_label = _("Render")
-=======
-class INFO_MT_render(Menu):
-    bl_label = "Render"
->>>>>>> 2365c640
 
     def draw(self, context):
         layout = self.layout
@@ -389,13 +352,8 @@
         layout.operator("render.play_rendered_anim")
 
 
-<<<<<<< HEAD
-class INFO_MT_help(bpy.types.Menu):
+class INFO_MT_help(Menu):
     bl_label = _("Help")
-=======
-class INFO_MT_help(Menu):
-    bl_label = "Help"
->>>>>>> 2365c640
 
     def draw(self, context):
         import sys
