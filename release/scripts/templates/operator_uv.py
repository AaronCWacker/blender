import bpy


def main(context):
    obj = context.active_object
    mesh = obj.data

    is_editmode = (obj.mode == 'EDIT')
    if is_editmode:
        bpy.ops.object.mode_set(mode='OBJECT', toggle=False)

<<<<<<< HEAD

    if not mesh.uv_textures:
        uvtex = bpy.ops.mesh.uv_texture_add()
=======
    if not mesh.uv_textures:
        uvtex = bpy.ops.mesh.uv_texture_add()
    else:
        uvtex = mesh.uv_textures.active
>>>>>>> 2198cfdb

    # adjust UVs
    for i, uv in enumerate(uvtex.data):
        uvs = uv.uv1, uv.uv2, uv.uv3, uv.uv4
        for j, v_idx in enumerate(mesh.faces[i].vertices):
            if uv.select_uv[j]:
                # apply the location of the vertex as a UV
                uvs[j][:] = mesh.vertices[v_idx].co.xy

    if is_editmode:
        bpy.ops.object.mode_set(mode='EDIT', toggle=False)


class UvOperator(bpy.types.Operator):
    '''UV Operator description'''
    bl_idname = "uv.simple_operator"
    bl_label = "Simple UV Operator"

    @classmethod
    def poll(cls, context):
        obj = context.active_object
        return (obj and obj.type == 'MESH')

    def execute(self, context):
        main(context)
        return {'FINISHED'}


def register():
    bpy.utils.register_class(UvOperator)


def unregister():
    bpy.utils.unregister_class(UvOperator)


if __name__ == "__main__":
    register()

    # test call
    bpy.ops.uv.simple_operator()<|MERGE_RESOLUTION|>--- conflicted
+++ resolved
@@ -9,16 +9,10 @@
     if is_editmode:
         bpy.ops.object.mode_set(mode='OBJECT', toggle=False)
 
-<<<<<<< HEAD
-
-    if not mesh.uv_textures:
-        uvtex = bpy.ops.mesh.uv_texture_add()
-=======
     if not mesh.uv_textures:
         uvtex = bpy.ops.mesh.uv_texture_add()
     else:
         uvtex = mesh.uv_textures.active
->>>>>>> 2198cfdb
 
     # adjust UVs
     for i, uv in enumerate(uvtex.data):
