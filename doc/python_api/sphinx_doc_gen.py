 # ***** BEGIN GPL LICENSE BLOCK *****
 #
 # This program is free software; you can redistribute it and/or
 # modify it under the terms of the GNU General Public License
 # as published by the Free Software Foundation; either version 2
 # of the License, or (at your option) any later version.
 #
 # This program is distributed in the hope that it will be useful,
 # but WITHOUT ANY WARRANTY; without even the implied warranty of
 # MERCHANTABILITY or FITNESS FOR A PARTICULAR PURPOSE.  See the
 # GNU General Public License for more details.
 #
 # You should have received a copy of the GNU General Public License
 # along with this program; if not, write to the Free Software Foundation,
 # Inc., 51 Franklin Street, Fifth Floor, Boston, MA 02110-1301, USA.
 #
 # Contributor(s): Campbell Barton
 #
 # #**** END GPL LICENSE BLOCK #****

# <pep8 compliant>

script_help_msg = '''
Usage:

For HTML generation
-------------------
- Run this script from blenders root path once you have compiled blender

    ./blender.bin --background -noaudio --python doc/python_api/sphinx_doc_gen.py

  This will generate python files in doc/python_api/sphinx-in/
  providing ./blender.bin is or links to the blender executable

- Generate html docs by running...

    cd doc/python_api
    sphinx-build sphinx-in sphinx-out

  This requires sphinx 1.0.7 to be installed.

For PDF generation
------------------
- After you have built doc/python_api/sphinx-in (see above), run:

    sphinx-build -b latex doc/python_api/sphinx-in doc/python_api/sphinx-out
    cd doc/python_api/sphinx-out
    make
'''

# Check we're running in blender
if __import__("sys").modules.get("bpy") is None:
    print("\nError, this script must run from inside blender")
    print(script_help_msg)

    import sys
    sys.exit()


# Switch for quick testing
if 1:
    # full build
    EXCLUDE_INFO_DOCS = False
    EXCLUDE_MODULES = ()
    FILTER_BPY_TYPES = None
    FILTER_BPY_OPS = None

else:
    EXCLUDE_INFO_DOCS = False
    # for testing so doc-builds dont take so long.
    EXCLUDE_MODULES = (
        "bpy.context",
        #"bpy.app",
        #"bpy.app.handlers",
        "bpy.path",
        "bpy.data",
        "bpy.props",
        "bpy.utils",
        "bpy.context",
        "bpy.types",  # supports filtering
        "bpy.ops",  # supports filtering
        "bpy_extras",
        "bge",
        "aud",
        "bgl",
        "blf",
        "gpu",
        "mathutils",
        "mathutils.geometry",
<<<<<<< HEAD
        "Freestyle",
=======
        "mathutils.noise",
>>>>>>> eb233d93
    )

    FILTER_BPY_TYPES = ("bpy_struct", "Operator", "ID")  # allow
    FILTER_BPY_OPS = ("import.scene", )  # allow

    # for quick rebuilds
    """
rm -rf /b/doc/python_api/sphinx-* && \
./blender.bin --background -noaudio --factory-startup --python  doc/python_api/sphinx_doc_gen.py && \
sphinx-build doc/python_api/sphinx-in doc/python_api/sphinx-out

    """

# extra info, not api reference docs
# stored in ./rst/info/
INFO_DOCS = (
    ("info_quickstart.rst", "Blender/Python Quickstart: new to blender/scripting and want to get your feet wet?"),
    ("info_overview.rst", "Blender/Python API Overview: a more complete explanation of python integration"),
    ("info_best_practice.rst", "Best Practice: Conventions to follow for writing good scripts"),
    ("info_tips_and_tricks.rst", "Tips and Tricks: Hints to help you while writeing scripts for blender"),
    ("info_gotcha.rst", "Gotcha's: some of the problems you may come up against when writing scripts"),
    )

# only support for properties atm.
RNA_BLACKLIST = {
    # messes up PDF!, really a bug but for now just workaround.
    "UserPreferencesSystem": {"language", },
    }


# -----------------------------------------------------------------------------
# configure compile time options

try:
    __import__("aud")
except ImportError:
    print("Warning: Built without 'aud' module, docs incomplete...")
    EXCLUDE_MODULES = EXCLUDE_MODULES + ("aud", )


# import rpdb2; rpdb2.start_embedded_debugger('test')
import os
import inspect
import bpy
import rna_info

# lame, python wont give some access
ClassMethodDescriptorType = type(dict.__dict__['fromkeys'])
MethodDescriptorType = type(dict.get)
GetSetDescriptorType = type(int.real)
StaticMethodType = type(staticmethod(lambda: None))
from types import MemberDescriptorType

EXAMPLE_SET = set()
EXAMPLE_SET_USED = set()

_BPY_STRUCT_FAKE = "bpy_struct"
_BPY_PROP_COLLECTION_FAKE = "bpy_prop_collection"
_BPY_FULL_REBUILD = False

if _BPY_PROP_COLLECTION_FAKE:
    _BPY_PROP_COLLECTION_ID = ":class:`%s`" % _BPY_PROP_COLLECTION_FAKE
else:
    _BPY_PROP_COLLECTION_ID = "collection"


def is_struct_seq(value):
    return isinstance(value, tuple) and type(tuple) != tuple and hasattr(value, "n_fields")


def undocumented_message(module_name, type_name, identifier):
    if str(type_name).startswith('<module'):
        preloadtitle = '%s.%s' % (module_name, identifier)
    else:
        preloadtitle = '%s.%s.%s' % (module_name, type_name, identifier)
    message = "Undocumented (`contribute "\
        "<http://wiki.blender.org/index.php/Dev:2.5/Py/API/Documentation/Contribute"\
        "?action=edit&section=new&preload=Dev:2.5/Py/API/Documentation/Contribute/Howto-message"\
        "&preloadtitle=%s>`_)\n\n" % preloadtitle
    return message


def range_str(val):
    '''
    Converts values to strings for the range directive.
    (unused function it seems)
    '''
    if val < -10000000:
        return '-inf'
    elif val > 10000000:
        return 'inf'
    elif type(val) == float:
        return '%g' % val
    else:
        return str(val)


def example_extract_docstring(filepath):
    file = open(filepath, "r", encoding="utf-8")
    line = file.readline()
    line_no = 0
    text = []
    if line.startswith('"""'):  # assume nothing here
        line_no += 1
    else:
        file.close()
        return "", 0

    for line in file.readlines():
        line_no += 1
        if line.startswith('"""'):
            break
        else:
            text.append(line.rstrip())

    line_no += 1
    file.close()
    return "\n".join(text), line_no


def write_title(fw, text, heading_char):
    fw("%s\n%s\n\n" % (text, len(text) * heading_char))


def write_example_ref(ident, fw, example_id, ext="py"):
    if example_id in EXAMPLE_SET:

        # extract the comment
        filepath = "../examples/%s.%s" % (example_id, ext)
        filepath_full = os.path.join(os.path.dirname(fw.__self__.name), filepath)

        text, line_no = example_extract_docstring(filepath_full)

        for line in text.split("\n"):
            fw("%s\n" % (ident + line).rstrip())
        fw("\n")

        fw("%s.. literalinclude:: %s\n" % (ident, filepath))
        if line_no > 0:
            fw("%s   :lines: %d-\n" % (ident, line_no))
        fw("\n")
        EXAMPLE_SET_USED.add(example_id)
    else:
        if bpy.app.debug:
            print("\tskipping example:", example_id)

    # Support for numbered files bpy.types.Operator -> bpy.types.Operator.1.py
    i = 1
    while True:
        example_id_num = "%s.%d" % (example_id, i)
        if example_id_num in EXAMPLE_SET:
            write_example_ref(ident, fw, example_id_num, ext)
            i += 1
        else:
            break


def write_indented_lines(ident, fn, text, strip=True):
    '''
    Apply same indentation to all lines in a multilines text.
    '''
    if text is None:
        return

    lines = text.split("\n")

    # strip empty lines from the start/end
    while lines and not lines[0].strip():
        del lines[0]
    while lines and not lines[-1].strip():
        del lines[-1]

    if strip:
        ident_strip = 1000
        for l in lines:
            if l.strip():
                ident_strip = min(ident_strip, len(l) - len(l.lstrip()))
        for l in lines:
            fn(ident + l[ident_strip:] + "\n")
    else:
        for l in lines:
            fn(ident + l + "\n")


def pymethod2sphinx(ident, fw, identifier, py_func):
    '''
    class method to sphinx
    '''
    arg_str = inspect.formatargspec(*inspect.getargspec(py_func))
    if arg_str.startswith("(self, "):
        arg_str = "(" + arg_str[7:]
        func_type = "method"
    elif arg_str.startswith("(cls, "):
        arg_str = "(" + arg_str[6:]
        func_type = "classmethod"
    else:
        func_type = "staticmethod"

    fw(ident + ".. %s:: %s%s\n\n" % (func_type, identifier, arg_str))
    if py_func.__doc__:
        write_indented_lines(ident + "   ", fw, py_func.__doc__)
        fw("\n")


def pyfunc2sphinx(ident, fw, identifier, py_func, is_class=True):
    '''
    function or class method to sphinx
    '''
    arg_str = inspect.formatargspec(*inspect.getargspec(py_func))

    if not is_class:
        func_type = "function"

        # ther rest are class methods
    elif arg_str.startswith("(self, "):
        arg_str = "(" + arg_str[7:]
        func_type = "method"
    elif arg_str.startswith("(cls, "):
        arg_str = "(" + arg_str[6:]
        func_type = "classmethod"
    else:
        func_type = "staticmethod"

    fw(ident + ".. %s:: %s%s\n\n" % (func_type, identifier, arg_str))
    if py_func.__doc__:
        write_indented_lines(ident + "   ", fw, py_func.__doc__)
        fw("\n")


def py_descr2sphinx(ident, fw, descr, module_name, type_name, identifier):
    if identifier.startswith("_"):
        return

    doc = descr.__doc__
    if not doc:
        doc = undocumented_message(module_name, type_name, identifier)

    if type(descr) == GetSetDescriptorType:
        fw(ident + ".. attribute:: %s\n\n" % identifier)
        write_indented_lines(ident + "   ", fw, doc, False)
        fw("\n")
    elif type(descr) == MemberDescriptorType:  # same as above but use 'data'
        fw(ident + ".. data:: %s\n\n" % identifier)
        write_indented_lines(ident + "   ", fw, doc, False)
        fw("\n")
    elif type(descr) in (MethodDescriptorType, ClassMethodDescriptorType):
        write_indented_lines(ident, fw, doc, False)
        fw("\n")
    else:
        raise TypeError("type was not GetSetDescriptorType, MethodDescriptorType or ClassMethodDescriptorType")

    write_example_ref(ident + "   ", fw, module_name + "." + type_name + "." + identifier)
    fw("\n")


def py_c_func2sphinx(ident, fw, module_name, type_name, identifier, py_func, is_class=True):
    '''
    c defined function to sphinx.
    '''

    # dump the docstring, assume its formatted correctly
    if py_func.__doc__:
        write_indented_lines(ident, fw, py_func.__doc__, False)
        fw("\n")
    else:
        fw(ident + ".. function:: %s()\n\n" % identifier)
        fw(ident + "   " + undocumented_message(module_name, type_name, identifier))

    if is_class:
        write_example_ref(ident + "   ", fw, module_name + "." + type_name + "." + identifier)
    else:
        write_example_ref(ident + "   ", fw, module_name + "." + identifier)

    fw("\n")


def pyprop2sphinx(ident, fw, identifier, py_prop):
    '''
    python property to sphinx
    '''
    # readonly properties use "data" directive, variables use "attribute" directive
    if py_prop.fset is None:
        fw(ident + ".. data:: %s\n\n" % identifier)
    else:
        fw(ident + ".. attribute:: %s\n\n" % identifier)
    write_indented_lines(ident + "   ", fw, py_prop.__doc__)
    if py_prop.fset is None:
        fw(ident + "   (readonly)\n\n")


def pymodule2sphinx(BASEPATH, module_name, module, title):
    import types
    attribute_set = set()
    filepath = os.path.join(BASEPATH, module_name + ".rst")

    module_all = getattr(module, "__all__", None)
    module_dir = sorted(dir(module))

    if module_all:
        module_dir = module_all

    file = open(filepath, "w", encoding="utf-8")

    fw = file.write

    write_title(fw, "%s (%s)" % (title, module_name), "=")

    fw(".. module:: %s\n\n" % module_name)

    if module.__doc__:
        # Note, may contain sphinx syntax, dont mangle!
        fw(module.__doc__.strip())
        fw("\n\n")

    write_example_ref("", fw, module_name)

    # write submodules
    # we could also scan files but this ensures __all__ is used correctly
    if module_all is not None:
        submod_name = None
        submod = None
        submod_ls = []
        for submod_name in module_all:
            ns = {}
            exec_str = "from %s import %s as submod" % (module.__name__, submod_name)
            exec(exec_str, ns, ns)
            submod = ns["submod"]
            if type(submod) == types.ModuleType:
                submod_ls.append((submod_name, submod))

        del submod_name
        del submod

        if submod_ls:
            fw(".. toctree::\n")
            fw("   :maxdepth: 1\n\n")

            for submod_name, submod in submod_ls:
                submod_name_full = "%s.%s" % (module_name, submod_name)
                fw("   %s.rst\n\n" % submod_name_full)

                pymodule2sphinx(BASEPATH, submod_name_full, submod, "%s submodule" % module_name)
        del submod_ls
    # done writing submodules!

    # write members of the module
    # only tested with PyStructs which are not exactly modules
    for key, descr in sorted(type(module).__dict__.items()):
        if key.startswith("__"):
            continue
        # naughty, we also add getset's into PyStructs, this is not typical py but also not incorrect.

        # type_name is only used for examples and messages
        type_name = str(type(module)).strip("<>").split(" ", 1)[-1][1:-1]  # "<class 'bpy.app.handlers'>" --> bpy.app.handlers
        if type(descr) == types.GetSetDescriptorType:
            py_descr2sphinx("", fw, descr, module_name, type_name, key)
            attribute_set.add(key)
    descr_sorted = []
    for key, descr in sorted(type(module).__dict__.items()):
        if key.startswith("__"):
            continue

        if type(descr) == MemberDescriptorType:
            if descr.__doc__:
                value = getattr(module, key, None)

                value_type = type(value)
                descr_sorted.append((key, descr, value, type(value)))
    # sort by the valye type
    descr_sorted.sort(key=lambda descr_data: str(descr_data[3]))
    for key, descr, value, value_type in descr_sorted:

        # must be documented as a submodule
        if is_struct_seq(value):
            continue

        type_name = value_type.__name__
        py_descr2sphinx("", fw, descr, module_name, type_name, key)

        attribute_set.add(key)

    del key, descr, descr_sorted

    classes = []
    submodules = []

    # use this list so we can sort by type
    module_dir_value_type = []

    for attribute in module_dir:
        if attribute.startswith("_"):
            continue

        if attribute in attribute_set:
            continue

        if attribute.startswith("n_"):  # annoying exception, needed for bpy.app
            continue

        # workaround for bpy.app documenting .index() and .count()
        if isinstance(module, tuple) and hasattr(tuple, attribute):
            continue

        value = getattr(module, attribute)

        module_dir_value_type.append((attribute, value, type(value)))

    # sort by str of each type
    # this way lists, functions etc are grouped.
    module_dir_value_type.sort(key=lambda triple: str(triple[2]))

    for attribute, value, value_type in module_dir_value_type:
        if value_type == types.FunctionType:
            pyfunc2sphinx("", fw, attribute, value, is_class=False)
        elif value_type in (types.BuiltinMethodType, types.BuiltinFunctionType):  # both the same at the moment but to be future proof
            # note: can't get args from these, so dump the string as is
            # this means any module used like this must have fully formatted docstrings.
            py_c_func2sphinx("", fw, module_name, None, attribute, value, is_class=False)
        elif value_type == type:
            classes.append((attribute, value))
        elif issubclass(value_type, types.ModuleType):
            submodules.append((attribute, value))
        elif value_type in (bool, int, float, str, tuple):
            # constant, not much fun we can do here except to list it.
            # TODO, figure out some way to document these!
            #fw(".. data:: %s\n\n" % attribute)
            write_indented_lines("   ", fw, "constant value %s" % repr(value), False)
            fw("\n")
        else:
            print("\tnot documenting %s.%s of %r type" % (module_name, attribute, value_type.__name__))
            continue

        attribute_set.add(attribute)
        # TODO, more types...
    del module_dir_value_type

    # TODO, bpy_extras does this already, mathutils not.
    """
    if submodules:
        fw("\n"
           "**********\n"
           "Submodules\n"
           "**********\n"
           "\n"
           )
        for attribute, submod in submodules:
            fw("* :mod:`%s.%s`\n" % (module_name, attribute))
        fw("\n")
    """

    # write collected classes now
    for (type_name, value) in classes:
        # May need to be its own function
        fw(".. class:: %s\n\n" % type_name)
        if value.__doc__:
            write_indented_lines("   ", fw, value.__doc__, False)
            fw("\n")
        write_example_ref("   ", fw, module_name + "." + type_name)

        descr_items = [(key, descr) for key, descr in sorted(value.__dict__.items()) if not key.startswith("__")]

        for key, descr in descr_items:
            if type(descr) == ClassMethodDescriptorType:
                py_descr2sphinx("   ", fw, descr, module_name, type_name, key)

        for key, descr in descr_items:
            if type(descr) == MethodDescriptorType:
                py_descr2sphinx("   ", fw, descr, module_name, type_name, key)

        for key, descr in descr_items:
            if type(descr) == GetSetDescriptorType:
                py_descr2sphinx("   ", fw, descr, module_name, type_name, key)

        for key, descr in descr_items:
            if type(descr) == StaticMethodType:
                descr = getattr(value, key)
                write_indented_lines("   ", fw, descr.__doc__ or "Undocumented", False)
                fw("\n")

        fw("\n\n")

    file.close()


def pycontext2sphinx(BASEPATH):
    # Only use once. very irregular

    filepath = os.path.join(BASEPATH, "bpy.context.rst")
    file = open(filepath, "w", encoding="utf-8")
    fw = file.write
    fw("Context Access (bpy.context)\n")
    fw("============================\n\n")
    fw(".. module:: bpy.context\n")
    fw("\n")
    fw("The context members available depend on the area of blender which is currently being accessed.\n")
    fw("\n")
    fw("Note that all context values are readonly, but may be modified through the data api or by running operators\n\n")

    # nasty, get strings directly from blender because there is no other way to get it
    import ctypes

    context_strings = (
        "screen_context_dir",
        "view3d_context_dir",
        "buttons_context_dir",
        "image_context_dir",
        "node_context_dir",
        "text_context_dir",
    )

    # Changes in blender will force errors here
    type_map = {
        "active_base": ("ObjectBase", False),
        "active_bone": ("Bone", False),
        "active_object": ("Object", False),
        "active_operator": ("Operator", False),
        "active_pose_bone": ("PoseBone", False),
        "armature": ("Armature", False),
        "bone": ("Bone", False),
        "brush": ("Brush", False),
        "camera": ("Camera", False),
        "cloth": ("ClothModifier", False),
        "collision": ("CollisionModifier", False),
        "curve": ("Curve", False),
        "dynamic_paint": ("DynamicPaintModifier", False),
        "edit_bone": ("EditBone", False),
        "edit_image": ("Image", False),
        "edit_object": ("Object", False),
        "edit_text": ("Text", False),
        "editable_bones": ("EditBone", True),
        "fluid": ("FluidSimulationModifier", False),
        "image_paint_object": ("Object", False),
        "lamp": ("Lamp", False),
        "lattice": ("Lattice", False),
        "material": ("Material", False),
        "material_slot": ("MaterialSlot", False),
        "mesh": ("Mesh", False),
        "meta_ball": ("MetaBall", False),
        "object": ("Object", False),
        "particle_edit_object": ("Object", False),
        "particle_system": ("ParticleSystem", False),
        "particle_system_editable": ("ParticleSystem", False),
        "pose_bone": ("PoseBone", False),
        "scene": ("Scene", False),
        "sculpt_object": ("Object", False),
        "selectable_bases": ("ObjectBase", True),
        "selectable_objects": ("Object", True),
        "selected_bases": ("ObjectBase", True),
        "selected_bones": ("Bone", True),
        "selected_editable_bases": ("ObjectBase", True),
        "selected_editable_bones": ("Bone", True),
        "selected_editable_objects": ("Object", True),
        "selected_editable_sequences": ("Sequence", True),
        "selected_nodes": ("Node", True),
        "selected_objects": ("Object", True),
        "selected_pose_bones": ("PoseBone", True),
        "selected_sequences": ("Sequence", True),
        "sequences": ("Sequence", True),
        "smoke": ("SmokeModifier", False),
        "soft_body": ("SoftBodyModifier", False),
        "speaker": ("Speaker", False),
        "texture": ("Texture", False),
        "texture_slot": ("MaterialTextureSlot", False),
        "texture_user": ("ID", False),
        "vertex_paint_object": ("Object", False),
        "visible_bases": ("ObjectBase", True),
        "visible_bones": ("Object", True),
        "visible_objects": ("Object", True),
        "visible_pose_bones": ("PoseBone", True),
        "weight_paint_object": ("Object", False),
        "world": ("World", False),
    }

    unique = set()
    blend_cdll = ctypes.CDLL("")
    for ctx_str in context_strings:
        subsection = "%s Context" % ctx_str.split("_")[0].title()
        fw("\n%s\n%s\n\n" % (subsection, (len(subsection) * '-')))

        attr = ctypes.addressof(getattr(blend_cdll, ctx_str))
        c_char_p_p = ctypes.POINTER(ctypes.c_char_p)
        char_array = c_char_p_p.from_address(attr)
        i = 0
        while char_array[i] is not None:
            member = ctypes.string_at(char_array[i]).decode(encoding="ascii")
            fw(".. data:: %s\n\n" % member)
            member_type, is_seq = type_map[member]
            fw("   :type: %s :class:`bpy.types.%s`\n\n" % ("sequence of " if is_seq else "", member_type))
            unique.add(member)
            i += 1

    # generate typemap...
    # for member in sorted(unique):
    #     print('        "%s": ("", False),' % member)
    if len(type_map) > len(unique):
        raise Exception("Some types are not used: %s" % str([member for member in type_map if member not in unique]))
    else:
        pass  # will have raised an error above

    file.close()


def pyrna_enum2sphinx(prop, use_empty_descriptions=False):
    """ write a bullet point list of enum + descrptons
    """

    if use_empty_descriptions:
        ok = True
    else:
        ok = False
        for identifier, name, description in prop.enum_items:
            if description:
                ok = True
                break

    if ok:
        return "".join(["* ``%s`` %s.\n" %
                        (identifier,
                         ", ".join(val for val in (name, description) if val),
                         )
                        for identifier, name, description in prop.enum_items
                        ])
    else:
        return ""


def pyrna2sphinx(BASEPATH):
    """ bpy.types and bpy.ops
    """
    structs, funcs, ops, props = rna_info.BuildRNAInfo()
    if FILTER_BPY_TYPES is not None:
        structs = {k: v for k, v in structs.items() if k[1] in FILTER_BPY_TYPES}

    if FILTER_BPY_OPS is not None:
        ops = {k: v for k, v in ops.items() if v.module_name in FILTER_BPY_OPS}

    def write_param(ident, fw, prop, is_return=False):
        if is_return:
            id_name = "return"
            id_type = "rtype"
            kwargs = {"as_ret": True}
            identifier = ""
        else:
            id_name = "arg"
            id_type = "type"
            kwargs = {"as_arg": True}
            identifier = " %s" % prop.identifier

        kwargs["class_fmt"] = ":class:`%s`"

        kwargs["collection_id"] = _BPY_PROP_COLLECTION_ID

        type_descr = prop.get_type_description(**kwargs)

        enum_text = pyrna_enum2sphinx(prop)

        if prop.name or prop.description or enum_text:
            fw(ident + ":%s%s:\n\n" % (id_name, identifier))

            if prop.name or prop.description:
                fw(ident + "   " + ", ".join(val for val in (prop.name, prop.description) if val) + "\n\n")

            # special exception, cant use genric code here for enums
            if enum_text:
                write_indented_lines(ident + "   ", fw, enum_text)
                fw("\n")
            del enum_text
            # end enum exception

        fw(ident + ":%s%s: %s\n" % (id_type, identifier, type_descr))

    def write_struct(struct):
        #if not struct.identifier.startswith("Sc") and not struct.identifier.startswith("I"):
        #    return

        #if not struct.identifier == "Object":
        #    return

        filepath = os.path.join(BASEPATH, "bpy.types.%s.rst" % struct.identifier)
        file = open(filepath, "w", encoding="utf-8")
        fw = file.write

        base_id = getattr(struct.base, "identifier", "")
        struct_id = struct.identifier

        if _BPY_STRUCT_FAKE:
            if not base_id:
                base_id = _BPY_STRUCT_FAKE

        if base_id:
            title = "%s(%s)" % (struct_id, base_id)
        else:
            title = struct_id

        write_title(fw, title, "=")

        fw(".. module:: bpy.types\n\n")

        # docs first?, ok
        write_example_ref("", fw, "bpy.types.%s" % struct_id)

        base_ids = [base.identifier for base in struct.get_bases()]

        if _BPY_STRUCT_FAKE:
            base_ids.append(_BPY_STRUCT_FAKE)

        base_ids.reverse()

        if base_ids:
            if len(base_ids) > 1:
                fw("base classes --- ")
            else:
                fw("base class --- ")

            fw(", ".join((":class:`%s`" % base_id) for base_id in base_ids))
            fw("\n\n")

        subclass_ids = [s.identifier for s in structs.values() if s.base is struct if not rna_info.rna_id_ignore(s.identifier)]
        if subclass_ids:
            fw("subclasses --- \n" + ", ".join((":class:`%s`" % s) for s in subclass_ids) + "\n\n")

        base_id = getattr(struct.base, "identifier", "")

        if _BPY_STRUCT_FAKE:
            if not base_id:
                base_id = _BPY_STRUCT_FAKE

        if base_id:
            fw(".. class:: %s(%s)\n\n" % (struct_id, base_id))
        else:
            fw(".. class:: %s\n\n" % struct_id)

        fw("   %s\n\n" % struct.description)

        # properties sorted in alphabetical order
        sorted_struct_properties = struct.properties[:]
        sorted_struct_properties.sort(key=lambda prop: prop.identifier)

        # support blacklisting props
        struct_blacklist = RNA_BLACKLIST.get(struct_id, ())

        for prop in sorted_struct_properties:

            # support blacklisting props
            if prop.identifier in struct_blacklist:
                continue

            type_descr = prop.get_type_description(class_fmt=":class:`%s`", collection_id=_BPY_PROP_COLLECTION_ID)
            # readonly properties use "data" directive, variables properties use "attribute" directive
            if 'readonly' in type_descr:
                fw("   .. data:: %s\n\n" % prop.identifier)
            else:
                fw("   .. attribute:: %s\n\n" % prop.identifier)
            if prop.description:
                fw("      %s\n\n" % prop.description)

            # special exception, cant use genric code here for enums
            if prop.type == "enum":
                enum_text = pyrna_enum2sphinx(prop)
                if enum_text:
                    write_indented_lines("      ", fw, enum_text)
                    fw("\n")
                del enum_text
            # end enum exception

            fw("      :type: %s\n\n" % type_descr)

        # python attributes
        py_properties = struct.get_py_properties()
        py_prop = None
        for identifier, py_prop in py_properties:
            pyprop2sphinx("   ", fw, identifier, py_prop)
        del py_properties, py_prop

        for func in struct.functions:
            args_str = ", ".join(prop.get_arg_default(force=False) for prop in func.args)

            fw("   .. %s:: %s(%s)\n\n" % ("classmethod" if func.is_classmethod else "method", func.identifier, args_str))
            fw("      %s\n\n" % func.description)

            for prop in func.args:
                write_param("      ", fw, prop)

            if len(func.return_values) == 1:
                write_param("      ", fw, func.return_values[0], is_return=True)
            elif func.return_values:  # multiple return values
                fw("      :return (%s):\n" % ", ".join(prop.identifier for prop in func.return_values))
                for prop in func.return_values:
                    # TODO, pyrna_enum2sphinx for multiple return values... actually dont think we even use this but still!!!
                    type_descr = prop.get_type_description(as_ret=True, class_fmt=":class:`%s`", collection_id=_BPY_PROP_COLLECTION_ID)
                    descr = prop.description
                    if not descr:
                        descr = prop.name
                    fw("         `%s`, %s, %s\n\n" % (prop.identifier, descr, type_descr))

            write_example_ref("      ", fw, "bpy.types." + struct_id + "." + func.identifier)

            fw("\n")

        # python methods
        py_funcs = struct.get_py_functions()
        py_func = None

        for identifier, py_func in py_funcs:
            pyfunc2sphinx("   ", fw, identifier, py_func, is_class=True)
        del py_funcs, py_func

        py_funcs = struct.get_py_c_functions()
        py_func = None

        for identifier, py_func in py_funcs:
            py_c_func2sphinx("   ", fw, "bpy.types", struct_id, identifier, py_func, is_class=True)

        lines = []

        if struct.base or _BPY_STRUCT_FAKE:
            bases = list(reversed(struct.get_bases()))

            # props
            lines[:] = []

            if _BPY_STRUCT_FAKE:
                descr_items = [(key, descr) for key, descr in sorted(bpy.types.Struct.__bases__[0].__dict__.items()) if not key.startswith("__")]

            if _BPY_STRUCT_FAKE:
                for key, descr in descr_items:
                    if type(descr) == GetSetDescriptorType:
                        lines.append("   * :class:`%s.%s`\n" % (_BPY_STRUCT_FAKE, key))

            for base in bases:
                for prop in base.properties:
                    lines.append("   * :class:`%s.%s`\n" % (base.identifier, prop.identifier))

                for identifier, py_prop in base.get_py_properties():
                    lines.append("   * :class:`%s.%s`\n" % (base.identifier, identifier))

                for identifier, py_prop in base.get_py_properties():
                    lines.append("   * :class:`%s.%s`\n" % (base.identifier, identifier))

            if lines:
                fw(".. rubric:: Inherited Properties\n\n")

                fw(".. hlist::\n")
                fw("   :columns: 2\n\n")

                for line in lines:
                    fw(line)
                fw("\n")

            # funcs
            lines[:] = []

            if _BPY_STRUCT_FAKE:
                for key, descr in descr_items:
                    if type(descr) == MethodDescriptorType:
                        lines.append("   * :class:`%s.%s`\n" % (_BPY_STRUCT_FAKE, key))

            for base in bases:
                for func in base.functions:
                    lines.append("   * :class:`%s.%s`\n" % (base.identifier, func.identifier))
                for identifier, py_func in base.get_py_functions():
                    lines.append("   * :class:`%s.%s`\n" % (base.identifier, identifier))

            if lines:
                fw(".. rubric:: Inherited Functions\n\n")

                fw(".. hlist::\n")
                fw("   :columns: 2\n\n")

                for line in lines:
                    fw(line)
                fw("\n")

            lines[:] = []

        if struct.references:
            # use this otherwise it gets in the index for a normal heading.
            fw(".. rubric:: References\n\n")

            fw(".. hlist::\n")
            fw("   :columns: 2\n\n")

            for ref in struct.references:
                ref_split = ref.split(".")
                if len(ref_split) > 2:
                    ref = ref_split[-2] + "." + ref_split[-1]
                fw("   * :class:`%s`\n" % ref)
            fw("\n")

        # docs last?, disable for now
        # write_example_ref("", fw, "bpy.types.%s" % struct_id)
        file.close()

    if "bpy.types" not in EXCLUDE_MODULES:
        for struct in structs.values():
            # TODO, rna_info should filter these out!
            if "_OT_" in struct.identifier:
                continue
            write_struct(struct)

        def fake_bpy_type(class_value, class_name, descr_str, use_subclasses=True):
            filepath = os.path.join(BASEPATH, "bpy.types.%s.rst" % class_name)
            file = open(filepath, "w", encoding="utf-8")
            fw = file.write

            write_title(fw, class_name, "=")

            fw(".. module:: bpy.types\n")
            fw("\n")

            if use_subclasses:
                subclass_ids = [s.identifier for s in structs.values() if s.base is None if not rna_info.rna_id_ignore(s.identifier)]
                if subclass_ids:
                    fw("subclasses --- \n" + ", ".join((":class:`%s`" % s) for s in sorted(subclass_ids)) + "\n\n")

            fw(".. class:: %s\n\n" % class_name)
            fw("   %s\n\n" % descr_str)
            fw("   .. note::\n\n")
            fw("      Note that bpy.types.%s is not actually available from within blender, it only exists for the purpose of documentation.\n\n" % class_name)

            descr_items = [(key, descr) for key, descr in sorted(class_value.__dict__.items()) if not key.startswith("__")]

            for key, descr in descr_items:
                if type(descr) == MethodDescriptorType:  # GetSetDescriptorType, GetSetDescriptorType's are not documented yet
                    py_descr2sphinx("   ", fw, descr, "bpy.types", class_name, key)

            for key, descr in descr_items:
                if type(descr) == GetSetDescriptorType:
                    py_descr2sphinx("   ", fw, descr, "bpy.types", class_name, key)
            file.close()

        # write fake classes
        if _BPY_STRUCT_FAKE:
            class_value = bpy.types.Struct.__bases__[0]
            fake_bpy_type(class_value, _BPY_STRUCT_FAKE, "built-in base class for all classes in bpy.types.", use_subclasses=True)

        if _BPY_PROP_COLLECTION_FAKE:
            class_value = bpy.data.objects.__class__
            fake_bpy_type(class_value, _BPY_PROP_COLLECTION_FAKE, "built-in class used for all collections.", use_subclasses=False)

    # operators
    def write_ops():
        API_BASEURL = "http://svn.blender.org/svnroot/bf-blender/trunk/blender/release/scripts"
        API_BASEURL_ADDON = "http://svn.blender.org/svnroot/bf-extensions/trunk/py/scripts"
        API_BASEURL_ADDON_CONTRIB = "http://svn.blender.org/svnroot/bf-extensions/contrib/py/scripts"

        op_modules = {}
        for op in ops.values():
            op_modules.setdefault(op.module_name, []).append(op)
        del op

        for op_module_name, ops_mod in op_modules.items():
            filepath = os.path.join(BASEPATH, "bpy.ops.%s.rst" % op_module_name)
            file = open(filepath, "w", encoding="utf-8")
            fw = file.write

            title = "%s Operators" % op_module_name.replace("_", " ").title()

            write_title(fw, title, "=")

            fw(".. module:: bpy.ops.%s\n\n" % op_module_name)

            ops_mod.sort(key=lambda op: op.func_name)

            for op in ops_mod:
                args_str = ", ".join(prop.get_arg_default(force=True) for prop in op.args)
                fw(".. function:: %s(%s)\n\n" % (op.func_name, args_str))

                # if the description isn't valid, we output the standard warning
                # with a link to the wiki so that people can help
                if not op.description or op.description == "(undocumented operator)":
                    operator_description = undocumented_message('bpy.ops', op.module_name, op.func_name)
                else:
                    operator_description = op.description

                fw("   %s\n\n" % operator_description)
                for prop in op.args:
                    write_param("   ", fw, prop)
                if op.args:
                    fw("\n")

                location = op.get_location()
                if location != (None, None):
                    if location[0].startswith("addons_contrib" + os.sep):
                        url_base = API_BASEURL_ADDON_CONTRIB
                    elif location[0].startswith("addons" + os.sep):
                        url_base = API_BASEURL_ADDON
                    else:
                        url_base = API_BASEURL

                    fw("   :file: `%s <%s/%s>`_:%d\n\n" % (location[0], url_base, location[0], location[1]))

            file.close()

    if "bpy.ops" not in EXCLUDE_MODULES:
        write_ops()


def rna2sphinx(BASEPATH):

    try:
        os.mkdir(BASEPATH)
    except:
        pass

    # conf.py - empty for now
    filepath = os.path.join(BASEPATH, "conf.py")
    file = open(filepath, "w", encoding="utf-8")
    fw = file.write

    version_string = ".".join(str(v) for v in bpy.app.version)
    if bpy.app.build_revision != "Unknown":
        version_string = version_string + " r" + bpy.app.build_revision

    version_string_fp = "_".join(str(v) for v in bpy.app.version)

    if bpy.app.version_cycle == "release":
        version_string_pdf = "%s%s_release" % ("_".join(str(v) for v in bpy.app.version[:2]), bpy.app.version_char)
    else:
        version_string_pdf = version_string_fp

    fw("project = 'Blender'\n")
    # fw("master_doc = 'index'\n")
    fw("copyright = u'Blender Foundation'\n")
    fw("version = '%s - API'\n" % version_string)
    fw("release = '%s - API'\n" % version_string)

    # until we get a theme for 'Naiad'
    if 0:
        fw("html_theme = 'blender-org'\n")
        fw("html_theme_path = ['../']\n")

        # copied with the theme, exclude else we get an error [#28873]
        fw("html_favicon = 'favicon.ico'\n")

    # not helpful since the source us generated, adds to upload size.
    fw("html_copy_source = False\n")
    fw("\n")
    # needed for latex, pdf gen
    fw("latex_documents = [ ('contents', 'contents.tex', 'Blender Index', 'Blender Foundation', 'manual'), ]\n")
    fw("latex_paper_size = 'a4paper'\n")
    file.close()

    # main page needed for sphinx (index.html)
    filepath = os.path.join(BASEPATH, "contents.rst")
    file = open(filepath, "w", encoding="utf-8")
    fw = file.write

    fw("%%%%%%%%%%%%%%%%%%%%%%%%%%%%%%%%%\n")
    fw(" Blender Documentation contents\n")
    fw("%%%%%%%%%%%%%%%%%%%%%%%%%%%%%%%%%\n")
    fw("\n")
    fw("Welcome, this document is an API reference for Blender %s. built %s.\n" % (version_string, bpy.app.build_date))
    fw("\n")
    fw("`A PDF version of this document is also available <blender_python_reference_%s.pdf>`_\n" % version_string_pdf)

    fw("\n")

    if not EXCLUDE_INFO_DOCS:
        fw("============================\n")
        fw("Blender/Python Documentation\n")
        fw("============================\n")
        fw("\n")
        fw("\n")
        fw(".. toctree::\n")
        fw("   :maxdepth: 1\n\n")
        for info, info_desc in INFO_DOCS:
            fw("   %s <%s>\n\n" % (info_desc, info))
        fw("\n")

    fw("===================\n")
    fw("Application Modules\n")
    fw("===================\n")
    fw("\n")
    fw(".. toctree::\n")
    fw("   :maxdepth: 1\n\n")
    if "bpy.context" not in EXCLUDE_MODULES:
        fw("   bpy.context.rst\n\n")  # note: not actually a module
    if "bpy.data" not in EXCLUDE_MODULES:
        fw("   bpy.data.rst\n\n")  # note: not actually a module
    if "bpy.ops" not in EXCLUDE_MODULES:
        fw("   bpy.ops.rst\n\n")
    if "bpy.types" not in EXCLUDE_MODULES:
        fw("   bpy.types.rst\n\n")

    # py modules
    if "bpy.utils" not in EXCLUDE_MODULES:
        fw("   bpy.utils.rst\n\n")
    if "bpy.path" not in EXCLUDE_MODULES:
        fw("   bpy.path.rst\n\n")
    if "bpy.app" not in EXCLUDE_MODULES:
        fw("   bpy.app.rst\n\n")
    if "bpy.app.handlers" not in EXCLUDE_MODULES:
        fw("   bpy.app.handlers.rst\n\n")

    # C modules
    if "bpy.props" not in EXCLUDE_MODULES:
        fw("   bpy.props.rst\n\n")

    fw("==================\n")
    fw("Standalone Modules\n")
    fw("==================\n")
    fw("\n")
    fw(".. toctree::\n")
    fw("   :maxdepth: 1\n\n")

    if "mathutils" not in EXCLUDE_MODULES:
        fw("   mathutils.rst\n\n")
    if "mathutils.geometry" not in EXCLUDE_MODULES:
        fw("   mathutils.geometry.rst\n\n")
<<<<<<< HEAD
    if "Freestyle" not in EXCLUDE_MODULES:
        fw("   Freestyle.rst\n\n")
=======
    if "mathutils.noise" not in EXCLUDE_MODULES:
        fw("   mathutils.noise.rst\n\n")
>>>>>>> eb233d93
    if "bgl" not in EXCLUDE_MODULES:
        fw("   bgl.rst\n\n")
    if "blf" not in EXCLUDE_MODULES:
        fw("   blf.rst\n\n")
    if "gpu" not in EXCLUDE_MODULES:
        fw("   gpu.rst\n\n")
    if "aud" not in EXCLUDE_MODULES:
        fw("   aud.rst\n\n")
    if "bpy_extras" not in EXCLUDE_MODULES:
        fw("   bpy_extras.rst\n\n")

    # game engine
    if "bge" not in EXCLUDE_MODULES:
        fw("===================\n")
        fw("Game Engine Modules\n")
        fw("===================\n")
        fw("\n")
        fw(".. toctree::\n")
        fw("   :maxdepth: 1\n\n")
        fw("   bge.types.rst\n\n")
        fw("   bge.logic.rst\n\n")
        fw("   bge.render.rst\n\n")
        fw("   bge.texture.rst\n\n")
        fw("   bge.events.rst\n\n")
        fw("   bge.constraints.rst\n\n")

    # rna generated change log
    fw("========\n")
    fw("API Info\n")
    fw("========\n")
    fw("\n")
    fw(".. toctree::\n")
    fw("   :maxdepth: 1\n\n")
    fw("   change_log.rst\n\n")

    fw("\n")
    fw("\n")
    fw(".. note:: The Blender Python API has areas which are still in development.\n")
    fw("   \n")
    fw("   The following areas are subject to change.\n")
    fw("      * operator behavior, names and arguments\n")
    fw("      * mesh creation and editing functions\n")
    fw("   \n")
    fw("   These parts of the API are relatively stable and are unlikely to change significantly\n")
    fw("      * data API, access to attributes of blender data such as mesh verts, material color, timeline frames and scene objects\n")
    fw("      * user interface functions for defining buttons, creation of menus, headers, panels\n")
    fw("      * render engine integration\n")
    fw("      * modules: bgl, mathutils & game engine.\n")
    fw("\n")

    file.close()

    # internal modules
    if "bpy.ops" not in EXCLUDE_MODULES:
        filepath = os.path.join(BASEPATH, "bpy.ops.rst")
        file = open(filepath, "w", encoding="utf-8")
        fw = file.write
        fw("Operators (bpy.ops)\n")
        fw("===================\n\n")
        write_example_ref("", fw, "bpy.ops")
        fw(".. toctree::\n")
        fw("   :glob:\n\n")
        fw("   bpy.ops.*\n\n")
        file.close()

    if "bpy.types" not in EXCLUDE_MODULES:
        filepath = os.path.join(BASEPATH, "bpy.types.rst")
        file = open(filepath, "w", encoding="utf-8")
        fw = file.write
        fw("Types (bpy.types)\n")
        fw("=================\n\n")
        fw(".. toctree::\n")
        fw("   :glob:\n\n")
        fw("   bpy.types.*\n\n")
        file.close()

    if "bpy.data" not in EXCLUDE_MODULES:
        # not actually a module, only write this file so we
        # can reference in the TOC
        filepath = os.path.join(BASEPATH, "bpy.data.rst")
        file = open(filepath, "w", encoding="utf-8")
        fw = file.write
        fw("Data Access (bpy.data)\n")
        fw("======================\n\n")
        fw(".. module:: bpy\n")
        fw("\n")
        fw("This module is used for all blender/python access.\n")
        fw("\n")
        fw(".. data:: data\n")
        fw("\n")
        fw("   Access to blenders internal data\n")
        fw("\n")
        fw("   :type: :class:`bpy.types.BlendData`\n")
        fw("\n")
        fw(".. literalinclude:: ../examples/bpy.data.py\n")
        file.close()

    EXAMPLE_SET_USED.add("bpy.data")

    module = None

    if "bpy.context" not in EXCLUDE_MODULES:
        # one of a kind, context doc (uses ctypes to extract info!)
        pycontext2sphinx(BASEPATH)

    # python modules
    if "bpy.utils" not in EXCLUDE_MODULES:
        from bpy import utils as module
        pymodule2sphinx(BASEPATH, "bpy.utils", module, "Utilities")

    if "bpy.path" not in EXCLUDE_MODULES:
        from bpy import path as module
        pymodule2sphinx(BASEPATH, "bpy.path", module, "Path Utilities")

    if "bpy_extras" not in EXCLUDE_MODULES:
        import bpy_extras as module
        pymodule2sphinx(BASEPATH, "bpy_extras", module, "Extra Utilities")

    # C modules
    if "bpy.app" not in EXCLUDE_MODULES:
        from bpy import app as module
        pymodule2sphinx(BASEPATH, "bpy.app", module, "Application Data")

    if "bpy.app.handlers" not in EXCLUDE_MODULES:
        from bpy.app import handlers as module
        pymodule2sphinx(BASEPATH, "bpy.app.handlers", module, "Application Handlers")

    if "bpy.props" not in EXCLUDE_MODULES:
        from bpy import props as module
        pymodule2sphinx(BASEPATH, "bpy.props", module, "Property Definitions")

    if "mathutils" not in EXCLUDE_MODULES:
        import mathutils as module
        pymodule2sphinx(BASEPATH, "mathutils", module, "Math Types & Utilities")

    if "mathutils.geometry" not in EXCLUDE_MODULES:
        import mathutils.geometry as module
        pymodule2sphinx(BASEPATH, "mathutils.geometry", module, "Geometry Utilities")

<<<<<<< HEAD
    if "Freestyle" not in EXCLUDE_MODULES:
        import Freestyle as module
        pymodule2sphinx(BASEPATH, "Freestyle", module, "Freestyle Data Types & Operators")
=======
    if "mathutils.noise" not in EXCLUDE_MODULES:
        import mathutils.noise as module
        pymodule2sphinx(BASEPATH, "mathutils.noise", module, "Noise Utilities")
>>>>>>> eb233d93

    if "blf" not in EXCLUDE_MODULES:
        import blf as module
        pymodule2sphinx(BASEPATH, "blf", module, "Font Drawing")

    if "bgl" not in EXCLUDE_MODULES:
        #import bgl as module
        #pymodule2sphinx(BASEPATH, "bgl", module, "Blender OpenGl wrapper")
        #del module
        import shutil
        shutil.copy2(os.path.join(BASEPATH, "..", "rst", "bgl.rst"), BASEPATH)

    if "gpu" not in EXCLUDE_MODULES:
        #import gpu as module
        #pymodule2sphinx(BASEPATH, "gpu", module, "GPU Shader Module")
        #del module
        import shutil
        shutil.copy2(os.path.join(BASEPATH, "..", "rst", "gpu.rst"), BASEPATH)

    if "aud" not in EXCLUDE_MODULES:
        import aud as module
        pymodule2sphinx(BASEPATH, "aud", module, "Audio System")
    del module

    ## game engine
    import shutil
    # copy2 keeps time/date stamps
    if "bge" not in EXCLUDE_MODULES:
        shutil.copy2(os.path.join(BASEPATH, "..", "rst", "bge.types.rst"), BASEPATH)
        shutil.copy2(os.path.join(BASEPATH, "..", "rst", "bge.logic.rst"), BASEPATH)
        shutil.copy2(os.path.join(BASEPATH, "..", "rst", "bge.render.rst"), BASEPATH)
        shutil.copy2(os.path.join(BASEPATH, "..", "rst", "bge.texture.rst"), BASEPATH)
        shutil.copy2(os.path.join(BASEPATH, "..", "rst", "bge.events.rst"), BASEPATH)
        shutil.copy2(os.path.join(BASEPATH, "..", "rst", "bge.constraints.rst"), BASEPATH)

    shutil.copy2(os.path.join(BASEPATH, "..", "rst", "change_log.rst"), BASEPATH)

    if not EXCLUDE_INFO_DOCS:
        for info, info_desc in INFO_DOCS:
            shutil.copy2(os.path.join(BASEPATH, "..", "rst", info), BASEPATH)

    if 0:
        filepath = os.path.join(BASEPATH, "bpy.rst")
        file = open(filepath, "w", encoding="utf-8")
        fw = file.write

        fw("\n")

        title = ":mod:`bpy` --- Blender Python Module"

        write_title(fw, title, "=")

        fw(".. module:: bpy.types\n\n")
        file.close()

    # bpy.types and bpy.ops
    pyrna2sphinx(BASEPATH)

    file.close()


def main():
    import shutil

    script_dir = os.path.dirname(__file__)
    path_in = os.path.join(script_dir, "sphinx-in")
    path_out = os.path.join(script_dir, "sphinx-out")
    path_examples = os.path.join(script_dir, "examples")
    # only for partial updates
    path_in_tmp = path_in + "-tmp"

    if not os.path.exists(path_in):
        os.mkdir(path_in)

    for f in os.listdir(path_examples):
        if f.endswith(".py"):
            EXAMPLE_SET.add(os.path.splitext(f)[0])

    # only for full updates
    if _BPY_FULL_REBUILD:
        shutil.rmtree(path_in, True)
        shutil.rmtree(path_out, True)
    else:
        # write here, then move
        shutil.rmtree(path_in_tmp, True)

    rna2sphinx(path_in_tmp)

    if not _BPY_FULL_REBUILD:
        import filecmp

        # now move changed files from 'path_in_tmp' --> 'path_in'
        file_list_path_in = set(os.listdir(path_in))
        file_list_path_in_tmp = set(os.listdir(path_in_tmp))

        # remove deprecated files that have been removed.
        for f in sorted(file_list_path_in):
            if f not in file_list_path_in_tmp:
                print("\tdeprecated: %s" % f)
                os.remove(os.path.join(path_in, f))

        # freshen with new files.
        for f in sorted(file_list_path_in_tmp):
            f_from = os.path.join(path_in_tmp, f)
            f_to = os.path.join(path_in, f)

            do_copy = True
            if f in file_list_path_in:
                if filecmp.cmp(f_from, f_to):
                    do_copy = False

            if do_copy:
                print("\tupdating: %s" % f)
                shutil.copy(f_from, f_to)
            '''else:
                print("\tkeeping: %s" % f) # eh, not that useful'''

    EXAMPLE_SET_UNUSED = EXAMPLE_SET - EXAMPLE_SET_USED
    if EXAMPLE_SET_UNUSED:
        print("\nUnused examples found in '%s'..." % path_examples)
        for f in EXAMPLE_SET_UNUSED:
            print("    %s.py" % f)
        print("  %d total\n" % len(EXAMPLE_SET_UNUSED))

    import sys
    sys.exit()

if __name__ == '__main__':
    main()<|MERGE_RESOLUTION|>--- conflicted
+++ resolved
@@ -87,11 +87,8 @@
         "gpu",
         "mathutils",
         "mathutils.geometry",
-<<<<<<< HEAD
+        "mathutils.noise",
         "Freestyle",
-=======
-        "mathutils.noise",
->>>>>>> eb233d93
     )
 
     FILTER_BPY_TYPES = ("bpy_struct", "Operator", "ID")  # allow
@@ -1202,13 +1199,10 @@
         fw("   mathutils.rst\n\n")
     if "mathutils.geometry" not in EXCLUDE_MODULES:
         fw("   mathutils.geometry.rst\n\n")
-<<<<<<< HEAD
+    if "mathutils.noise" not in EXCLUDE_MODULES:
+        fw("   mathutils.noise.rst\n\n")
     if "Freestyle" not in EXCLUDE_MODULES:
         fw("   Freestyle.rst\n\n")
-=======
-    if "mathutils.noise" not in EXCLUDE_MODULES:
-        fw("   mathutils.noise.rst\n\n")
->>>>>>> eb233d93
     if "bgl" not in EXCLUDE_MODULES:
         fw("   bgl.rst\n\n")
     if "blf" not in EXCLUDE_MODULES:
@@ -1348,15 +1342,13 @@
         import mathutils.geometry as module
         pymodule2sphinx(BASEPATH, "mathutils.geometry", module, "Geometry Utilities")
 
-<<<<<<< HEAD
+    if "mathutils.noise" not in EXCLUDE_MODULES:
+        import mathutils.noise as module
+        pymodule2sphinx(BASEPATH, "mathutils.noise", module, "Noise Utilities")
+
     if "Freestyle" not in EXCLUDE_MODULES:
         import Freestyle as module
         pymodule2sphinx(BASEPATH, "Freestyle", module, "Freestyle Data Types & Operators")
-=======
-    if "mathutils.noise" not in EXCLUDE_MODULES:
-        import mathutils.noise as module
-        pymodule2sphinx(BASEPATH, "mathutils.noise", module, "Noise Utilities")
->>>>>>> eb233d93
 
     if "blf" not in EXCLUDE_MODULES:
         import blf as module
