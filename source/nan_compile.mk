--- conflicted
+++ resolved
@@ -94,13 +94,8 @@
     CCFLAGS += -arch $(MACOSX_ARCHITECTURE) #-isysroot $(MACOSX_SDK) -mmacosx-version-min=$(MACOSX_MIN_VERS)
 
     ifeq ($(MACOSX_ARCHITECTURE), $(findstring $(MACOSX_ARCHITECTURE), "i386 x86_64"))
-<<<<<<< HEAD
-        REL_CFLAGS += -O2 -ftree-vectorize -msse -msse2 -msse3
-        REL_CCFLAGS += -O2 -ftree-vectorize -msse -msse2 -msse3
-=======
         REL_CFLAGS += -ftree-vectorize -msse -msse2 -msse3
         REL_CCFLAGS += -ftree-vectorize -msse -msse2 -msse3
->>>>>>> 7a76bc9a
     endif
 
     ifeq ($(MACOSX_ARCHITECTURE), x86_64)
