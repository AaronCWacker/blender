/*
 * ***** BEGIN GPL LICENSE BLOCK *****
 *
 * This program is free software; you can redistribute it and/or
 * modify it under the terms of the GNU General Public License
 * as published by the Free Software Foundation; either version 2
 * of the License, or (at your option) any later version. 
 *
 * This program is distributed in the hope that it will be useful,
 * but WITHOUT ANY WARRANTY; without even the implied warranty of
 * MERCHANTABILITY or FITNESS FOR A PARTICULAR PURPOSE.  See the
 * GNU General Public License for more details.
 *
 * You should have received a copy of the GNU General Public License
 * along with this program; if not, write to the Free Software Foundation,
 * Inc., 51 Franklin Street, Fifth Floor, Boston, MA 02110-1301, USA.
 *
 * The Original Code is Copyright (C) 2001-2002 by NaN Holding BV.
 * All rights reserved.
 *
 * Contributor(s): Blender Foundation 2007
 *
 * ***** END GPL LICENSE BLOCK *****
 */

/** \file blender/windowmanager/intern/wm_files.c
 *  \ingroup wm
 *
 * User level access for blend file read/write, file-history and userprefs.
 */


/* placed up here because of crappy
 * winsock stuff.
 */
#include <stddef.h>
#include <string.h>
#include <errno.h>

#include "zlib.h" /* wm_read_exotic() */

#ifdef WIN32
#  include <windows.h> /* need to include windows.h so _WIN32_IE is defined  */
#  ifndef _WIN32_IE
#    define _WIN32_IE 0x0400 /* minimal requirements for SHGetSpecialFolderPath on MINGW MSVC has this defined already */
#  endif
#  include <shlobj.h>  /* for SHGetSpecialFolderPath, has to be done before BLI_winstuff
                        * because 'near' is disabled through BLI_windstuff */
#  include "BLI_winstuff.h"
#endif

#include "MEM_guardedalloc.h"
#include "MEM_CacheLimiterC-Api.h"

#include "BLI_blenlib.h"
#include "BLI_linklist.h"
#include "BLI_utildefines.h"
#include "BLI_threads.h"
#include "BLI_callbacks.h"
#include "BLI_system.h"
#include BLI_SYSTEM_PID_H

#include "BLF_translation.h"

#include "DNA_object_types.h"
#include "DNA_space_types.h"
#include "DNA_userdef_types.h"
#include "DNA_scene_types.h"
#include "DNA_screen_types.h"
#include "DNA_windowmanager_types.h"

#include "BKE_appdir.h"
#include "BKE_utildefines.h"
#include "BKE_autoexec.h"
#include "BKE_blender.h"
#include "BKE_context.h"
#include "BKE_depsgraph.h"
#include "BKE_global.h"
#include "BKE_main.h"
#include "BKE_packedFile.h"
#include "BKE_report.h"
#include "BKE_sound.h"
#include "BKE_screen.h"

#include "BLO_readfile.h"
#include "BLO_writefile.h"

#include "RNA_access.h"

#include "IMB_imbuf.h"
#include "IMB_imbuf_types.h"
#include "IMB_thumbs.h"

#include "ED_datafiles.h"
#include "ED_fileselect.h"
#include "ED_screen.h"
#include "ED_view3d.h"
#include "ED_util.h"

#include "GHOST_C-api.h"
#include "GHOST_Path-api.h"

#include "UI_interface.h"
#include "UI_view2d.h"

#include "GPU_draw.h"

#ifdef WITH_PYTHON
#include "BPY_extern.h"
#endif

#include "WM_api.h"
#include "WM_types.h"
#include "wm.h"
#include "wm_files.h"
#include "wm_window.h"
#include "wm_event_system.h"

static void write_history(void);

/* To be able to read files without windows closing, opening, moving
 * we try to prepare for worst case:
 * - active window gets active screen from file
 * - restoring the screens from non-active windows
 * Best case is all screens match, in that case they get assigned to proper window
 */
static void wm_window_match_init(bContext *C, ListBase *wmlist)
{
	wmWindowManager *wm;
	wmWindow *win, *active_win;
	
	*wmlist = G.main->wm;
	BLI_listbase_clear(&G.main->wm);
	
	active_win = CTX_wm_window(C);

	/* first wrap up running stuff */
	/* code copied from wm_init_exit.c */
	for (wm = wmlist->first; wm; wm = wm->id.next) {
		
		WM_jobs_kill_all(wm);
		
		for (win = wm->windows.first; win; win = win->next) {
		
			CTX_wm_window_set(C, win);  /* needed by operator close callbacks */
			WM_event_remove_handlers(C, &win->handlers);
			WM_event_remove_handlers(C, &win->modalhandlers);
			ED_screen_exit(C, win, win->screen);
		}
	}
	
	/* reset active window */
	CTX_wm_window_set(C, active_win);

	ED_editors_exit(C);

	/* just had return; here from r12991, this code could just get removed?*/
#if 0
	if (wm == NULL) return;
	if (G.fileflags & G_FILE_NO_UI) return;
	
	/* we take apart the used screens from non-active window */
	for (win = wm->windows.first; win; win = win->next) {
		BLI_strncpy(win->screenname, win->screen->id.name, MAX_ID_NAME);
		if (win != wm->winactive) {
			BLI_remlink(&G.main->screen, win->screen);
			//BLI_addtail(screenbase, win->screen);
		}
	}
#endif
}

static void wm_window_substitute_old(wmWindowManager *wm, wmWindow *oldwin, wmWindow *win)
{
	win->ghostwin = oldwin->ghostwin;
	win->active = oldwin->active;
	if (win->active)
		wm->winactive = win;

	if (!G.background) /* file loading in background mode still calls this */
		GHOST_SetWindowUserData(win->ghostwin, win);    /* pointer back */

	oldwin->ghostwin = NULL;

	win->eventstate = oldwin->eventstate;
	oldwin->eventstate = NULL;

	/* ensure proper screen rescaling */
	win->sizex = oldwin->sizex;
	win->sizey = oldwin->sizey;
	win->posx = oldwin->posx;
	win->posy = oldwin->posy;
}

/* match old WM with new, 4 cases:
 * 1- no current wm, no read wm: make new default
 * 2- no current wm, but read wm: that's OK, do nothing
 * 3- current wm, but not in file: try match screen names
 * 4- current wm, and wm in file: try match ghostwin
 */

static void wm_window_match_do(bContext *C, ListBase *oldwmlist)
{
	wmWindowManager *oldwm, *wm;
	wmWindow *oldwin, *win;
	
	/* cases 1 and 2 */
	if (BLI_listbase_is_empty(oldwmlist)) {
		if (G.main->wm.first) {
			/* nothing todo */
		}
		else {
			wm_add_default(C);
		}
	}
	else {
		/* cases 3 and 4 */
		
		/* we've read file without wm..., keep current one entirely alive */
		if (BLI_listbase_is_empty(&G.main->wm)) {
			bScreen *screen = NULL;

			/* when loading without UI, no matching needed */
			if (!(G.fileflags & G_FILE_NO_UI) && (screen = CTX_wm_screen(C))) {

				/* match oldwm to new dbase, only old files */
				for (wm = oldwmlist->first; wm; wm = wm->id.next) {
					
					for (win = wm->windows.first; win; win = win->next) {
						/* all windows get active screen from file */
						if (screen->winid == 0)
							win->screen = screen;
						else 
							win->screen = ED_screen_duplicate(win, screen);
						
						BLI_strncpy(win->screenname, win->screen->id.name + 2, sizeof(win->screenname));
						win->screen->winid = win->winid;
					}
				}
			}
			
			G.main->wm = *oldwmlist;
			
			/* screens were read from file! */
			ED_screens_initialize(G.main->wm.first);
		}
		else {
			bool has_match = false;

			/* what if old was 3, and loaded 1? */
			/* this code could move to setup_appdata */
			oldwm = oldwmlist->first;
			wm = G.main->wm.first;

			/* preserve key configurations in new wm, to preserve their keymaps */
			wm->keyconfigs = oldwm->keyconfigs;
			wm->addonconf = oldwm->addonconf;
			wm->defaultconf = oldwm->defaultconf;
			wm->userconf = oldwm->userconf;

			BLI_listbase_clear(&oldwm->keyconfigs);
			oldwm->addonconf = NULL;
			oldwm->defaultconf = NULL;
			oldwm->userconf = NULL;

			/* ensure making new keymaps and set space types */
			wm->initialized = 0;
			wm->winactive = NULL;

			/* only first wm in list has ghostwins */
			for (win = wm->windows.first; win; win = win->next) {
				for (oldwin = oldwm->windows.first; oldwin; oldwin = oldwin->next) {

					if (oldwin->winid == win->winid) {
						has_match = true;

						wm_window_substitute_old(wm, oldwin, win);
					}
				}
			}

			/* make sure at least one window is kept open so we don't lose the context, check T42303 */
			if (!has_match) {
				oldwin = oldwm->windows.first;
				win = wm->windows.first;

				wm_window_substitute_old(wm, oldwin, win);
			}

			wm_close_and_free_all(C, oldwmlist);
		}
	}
}

/* in case UserDef was read, we re-initialize all, and do versioning */
static void wm_init_userdef(bContext *C, const bool from_memory)
{
	Main *bmain = CTX_data_main(C);

	/* versioning is here */
	UI_init_userdef();
	
	MEM_CacheLimiter_set_maximum(((size_t)U.memcachelimit) * 1024 * 1024);
	sound_init(bmain);

	/* needed so loading a file from the command line respects user-pref [#26156] */
	BKE_BIT_TEST_SET(G.fileflags, U.flag & USER_FILENOUI, G_FILE_NO_UI);

	/* set the python auto-execute setting from user prefs */
	/* enabled by default, unless explicitly enabled in the command line which overrides */
	if ((G.f & G_SCRIPT_OVERRIDE_PREF) == 0) {
		BKE_BIT_TEST_SET(G.f, (U.flag & USER_SCRIPT_AUTOEXEC_DISABLE) == 0, G_SCRIPT_AUTOEXEC);
	}

	/* avoid re-saving for every small change to our prefs, allow overrides */
	if (from_memory) {
		BLO_update_defaults_userpref_blend();
	}

	/* update tempdir from user preferences */
	BKE_tempdir_init(U.tempdir);

	BKE_userdef_state();
}



/* return codes */
#define BKE_READ_EXOTIC_FAIL_PATH       -3 /* file format is not supported */
#define BKE_READ_EXOTIC_FAIL_FORMAT     -2 /* file format is not supported */
#define BKE_READ_EXOTIC_FAIL_OPEN       -1 /* Can't open the file */
#define BKE_READ_EXOTIC_OK_BLEND         0 /* .blend file */
#define BKE_READ_EXOTIC_OK_OTHER         1 /* other supported formats */


/* intended to check for non-blender formats but for now it only reads blends */
static int wm_read_exotic(Scene *UNUSED(scene), const char *name)
{
	int len;
	gzFile gzfile;
	char header[7];
	int retval;

	/* make sure we're not trying to read a directory.... */

	len = strlen(name);
	if (len > 0 && ELEM(name[len - 1], '/', '\\')) {
		retval = BKE_READ_EXOTIC_FAIL_PATH;
	}
	else {
		gzfile = BLI_gzopen(name, "rb");
		if (gzfile == NULL) {
			retval = BKE_READ_EXOTIC_FAIL_OPEN;
		}
		else {
			len = gzread(gzfile, header, sizeof(header));
			gzclose(gzfile);
			if (len == sizeof(header) && STREQLEN(header, "BLENDER", 7)) {
				retval = BKE_READ_EXOTIC_OK_BLEND;
			}
			else {
#if 0           /* historic stuff - no longer used */
				WM_cursor_wait(true);

				if (is_foo_format(name)) {
					read_foo(name);
					retval = BKE_READ_EXOTIC_OK_OTHER;
				}
				else
#endif
				{
					retval = BKE_READ_EXOTIC_FAIL_FORMAT;
				}
#if 0
				WM_cursor_wait(false);
#endif
			}
		}
	}

	return retval;
}

void WM_file_autoexec_init(const char *filepath)
{
	if (G.f & G_SCRIPT_OVERRIDE_PREF) {
		return;
	}

	if (G.f & G_SCRIPT_AUTOEXEC) {
		char path[FILE_MAX];
		BLI_split_dir_part(filepath, path, sizeof(path));
		if (BKE_autoexec_match(path)) {
			G.f &= ~G_SCRIPT_AUTOEXEC;
		}
	}
}

bool WM_file_read(bContext *C, const char *filepath, ReportList *reports)
{
	bool success = false;
	int retval;

	/* so we can get the error message */
	errno = 0;

	WM_cursor_wait(1);

	BLI_callback_exec(CTX_data_main(C), NULL, BLI_CB_EVT_LOAD_PRE);

	UI_view2d_zoom_cache_reset();

	/* first try to append data from exotic file formats... */
	/* it throws error box when file doesn't exist and returns -1 */
	/* note; it should set some error message somewhere... (ton) */
	retval = wm_read_exotic(CTX_data_scene(C), filepath);
	
	/* we didn't succeed, now try to read Blender file */
	if (retval == BKE_READ_EXOTIC_OK_BLEND) {
		int G_f = G.f;
		ListBase wmbase;

		/* assume automated tasks with background, don't write recent file list */
		const bool do_history = (G.background == false) && (CTX_wm_manager(C)->op_undo_depth == 0);

		/* put aside screens to match with persistent windows later */
		/* also exit screens and editors */
		wm_window_match_init(C, &wmbase); 
		
		/* confusing this global... */
		G.relbase_valid = 1;
		retval = BKE_read_file(C, filepath, reports);
		/* when loading startup.blend's, we can be left with a blank path */
		if (G.main->name[0]) {
			G.save_over = 1;
		}
		else {
			G.save_over = 0;
			G.relbase_valid = 0;
		}

		/* this flag is initialized by the operator but overwritten on read.
		 * need to re-enable it here else drivers + registered scripts wont work. */
		if (G.f != G_f) {
			const int flags_keep = (G_SCRIPT_AUTOEXEC | G_SCRIPT_OVERRIDE_PREF);
			G.f = (G.f & ~flags_keep) | (G_f & flags_keep);
		}

		/* match the read WM with current WM */
		wm_window_match_do(C, &wmbase);
		WM_check(C); /* opens window(s), checks keymaps */

		if (retval == BKE_READ_FILE_OK_USERPREFS) {
			/* in case a userdef is read from regular .blend */
			wm_init_userdef(C, false);
		}
		
		if (retval != BKE_READ_FILE_FAIL) {
			if (do_history) {
				write_history();
			}
		}


		WM_event_add_notifier(C, NC_WM | ND_FILEREAD, NULL);
//		refresh_interface_font();

		CTX_wm_window_set(C, CTX_wm_manager(C)->windows.first);

		ED_editors_init(C);
		DAG_on_visible_update(CTX_data_main(C), true);

#ifdef WITH_PYTHON
		/* run any texts that were loaded in and flagged as modules */
		BPY_python_reset(C);
#endif

		WM_operatortype_last_properties_clear_all();

		/* important to do before NULL'ing the context */
		BLI_callback_exec(CTX_data_main(C), NULL, BLI_CB_EVT_VERSION_UPDATE);
		BLI_callback_exec(CTX_data_main(C), NULL, BLI_CB_EVT_LOAD_POST);

		if (!G.background) {
			/* in background mode this makes it hard to load
			 * a blend file and do anything since the screen
			 * won't be set to a valid value again */
			CTX_wm_window_set(C, NULL); /* exits queues */
		}

#if 0
		/* gives popups on windows but not linux, bug in report API
		 * but disable for now to stop users getting annoyed  */
		/* TODO, make this show in header info window */
		{
			Scene *sce;
			for (sce = G.main->scene.first; sce; sce = sce->id.next) {
				if (sce->r.engine[0] &&
				    BLI_findstring(&R_engines, sce->r.engine, offsetof(RenderEngineType, idname)) == NULL)
				{
					BKE_reportf(reports, RPT_ERROR, "Engine '%s' not available for scene '%s' "
					            "(an addon may need to be installed or enabled)",
					            sce->r.engine, sce->id.name + 2);
				}
			}
		}
#endif

		BKE_reset_undo();
		BKE_write_undo(C, "original");  /* save current state */

		success = true;
	}
	else if (retval == BKE_READ_EXOTIC_OK_OTHER)
		BKE_write_undo(C, "Import file");
	else if (retval == BKE_READ_EXOTIC_FAIL_OPEN) {
		BKE_reportf(reports, RPT_ERROR, "Cannot read file '%s': %s", filepath,
		            errno ? strerror(errno) : TIP_("unable to open the file"));
	}
	else if (retval == BKE_READ_EXOTIC_FAIL_FORMAT) {
		BKE_reportf(reports, RPT_ERROR, "File format is not supported in file '%s'", filepath);
	}
	else if (retval == BKE_READ_EXOTIC_FAIL_PATH) {
		BKE_reportf(reports, RPT_ERROR, "File path '%s' invalid", filepath);
	}
	else {
		BKE_reportf(reports, RPT_ERROR, "Unknown error loading '%s'", filepath);
		BLI_assert(!"invalid 'retval'");
	}

	WM_cursor_wait(0);

	return success;

}


/**
 * called on startup,  (context entirely filled with NULLs)
 * or called for 'New File'
 * both startup.blend and userpref.blend are checked
 * the optional parameter custom_file points to an alternative startup page
 * custom_file can be NULL
 */
int wm_homefile_read(bContext *C, ReportList *reports, bool from_memory, const char *custom_file)
{
	ListBase wmbase;
	char startstr[FILE_MAX];
	char prefstr[FILE_MAX];
	int success = 0;

	/* Indicates whether user preferences were really load from memory.
	 *
	 * This is used for versioning code, and for this we can not rely on from_memory
	 * passed via argument. This is because there might be configuration folder
	 * exists but it might not have userpref.blend and in this case we fallback to
	 * reading home file from memory.
	 *
	 * And in this case versioning code is to be run.
	 */
	bool read_userdef_from_memory = true;

	/* options exclude eachother */
	BLI_assert((from_memory && custom_file) == 0);

	if ((G.f & G_SCRIPT_OVERRIDE_PREF) == 0) {
		BKE_BIT_TEST_SET(G.f, (U.flag & USER_SCRIPT_AUTOEXEC_DISABLE) == 0, G_SCRIPT_AUTOEXEC);
	}

	BLI_callback_exec(CTX_data_main(C), NULL, BLI_CB_EVT_LOAD_PRE);

	UI_view2d_zoom_cache_reset();

	G.relbase_valid = 0;
	if (!from_memory) {
		const char * const cfgdir = BKE_appdir_folder_id(BLENDER_USER_CONFIG, NULL);
		if (custom_file) {
			BLI_strncpy(startstr, custom_file, FILE_MAX);

			if (cfgdir) {
				BLI_make_file_string(G.main->name, prefstr, cfgdir, BLENDER_USERPREF_FILE);
			}
			else {
				prefstr[0] = '\0';
			}
		}
		else if (cfgdir) {
			BLI_make_file_string(G.main->name, startstr, cfgdir, BLENDER_STARTUP_FILE);
			BLI_make_file_string(G.main->name, prefstr, cfgdir, BLENDER_USERPREF_FILE);
		}
		else {
			startstr[0] = '\0';
			prefstr[0] = '\0';
			from_memory = 1;
		}
	}
	
	/* put aside screens to match with persistent windows later */
	wm_window_match_init(C, &wmbase);
	
	if (!from_memory) {
		if (BLI_access(startstr, R_OK) == 0) {
			success = (BKE_read_file(C, startstr, NULL) != BKE_READ_FILE_FAIL);
		}
		if (BLI_listbase_is_empty(&U.themes)) {
			if (G.debug & G_DEBUG)
				printf("\nNote: No (valid) '%s' found, fall back to built-in default.\n\n", startstr);
			success = 0;
		}
	}

	if (success == 0 && custom_file && reports) {
		BKE_reportf(reports, RPT_ERROR, "Could not read '%s'", custom_file);
		/*We can not return from here because wm is already reset*/
	}

	if (success == 0) {
		success = BKE_read_file_from_memory(C, datatoc_startup_blend, datatoc_startup_blend_size, NULL, true);
		if (BLI_listbase_is_empty(&wmbase)) {
			wm_clear_default_size(C);
		}
		BKE_tempdir_init(U.tempdir);

#ifdef WITH_PYTHON_SECURITY
		/* use alternative setting for security nuts
		 * otherwise we'd need to patch the binary blob - startup.blend.c */
		U.flag |= USER_SCRIPT_AUTOEXEC_DISABLE;
#endif
	}
	
	/* check new prefs only after startup.blend was finished */
	if (!from_memory && BLI_exists(prefstr)) {
		int done = BKE_read_file_userdef(prefstr, NULL);
		if (done != BKE_READ_FILE_FAIL) {
			read_userdef_from_memory = false;
			printf("Read new prefs: %s\n", prefstr);
		}
	}
	
	/* prevent buggy files that had G_FILE_RELATIVE_REMAP written out by mistake. Screws up autosaves otherwise
	 * can remove this eventually, only in a 2.53 and older, now its not written */
	G.fileflags &= ~G_FILE_RELATIVE_REMAP;
	
	/* check userdef before open window, keymaps etc */
	wm_init_userdef(C, read_userdef_from_memory);
	
	/* match the read WM with current WM */
	wm_window_match_do(C, &wmbase); 
	WM_check(C); /* opens window(s), checks keymaps */

	G.main->name[0] = '\0';

	/* When loading factory settings, the reset solid OpenGL lights need to be applied. */
	if (!G.background) GPU_default_lights();
	
	/* XXX */
	G.save_over = 0;    // start with save preference untitled.blend
	G.fileflags &= ~G_FILE_AUTOPLAY;    /*  disable autoplay in startup.blend... */

//	refresh_interface_font();
	
//	undo_editmode_clear();
	BKE_reset_undo();
	BKE_write_undo(C, "original");  /* save current state */

	ED_editors_init(C);
	DAG_on_visible_update(CTX_data_main(C), true);

#ifdef WITH_PYTHON
	if (CTX_py_init_get(C)) {
		/* sync addons, these may have changed from the defaults */
		BPY_string_exec(C, "__import__('addon_utils').reset_all()");

		BPY_python_reset(C);
	}
#endif

	WM_operatortype_last_properties_clear_all();

	/* important to do before NULL'ing the context */
	BLI_callback_exec(CTX_data_main(C), NULL, BLI_CB_EVT_VERSION_UPDATE);
	BLI_callback_exec(CTX_data_main(C), NULL, BLI_CB_EVT_LOAD_POST);

	WM_event_add_notifier(C, NC_WM | ND_FILEREAD, NULL);

	/* in background mode the scene will stay NULL */
	if (!G.background) {
		CTX_wm_window_set(C, NULL); /* exits queues */
	}

	return true;
}

int wm_history_read_exec(bContext *UNUSED(C), wmOperator *UNUSED(op))
{
	ED_file_read_bookmarks();
	wm_read_history();
	return OPERATOR_FINISHED;
}

int wm_homefile_read_exec(bContext *C, wmOperator *op)
{
	const bool from_memory = (STREQ(op->type->idname, "WM_OT_read_factory_settings"));
	char filepath_buf[FILE_MAX];
	const char *filepath = NULL;

	if (!from_memory) {
		PropertyRNA *prop = RNA_struct_find_property(op->ptr, "filepath");

		/* This can be used when loading of a start-up file should only change
		 * the scene content but keep the blender UI as it is. */
		wm_open_init_load_ui(op, true);
		BKE_BIT_TEST_SET(G.fileflags, !RNA_boolean_get(op->ptr, "load_ui"), G_FILE_NO_UI);

		if (RNA_property_is_set(op->ptr, prop)) {
			RNA_property_string_get(op->ptr, prop, filepath_buf);
			filepath = filepath_buf;
			if (BLI_access(filepath, R_OK)) {
				BKE_reportf(op->reports, RPT_ERROR, "Can't read alternative start-up file: '%s'", filepath);
				return OPERATOR_CANCELLED;
			}
		}
	}

	return wm_homefile_read(C, op->reports, from_memory, filepath) ? OPERATOR_FINISHED : OPERATOR_CANCELLED;
}

void wm_read_history(void)
{
	char name[FILE_MAX];
	LinkNode *l, *lines;
	struct RecentFile *recent;
	const char *line;
	int num;
	const char * const cfgdir = BKE_appdir_folder_id(BLENDER_USER_CONFIG, NULL);

	if (!cfgdir) return;

	BLI_make_file_string("/", name, cfgdir, BLENDER_HISTORY_FILE);

	lines = BLI_file_read_as_lines(name);

	BLI_listbase_clear(&G.recent_files);

	/* read list of recent opened files from recent-files.txt to memory */
	for (l = lines, num = 0; l && (num < U.recent_files); l = l->next) {
		line = l->link;
		if (line[0] && BLI_exists(line)) {
			recent = (RecentFile *)MEM_mallocN(sizeof(RecentFile), "RecentFile");
			BLI_addtail(&(G.recent_files), recent);
			recent->filepath = BLI_strdup(line);
			num++;
		}
	}
	
	BLI_file_free_lines(lines);
}

static void write_history(void)
{
	struct RecentFile *recent, *next_recent;
	char name[FILE_MAX];
	const char *user_config_dir;
	FILE *fp;
	int i;

	/* no write history for recovered startup files */
	if (G.main->name[0] == 0)
		return;
	
	/* will be NULL in background mode */
	user_config_dir = BKE_appdir_folder_id_create(BLENDER_USER_CONFIG, NULL);
	if (!user_config_dir)
		return;

	BLI_make_file_string("/", name, user_config_dir, BLENDER_HISTORY_FILE);

	recent = G.recent_files.first;
	/* refresh recent-files.txt of recent opened files, when current file was changed */
	if (!(recent) || (BLI_path_cmp(recent->filepath, G.main->name) != 0)) {
		fp = BLI_fopen(name, "w");
		if (fp) {
			/* add current file to the beginning of list */
			recent = (RecentFile *)MEM_mallocN(sizeof(RecentFile), "RecentFile");
			recent->filepath = BLI_strdup(G.main->name);
			BLI_addhead(&(G.recent_files), recent);
			/* write current file to recent-files.txt */
			fprintf(fp, "%s\n", recent->filepath);
			recent = recent->next;
			i = 1;
			/* write rest of recent opened files to recent-files.txt */
			while ((i < U.recent_files) && (recent)) {
				/* this prevents to have duplicities in list */
				if (BLI_path_cmp(recent->filepath, G.main->name) != 0) {
					fprintf(fp, "%s\n", recent->filepath);
					recent = recent->next;
				}
				else {
					next_recent = recent->next;
					MEM_freeN(recent->filepath);
					BLI_freelinkN(&(G.recent_files), recent);
					recent = next_recent;
				}
				i++;
			}
			fclose(fp);
		}

		/* also update most recent files on System */
		GHOST_addToSystemRecentFiles(G.main->name);
	}
}

/* screen can be NULL */
static ImBuf *blend_file_thumb(Scene *scene, bScreen *screen, int **thumb_pt)
{
	/* will be scaled down, but gives some nice oversampling */
	ImBuf *ibuf;
	int *thumb;
	char err_out[256] = "unknown";

	/* screen if no camera found */
	ScrArea *sa = NULL;
	ARegion *ar = NULL;
	View3D *v3d = NULL;

	*thumb_pt = NULL;

	/* scene can be NULL if running a script at startup and calling the save operator */
	if (G.background || scene == NULL)
		return NULL;

	if ((scene->camera == NULL) && (screen != NULL)) {
		sa = BKE_screen_find_big_area(screen, SPACE_VIEW3D, 0);
		ar = BKE_area_find_region_type(sa, RGN_TYPE_WINDOW);
		if (ar) {
			v3d = sa->spacedata.first;
		}
	}

	if (scene->camera == NULL && v3d == NULL) {
		return NULL;
	}

	/* gets scaled to BLEN_THUMB_SIZE */
	if (scene->camera) {
		ibuf = ED_view3d_draw_offscreen_imbuf_simple(scene, scene->camera,
		                                             BLEN_THUMB_SIZE * 2, BLEN_THUMB_SIZE * 2,
<<<<<<< HEAD
		                                             IB_rect, OB_SOLID, false, false, false, R_ADDSKY, NULL, err_out);
	}
	else {
		ibuf = ED_view3d_draw_offscreen_imbuf(scene, v3d, ar, BLEN_THUMB_SIZE * 2, BLEN_THUMB_SIZE * 2,
		                                      IB_rect, false, R_ADDSKY, NULL, err_out);
=======
		                                             IB_rect, OB_SOLID, false, false, false, R_ALPHAPREMUL, err_out);
	}
	else {
		ibuf = ED_view3d_draw_offscreen_imbuf(scene, v3d, ar, BLEN_THUMB_SIZE * 2, BLEN_THUMB_SIZE * 2,
		                                      IB_rect, false, R_ALPHAPREMUL, err_out);
>>>>>>> 810c7ee8
	}

	if (ibuf) {
		float aspect = (scene->r.xsch * scene->r.xasp) / (scene->r.ysch * scene->r.yasp);

		/* dirty oversampling */
		IMB_scaleImBuf(ibuf, BLEN_THUMB_SIZE, BLEN_THUMB_SIZE);

		/* add pretty overlay */
		IMB_overlayblend_thumb(ibuf->rect, ibuf->x, ibuf->y, aspect);
		
		/* first write into thumb buffer */
		thumb = MEM_mallocN(((2 + (BLEN_THUMB_SIZE * BLEN_THUMB_SIZE))) * sizeof(int), "write_file thumb");

		thumb[0] = BLEN_THUMB_SIZE;
		thumb[1] = BLEN_THUMB_SIZE;

		memcpy(thumb + 2, ibuf->rect, BLEN_THUMB_SIZE * BLEN_THUMB_SIZE * sizeof(int));
	}
	else {
		/* '*thumb_pt' needs to stay NULL to prevent a bad thumbnail from being handled */
		fprintf(stderr, "blend_file_thumb failed to create thumbnail: %s\n", err_out);
		thumb = NULL;
	}
	
	/* must be freed by caller */
	*thumb_pt = thumb;
	
	return ibuf;
}

/* easy access from gdb */
bool write_crash_blend(void)
{
	char path[FILE_MAX];
	int fileflags = G.fileflags & ~(G_FILE_HISTORY); /* don't do file history on crash file */

	BLI_strncpy(path, G.main->name, sizeof(path));
	BLI_replace_extension(path, sizeof(path), "_crash.blend");
	if (BLO_write_file(G.main, path, fileflags, NULL, NULL)) {
		printf("written: %s\n", path);
		return 1;
	}
	else {
		printf("failed: %s\n", path);
		return 0;
	}
}

/**
 * \see #wm_homefile_write_exec wraps #BLO_write_file in a similar way.
 */
int wm_file_write(bContext *C, const char *filepath, int fileflags, ReportList *reports)
{
	Library *li;
	int len;
	int *thumb = NULL;
	ImBuf *ibuf_thumb = NULL;

	len = strlen(filepath);
	
	if (len == 0) {
		BKE_report(reports, RPT_ERROR, "Path is empty, cannot save");
		return -1;
	}

	if (len >= FILE_MAX) {
		BKE_report(reports, RPT_ERROR, "Path too long, cannot save");
		return -1;
	}
	
	/* Check if file write permission is ok */
	if (BLI_exists(filepath) && !BLI_file_is_writable(filepath)) {
		BKE_reportf(reports, RPT_ERROR, "Cannot save blend file, path '%s' is not writable", filepath);
		return -1;
	}
 
	/* note: used to replace the file extension (to ensure '.blend'),
	 * no need to now because the operator ensures,
	 * its handy for scripts to save to a predefined name without blender editing it */
	
	/* send the OnSave event */
	for (li = G.main->library.first; li; li = li->id.next) {
		if (BLI_path_cmp(li->filepath, filepath) == 0) {
			BKE_reportf(reports, RPT_ERROR, "Cannot overwrite used library '%.240s'", filepath);
			return -1;
		}
	}

	/* blend file thumbnail */
	/* save before exit_editmode, otherwise derivedmeshes for shared data corrupt #27765) */
	if ((U.flag & USER_SAVE_PREVIEWS) && BLI_thread_is_main()) {
		ibuf_thumb = blend_file_thumb(CTX_data_scene(C), CTX_wm_screen(C), &thumb);
	}

	BLI_callback_exec(G.main, NULL, BLI_CB_EVT_SAVE_PRE);

	/* operator now handles overwrite checks */

	if (G.fileflags & G_AUTOPACK) {
		packAll(G.main, reports);
	}

	/* don't forget not to return without! */
	WM_cursor_wait(1);
	
	ED_editors_flush_edits(C, false);

	fileflags |= G_FILE_HISTORY; /* write file history */

	/* first time saving */
	/* XXX temp solution to solve bug, real fix coming (ton) */
	if ((G.main->name[0] == '\0') && !(fileflags & G_FILE_SAVE_COPY)) {
		BLI_strncpy(G.main->name, filepath, sizeof(G.main->name));
	}

	/* XXX temp solution to solve bug, real fix coming (ton) */
	G.main->recovered = 0;
	
	if (BLO_write_file(CTX_data_main(C), filepath, fileflags, reports, thumb)) {
		if (!(fileflags & G_FILE_SAVE_COPY)) {
			G.relbase_valid = 1;
			BLI_strncpy(G.main->name, filepath, sizeof(G.main->name));  /* is guaranteed current file */
	
			G.save_over = 1; /* disable untitled.blend convention */
		}

		BKE_BIT_TEST_SET(G.fileflags, fileflags & G_FILE_COMPRESS, G_FILE_COMPRESS);
		BKE_BIT_TEST_SET(G.fileflags, fileflags & G_FILE_AUTOPLAY, G_FILE_AUTOPLAY);

		/* prevent background mode scripts from clobbering history */
		if (!G.background) {
			write_history();
		}

		BLI_callback_exec(G.main, NULL, BLI_CB_EVT_SAVE_POST);

		/* run this function after because the file cant be written before the blend is */
		if (ibuf_thumb) {
			IMB_thumb_delete(filepath, THB_FAIL); /* without this a failed thumb overrides */
			ibuf_thumb = IMB_thumb_create(filepath, THB_NORMAL, THB_SOURCE_BLEND, ibuf_thumb);
			IMB_freeImBuf(ibuf_thumb);
		}

		if (thumb) MEM_freeN(thumb);
	}
	else {
		if (ibuf_thumb) IMB_freeImBuf(ibuf_thumb);
		if (thumb) MEM_freeN(thumb);
		
		WM_cursor_wait(0);
		return -1;
	}

	WM_cursor_wait(0);
	
	return 0;
}

/**
 * \see #wm_file_write wraps #BLO_write_file in a similar way.
 */
int wm_homefile_write_exec(bContext *C, wmOperator *op)
{
	wmWindowManager *wm = CTX_wm_manager(C);
	wmWindow *win = CTX_wm_window(C);
	char filepath[FILE_MAX];
	int fileflags;

	BLI_callback_exec(G.main, NULL, BLI_CB_EVT_SAVE_PRE);

	/* check current window and close it if temp */
	if (win && win->screen->temp)
		wm_window_close(C, wm, win);
	
	/* update keymaps in user preferences */
	WM_keyconfig_update(wm);
	
	BLI_make_file_string("/", filepath, BKE_appdir_folder_id_create(BLENDER_USER_CONFIG, NULL), BLENDER_STARTUP_FILE);
	printf("trying to save homefile at %s ", filepath);
	
	ED_editors_flush_edits(C, false);

	/*  force save as regular blend file */
	fileflags = G.fileflags & ~(G_FILE_COMPRESS | G_FILE_AUTOPLAY | G_FILE_LOCK | G_FILE_SIGN | G_FILE_HISTORY);

	if (BLO_write_file(CTX_data_main(C), filepath, fileflags | G_FILE_USERPREFS, op->reports, NULL) == 0) {
		printf("fail\n");
		return OPERATOR_CANCELLED;
	}
	
	printf("ok\n");

	G.save_over = 0;

	BLI_callback_exec(G.main, NULL, BLI_CB_EVT_SAVE_POST);

	return OPERATOR_FINISHED;
}

/* Only save the prefs block. operator entry */
int wm_userpref_write_exec(bContext *C, wmOperator *op)
{
	wmWindowManager *wm = CTX_wm_manager(C);
	char filepath[FILE_MAX];
	
	/* update keymaps in user preferences */
	WM_keyconfig_update(wm);
	
	BLI_make_file_string("/", filepath, BKE_appdir_folder_id_create(BLENDER_USER_CONFIG, NULL), BLENDER_USERPREF_FILE);
	printf("trying to save userpref at %s ", filepath);
	
	if (BKE_write_file_userdef(filepath, op->reports) == 0) {
		printf("fail\n");
		return OPERATOR_CANCELLED;
	}
	
	printf("ok\n");
	
	return OPERATOR_FINISHED;
}

/************************ autosave ****************************/

void wm_autosave_location(char *filepath)
{
	const int pid = abs(getpid());
	char path[1024];
#ifdef WIN32
	const char *savedir;
#endif

	if (G.main && G.relbase_valid) {
		const char *basename = BLI_path_basename(G.main->name);
		int len = strlen(basename) - 6;
		BLI_snprintf(path, sizeof(path), "%.*s-%d.blend", len, basename, pid);
	}
	else {
		BLI_snprintf(path, sizeof(path), "%d.blend", pid);
	}

#ifdef WIN32
	/* XXX Need to investigate how to handle default location of '/tmp/'
	 * This is a relative directory on Windows, and it may be
	 * found. Example:
	 * Blender installed on D:\ drive, D:\ drive has D:\tmp\
	 * Now, BLI_exists() will find '/tmp/' exists, but
	 * BLI_make_file_string will create string that has it most likely on C:\
	 * through get_default_root().
	 * If there is no C:\tmp autosave fails. */
	if (!BLI_exists(BKE_tempdir_base())) {
		savedir = BKE_appdir_folder_id_create(BLENDER_USER_AUTOSAVE, NULL);
		BLI_make_file_string("/", filepath, savedir, path);
		return;
	}
#endif

	BLI_make_file_string("/", filepath, BKE_tempdir_base(), path);
}

void WM_autosave_init(wmWindowManager *wm)
{
	wm_autosave_timer_ended(wm);

	if (U.flag & USER_AUTOSAVE)
		wm->autosavetimer = WM_event_add_timer(wm, NULL, TIMERAUTOSAVE, U.savetime * 60.0);
}

void wm_autosave_timer(const bContext *C, wmWindowManager *wm, wmTimer *UNUSED(wt))
{
	wmWindow *win;
	wmEventHandler *handler;
	char filepath[FILE_MAX];
	
	WM_event_remove_timer(wm, NULL, wm->autosavetimer);

	/* if a modal operator is running, don't autosave, but try again in 10 seconds */
	for (win = wm->windows.first; win; win = win->next) {
		for (handler = win->modalhandlers.first; handler; handler = handler->next) {
			if (handler->op) {
				wm->autosavetimer = WM_event_add_timer(wm, NULL, TIMERAUTOSAVE, 10.0);
				return;
			}
		}
	}

	ED_editors_flush_edits(C, false);

	wm_autosave_location(filepath);

	if (U.uiflag & USER_GLOBALUNDO) {
		/* fast save of last undobuffer, now with UI */
		BKE_undo_save_file(filepath);
	}
	else {
		/*  save as regular blend file */
		int fileflags = G.fileflags & ~(G_FILE_COMPRESS | G_FILE_AUTOPLAY | G_FILE_LOCK | G_FILE_SIGN | G_FILE_HISTORY);

		/* no error reporting to console */
		BLO_write_file(CTX_data_main(C), filepath, fileflags, NULL, NULL);
	}
	/* do timer after file write, just in case file write takes a long time */
	wm->autosavetimer = WM_event_add_timer(wm, NULL, TIMERAUTOSAVE, U.savetime * 60.0);
}

void wm_autosave_timer_ended(wmWindowManager *wm)
{
	if (wm->autosavetimer) {
		WM_event_remove_timer(wm, NULL, wm->autosavetimer);
		wm->autosavetimer = NULL;
	}
}

void wm_autosave_delete(void)
{
	char filename[FILE_MAX];
	
	wm_autosave_location(filename);

	if (BLI_exists(filename)) {
		char str[FILE_MAX];
		BLI_make_file_string("/", str, BKE_tempdir_base(), BLENDER_QUIT_FILE);

		/* if global undo; remove tempsave, otherwise rename */
		if (U.uiflag & USER_GLOBALUNDO) BLI_delete(filename, false, false);
		else BLI_rename(filename, str);
	}
}

void wm_autosave_read(bContext *C, ReportList *reports)
{
	char filename[FILE_MAX];

	wm_autosave_location(filename);
	WM_file_read(C, filename, reports);
}


/** \name Initialize WM_OT_open_xxx properties
 *
 * Check if load_ui was set by the caller.
 * Fall back to user preference when file flags not specified.
 *
 * \{ */

void wm_open_init_load_ui(wmOperator *op, bool use_prefs)
{
	PropertyRNA *prop = RNA_struct_find_property(op->ptr, "load_ui");
	if (!RNA_property_is_set(op->ptr, prop)) {
		bool value = use_prefs ?
		             ((U.flag & USER_FILENOUI) == 0) :
		             ((G.fileflags & G_FILE_NO_UI) == 0);

		RNA_property_boolean_set(op->ptr, prop, value);
	}
}

void wm_open_init_use_scripts(wmOperator *op, bool use_prefs)
{
	PropertyRNA *prop = RNA_struct_find_property(op->ptr, "use_scripts");
	if (!RNA_property_is_set(op->ptr, prop)) {
		/* use G_SCRIPT_AUTOEXEC rather than the userpref because this means if
		 * the flag has been disabled from the command line, then opening
		 * from the menu wont enable this setting. */
		bool value = use_prefs ?
		             ((U.flag & USER_SCRIPT_AUTOEXEC_DISABLE) == 0) :
		             ((G.f & G_SCRIPT_AUTOEXEC) != 0);

		RNA_property_boolean_set(op->ptr, prop, value);
	}
}

/** \} */<|MERGE_RESOLUTION|>--- conflicted
+++ resolved
@@ -846,19 +846,11 @@
 	if (scene->camera) {
 		ibuf = ED_view3d_draw_offscreen_imbuf_simple(scene, scene->camera,
 		                                             BLEN_THUMB_SIZE * 2, BLEN_THUMB_SIZE * 2,
-<<<<<<< HEAD
-		                                             IB_rect, OB_SOLID, false, false, false, R_ADDSKY, NULL, err_out);
+		                                             IB_rect, OB_SOLID, false, false, false, R_ALPHAPREMUL, NULL, err_out);
 	}
 	else {
 		ibuf = ED_view3d_draw_offscreen_imbuf(scene, v3d, ar, BLEN_THUMB_SIZE * 2, BLEN_THUMB_SIZE * 2,
-		                                      IB_rect, false, R_ADDSKY, NULL, err_out);
-=======
-		                                             IB_rect, OB_SOLID, false, false, false, R_ALPHAPREMUL, err_out);
-	}
-	else {
-		ibuf = ED_view3d_draw_offscreen_imbuf(scene, v3d, ar, BLEN_THUMB_SIZE * 2, BLEN_THUMB_SIZE * 2,
-		                                      IB_rect, false, R_ALPHAPREMUL, err_out);
->>>>>>> 810c7ee8
+		                                      IB_rect, false, R_ALPHAPREMUL, NULL, err_out);
 	}
 
 	if (ibuf) {
