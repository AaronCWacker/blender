/*
 * ***** BEGIN GPL LICENSE BLOCK *****
 *
 * This program is free software; you can redistribute it and/or
 * modify it under the terms of the GNU General Public License
 * as published by the Free Software Foundation; either version 2
 * of the License, or (at your option) any later version. 
 *
 * This program is distributed in the hope that it will be useful,
 * but WITHOUT ANY WARRANTY; without even the implied warranty of
 * MERCHANTABILITY or FITNESS FOR A PARTICULAR PURPOSE.  See the
 * GNU General Public License for more details.
 *
 * You should have received a copy of the GNU General Public License
 * along with this program; if not, write to the Free Software Foundation,
 * Inc., 51 Franklin Street, Fifth Floor, Boston, MA 02110-1301, USA.
 *
 * Contributor(s): Blender Foundation
 *
 * ***** END GPL LICENSE BLOCK *****
 */

/** \file blender/windowmanager/wm_event_types.h
 *  \ingroup wm
 */


/*
 *  These define have its origin at sgi, where all device defines were written down in device.h.
 *  Blender copied the conventions quite some, and expanded it with internal new defines (ton)
 *
 */ 


#ifndef __WM_EVENT_TYPES_H__
#define __WM_EVENT_TYPES_H__

/* customdata type */
enum {
	EVT_DATA_GESTURE     = 1,
	EVT_DATA_TIMER       = 2,
	EVT_DATA_DRAGDROP    = 3,
	EVT_DATA_NDOF_MOTION = 4,
};

/* tablet active, matches GHOST_TTabletMode */
enum {
	EVT_TABLET_NONE   = 0,
	EVT_TABLET_STYLUS = 1,
	EVT_TABLET_ERASER = 2,
};

/* ********** wmEvent.type ********** */
enum {
	/* non-event, for example disabled timer */
	EVENT_NONE = 0x0000,

	/* ********** Start of Input devices. ********** */

	/* MOUSE : 0x000x, 0x001x */
	LEFTMOUSE           = 0x0001,
	MIDDLEMOUSE         = 0x0002,
	RIGHTMOUSE          = 0x0003,
	MOUSEMOVE           = 0x0004,
	/* only use if you want user option switch possible */
	ACTIONMOUSE         = 0x0005,
	SELECTMOUSE         = 0x0006,
	/* Extra mouse buttons */
	BUTTON4MOUSE        = 0x0007,
	BUTTON5MOUSE        = 0x0008,
	/* More mouse buttons - can't use 9 and 10 here (wheel) */
	BUTTON6MOUSE        = 0x0012,
	BUTTON7MOUSE        = 0x0013,
	/* Extra trackpad gestures */
	MOUSEPAN            = 0x000e,
	MOUSEZOOM           = 0x000f,
	MOUSEROTATE         = 0x0010,
	MOUSEUNTOUCH        = 0x0014,
	/* defaults from ghost */
	WHEELUPMOUSE        = 0x000a,
	WHEELDOWNMOUSE      = 0x000b,
	/* mapped with userdef */
	WHEELINMOUSE        = 0x000c,
	WHEELOUTMOUSE       = 0x000d,
	/* Successive MOUSEMOVE's are converted to this, so we can easily
	 * ignore all but the most recent MOUSEMOVE (for better performance),
	 * paint and drawing tools however will want to handle these. */
	INBETWEEN_MOUSEMOVE = 0x0011,

/* IME event, GHOST_kEventImeCompositionStart in ghost */
	WM_IME_COMPOSITE_START = 0x0014,
/* IME event, GHOST_kEventImeComposition in ghost */
	WM_IME_COMPOSITE_EVENT      = 0x0015,
/* IME event, GHOST_kEventImeCompositionEnd in ghost */
	WM_IME_COMPOSITE_END   = 0x0016,
	
	/* Tablet/Pen Specific Events */
	TABLET_STYLUS       = 0x001a,
	TABLET_ERASER       = 0x001b,

	/* *** Start of keyboard codes. *** */

	/* standard keyboard.
	 * XXX from 0x0020 to 0x00ff, and 0x012c to 0x013f for function keys! */

	/* NOTE: these values are saved in keymap files, do not change them but just add new ones */
	AKEY            = 0x0061,  /* 'a' */
	BKEY            = 0x0062,  /* 'b' */
	CKEY            = 0x0063,  /* 'c' */
	DKEY            = 0x0064,  /* 'd' */
	EKEY            = 0x0065,  /* 'e' */
	FKEY            = 0x0066,  /* 'f' */
	GKEY            = 0x0067,  /* 'g' */
#ifndef WIN32
	HKEY            = 0x0068,  /* 'h' */
#else
#define HKEY 0x0068
#endif
	IKEY            = 0x0069,  /* 'i' */
	JKEY            = 0x006a,  /* 'j' */
	KKEY            = 0x006b,  /* 'k' */
	LKEY            = 0x006c,  /* 'l' */
	MKEY            = 0x006d,  /* 'm' */
	NKEY            = 0x006e,  /* 'n' */
	OKEY            = 0x006f,  /* 'o' */
	PKEY            = 0x0070,  /* 'p' */
	QKEY            = 0x0071,  /* 'q' */
	RKEY            = 0x0072,  /* 'r' */
	SKEY            = 0x0073,  /* 's' */
	TKEY            = 0x0074,  /* 't' */
	UKEY            = 0x0075,  /* 'u' */
	VKEY            = 0x0076,  /* 'v' */
	WKEY            = 0x0077,  /* 'w' */
	XKEY            = 0x0078,  /* 'x' */
	YKEY            = 0x0079,  /* 'y' */
	ZKEY            = 0x007a,  /* 'z' */

	ZEROKEY         = 0x0030,  /* '0' */
	ONEKEY          = 0x0031,  /* '1' */
	TWOKEY          = 0x0032,  /* '2' */
	THREEKEY        = 0x0033,  /* '3' */
	FOURKEY         = 0x0034,  /* '4' */
	FIVEKEY         = 0x0035,  /* '5' */
	SIXKEY          = 0x0036,  /* '6' */
	SEVENKEY        = 0x0037,  /* '7' */
	EIGHTKEY        = 0x0038,  /* '8' */
	NINEKEY         = 0x0039,  /* '9' */

	CAPSLOCKKEY     = 0x00d3,  /* 211 */

	LEFTCTRLKEY     = 0x00d4,  /* 212 */
	LEFTALTKEY      = 0x00d5,  /* 213 */
	RIGHTALTKEY     = 0x00d6,  /* 214 */
	RIGHTCTRLKEY    = 0x00d7,  /* 215 */
	RIGHTSHIFTKEY   = 0x00d8,  /* 216 */
	LEFTSHIFTKEY    = 0x00d9,  /* 217 */

	ESCKEY          = 0x00da,  /* 218 */
	TABKEY          = 0x00db,  /* 219 */
	RETKEY          = 0x00dc,  /* 220 */
	SPACEKEY        = 0x00dd,  /* 221 */
	LINEFEEDKEY     = 0x00de,  /* 222 */
	BACKSPACEKEY    = 0x00df,  /* 223 */
	DELKEY          = 0x00e0,  /* 224 */
	SEMICOLONKEY    = 0x00e1,  /* 225 */
	PERIODKEY       = 0x00e2,  /* 226 */
	COMMAKEY        = 0x00e3,  /* 227 */
	QUOTEKEY        = 0x00e4,  /* 228 */
	ACCENTGRAVEKEY  = 0x00e5,  /* 229 */
	MINUSKEY        = 0x00e6,  /* 230 */
	PLUSKEY         = 0x00e7,  /* 231 */
	SLASHKEY        = 0x00e8,  /* 232 */
	BACKSLASHKEY    = 0x00e9,  /* 233 */
	EQUALKEY        = 0x00ea,  /* 234 */
	LEFTBRACKETKEY  = 0x00eb,  /* 235 */
	RIGHTBRACKETKEY = 0x00ec,  /* 236 */

	LEFTARROWKEY    = 0x0089,  /* 137 */
	DOWNARROWKEY    = 0x008a,  /* 138 */
	RIGHTARROWKEY   = 0x008b,  /* 139 */
	UPARROWKEY      = 0x008c,  /* 140 */

	PAD0            = 0x0096,  /* 150 */
	PAD1            = 0x0097,  /* 151 */
	PAD2            = 0x0098,  /* 152 */
	PAD3            = 0x0099,  /* 153 */
	PAD4            = 0x009a,  /* 154 */
	PAD5            = 0x009b,  /* 155 */
	PAD6            = 0x009c,  /* 156 */
	PAD7            = 0x009d,  /* 157 */
	PAD8            = 0x009e,  /* 158 */
	PAD9            = 0x009f,  /* 159 */

	PADPERIOD       = 0x00c7,  /* 199 */
	PADASTERKEY     = 0x00a0,  /* 160 */
	PADSLASHKEY     = 0x00a1,  /* 161 */
	PADMINUS        = 0x00a2,  /* 162 */
	PADENTER        = 0x00a3,  /* 163 */
	PADPLUSKEY      = 0x00a4,  /* 164 */

	PAUSEKEY        = 0x00a5,  /* 165 */
	INSERTKEY       = 0x00a6,  /* 166 */
	HOMEKEY         = 0x00a7,  /* 167 */
	PAGEUPKEY       = 0x00a8,  /* 168 */
	PAGEDOWNKEY     = 0x00a9,  /* 169 */
	ENDKEY          = 0x00aa,  /* 170 */

	UNKNOWNKEY      = 0x00ab,  /* 171 */
	OSKEY           = 0x00ac,  /* 172 */
	GRLESSKEY       = 0x00ad,  /* 173 */

	/* XXX: are these codes ok? */
	MEDIAPLAY       = 0x00ae,  /* 174 */
	MEDIASTOP       = 0x00af,  /* 175 */
	MEDIAFIRST      = 0x00b0,  /* 176 */
	MEDIALAST       = 0x00b1,  /* 177 */

	F1KEY           = 0x012c,  /* 300 */
	F2KEY           = 0x012d,  /* 301 */
	F3KEY           = 0x012e,  /* 302 */
	F4KEY           = 0x012f,  /* 303 */
	F5KEY           = 0x0130,  /* 304 */
	F6KEY           = 0x0131,  /* 305 */
	F7KEY           = 0x0132,  /* 306 */
	F8KEY           = 0x0133,  /* 307 */
	F9KEY           = 0x0134,  /* 308 */
	F10KEY          = 0x0135,  /* 309 */
	F11KEY          = 0x0136,  /* 310 */
	F12KEY          = 0x0137,  /* 311 */
	F13KEY          = 0x0138,  /* 312 */
	F14KEY          = 0x0139,  /* 313 */
	F15KEY          = 0x013a,  /* 314 */
	F16KEY          = 0x013b,  /* 315 */
	F17KEY          = 0x013c,  /* 316 */
	F18KEY          = 0x013d,  /* 317 */
	F19KEY          = 0x013e,  /* 318 */

	/* *** End of keyboard codes. *** */

	/* NDOF (from SpaceNavigator & friends)
	 * These should be kept in sync with GHOST_NDOFManager.h
	 * Ordering matters, exact values do not. */
	NDOF_MOTION = 0x0190,
	/* used internally, never sent */
	NDOF_BUTTON_NONE = NDOF_MOTION,
	/* these two are available from any 3Dconnexion device */
	NDOF_BUTTON_MENU,
	NDOF_BUTTON_FIT,
	/* standard views */
	NDOF_BUTTON_TOP,
	NDOF_BUTTON_BOTTOM,
	NDOF_BUTTON_LEFT,
	NDOF_BUTTON_RIGHT,
	NDOF_BUTTON_FRONT,
	NDOF_BUTTON_BACK,
	/* more views */
	NDOF_BUTTON_ISO1,
	NDOF_BUTTON_ISO2,
	/* 90 degree rotations */
	NDOF_BUTTON_ROLL_CW,
	NDOF_BUTTON_ROLL_CCW,
	NDOF_BUTTON_SPIN_CW,
	NDOF_BUTTON_SPIN_CCW,
	NDOF_BUTTON_TILT_CW,
	NDOF_BUTTON_TILT_CCW,
	/* device control */
	NDOF_BUTTON_ROTATE,
	NDOF_BUTTON_PANZOOM,
	NDOF_BUTTON_DOMINANT,
	NDOF_BUTTON_PLUS,
	NDOF_BUTTON_MINUS,
	/* keyboard emulation */
	NDOF_BUTTON_ESC,
	NDOF_BUTTON_ALT,
	NDOF_BUTTON_SHIFT,
	NDOF_BUTTON_CTRL,
	/* general-purpose buttons */
	NDOF_BUTTON_1,
	NDOF_BUTTON_2,
	NDOF_BUTTON_3,
	NDOF_BUTTON_4,
	NDOF_BUTTON_5,
	NDOF_BUTTON_6,
	NDOF_BUTTON_7,
	NDOF_BUTTON_8,
	NDOF_BUTTON_9,
	NDOF_BUTTON_10,
	/* more general-purpose buttons */
	NDOF_BUTTON_A,
	NDOF_BUTTON_B,
	NDOF_BUTTON_C,
	/* the end */
	NDOF_LAST,

	/* ********** End of Input devices. ********** */

	/* ********** Start of Blender internal events. ********** */

	/* XXX Those are mixed inside keyboard 'area'! */
	/* System: 0x010x */
	INPUTCHANGE           = 0x0103,  /* input connected or disconnected */
	WINDEACTIVATE         = 0x0104,  /* window is deactivated, focus lost */
	/* Timer: 0x011x */
	TIMER                 = 0x0110,  /* timer event, passed on to all queues */
	TIMER0                = 0x0111,  /* timer event, slot for internal use */
	TIMER1                = 0x0112,  /* timer event, slot for internal use */
	TIMER2                = 0x0113,  /* timer event, slot for internal use */
	TIMERJOBS             = 0x0114,  /* timer event, jobs system */
	TIMERAUTOSAVE         = 0x0115,  /* timer event, autosave */
	TIMERREPORT           = 0x0116,  /* timer event, reports */
	TIMERREGION           = 0x0117,  /* timer event, region slide in/out */
	TIMERNOTIFIER         = 0x0118,  /* timer event, notifier sender */
	TIMERF                = 0x011F,  /* last timer */

	/* Actionzones, tweak, gestures: 0x500x, 0x501x */
	EVT_ACTIONZONE_AREA   = 0x5000,
	EVT_ACTIONZONE_REGION = 0x5001,
	EVT_ACTIONZONE_FULLSCREEN = 0x5011,

	/* NOTE: these values are saved in keymap files, do not change them but just add new ones */

	/* Tweak events:
	 * Sent as additional event with the mouse coordinates from where the initial click was placed. */

	/* tweak events for L M R mousebuttons */
	EVT_TWEAK_L           = 0x5002,
	EVT_TWEAK_M           = 0x5003,
	EVT_TWEAK_R           = 0x5004,
	/* tweak events for action or select mousebutton */
	EVT_TWEAK_A           = 0x5005,
	EVT_TWEAK_S           = 0x5006,
	EVT_GESTURE           = 0x5010,

	/* 0x5011 is taken, see EVT_ACTIONZONE_FULLSCREEN */

	/* Misc Blender internals: 0x502x */
	EVT_FILESELECT        = 0x5020,
	EVT_BUT_OPEN          = 0x5021,
	EVT_MODAL_MAP         = 0x5022,
	EVT_DROP              = 0x5023,
	EVT_BUT_CANCEL        = 0x5024,

	/* ********** End of Blender internal events. ********** */
};


/* *********** wmEvent.type helpers. ********** */

/* test whether the event is timer event */
#define ISTIMER(event_type)	((event_type) >= TIMER && (event_type) <= TIMERF)

/* for event checks */
/* only used for KM_TEXTINPUT, so assume that we want all user-inputtable ascii codes included */
/* UNUSED - see wm_eventmatch - BUG [#30479] */
/* #define ISTEXTINPUT(event_type)  ((event_type) >= ' ' && (event_type) <= 255) */
/* note, an alternative could be to check 'event->utf8_buf' */

/* test whether the event is a key on the keyboard */
#define ISKEYBOARD(event_type)                          \
	(((event_type) >= 0x0020 && (event_type) <= 0x00ff) ||  \
	 ((event_type) >= 0x012c && (event_type) <= 0x013f))

/* test whether the event is a modifier key */
#define ISKEYMODIFIER(event_type) \
	(((event_type) >= LEFTCTRLKEY && (event_type) <= LEFTSHIFTKEY) || (event_type) == OSKEY)

/* test whether the event is a mouse button */
<<<<<<< HEAD
#define ISMOUSE(event_type)  (event_type >= LEFTMOUSE && event_type <= MOUSEUNTOUCH)
=======
#define ISMOUSE(event_type)  ((event_type) >= LEFTMOUSE && (event_type) <= BUTTON7MOUSE)
>>>>>>> 9c600435

/* test whether the event is tweak event */
#define ISTWEAK(event_type)  ((event_type) >= EVT_TWEAK_L && (event_type) <= EVT_GESTURE)

/* test whether the event is a NDOF event */
#define ISNDOF(event_type)  ((event_type) >= NDOF_MOTION && (event_type) < NDOF_LAST)

/* test whether event type is acceptable as hotkey, excluding modifiers */
#define ISHOTKEY(event_type)                                                  \
	((ISKEYBOARD(event_type) || ISMOUSE(event_type) || ISNDOF(event_type)) && \
	 ((event_type) != ESCKEY) &&                                                \
	 ((event_type) >= LEFTCTRLKEY && (event_type) <= LEFTSHIFTKEY) == false &&    \
	 ((event_type) >= UNKNOWNKEY  && (event_type) <= GRLESSKEY) == false)

/* internal helpers*/
#define _VA_IS_EVENT_MOD2(v, a) (CHECK_TYPE_INLINE(v, wmEvent *), \
       ((v)->a))
#define _VA_IS_EVENT_MOD3(v, a, b) \
       (_VA_IS_EVENT_MOD2(v, a) || ((v)->b))
#define _VA_IS_EVENT_MOD4(v, a, b, c) \
       (_VA_IS_EVENT_MOD3(v, a, b) || ((v)->c))
#define _VA_IS_EVENT_MOD5(v, a, b, c, d) \
       (_VA_IS_EVENT_MOD4(v, a, b, c) || ((v)->d))

/* reusable IS_EVENT_MOD(event, shift, ctrl, alt, oskey), macro */
#define IS_EVENT_MOD(...) VA_NARGS_CALL_OVERLOAD(_VA_IS_EVENT_MOD, __VA_ARGS__)

/* ********** wmEvent.val ********** */

/* Gestures */
/* NOTE: these values are saved in keymap files, do not change them but just add new ones */
enum {
	/* value of tweaks and line gestures, note, KM_ANY (-1) works for this case too */
	EVT_GESTURE_N   = 1,
	EVT_GESTURE_NE  = 2,
	EVT_GESTURE_E   = 3,
	EVT_GESTURE_SE  = 4,
	EVT_GESTURE_S   = 5,
	EVT_GESTURE_SW  = 6,
	EVT_GESTURE_W   = 7,
	EVT_GESTURE_NW  = 8,
	/* value of corner gestures */
	EVT_GESTURE_N_E = 9,
	EVT_GESTURE_N_W = 10,
	EVT_GESTURE_E_N = 11,
	EVT_GESTURE_E_S = 12,
	EVT_GESTURE_S_E = 13,
	EVT_GESTURE_S_W = 14,
	EVT_GESTURE_W_S = 15,
	EVT_GESTURE_W_N = 16,
};

/* File select */
enum {
	EVT_FILESELECT_FULL_OPEN        = 1,
	EVT_FILESELECT_EXEC             = 2,
	EVT_FILESELECT_CANCEL           = 3,
	EVT_FILESELECT_EXTERNAL_CANCEL  = 4,
};

/* Gesture */
/* NOTE: these values are saved in keymap files, do not change them but just add new ones */
enum {
	GESTURE_MODAL_CANCEL      = 1,
	GESTURE_MODAL_CONFIRM     = 2,

	GESTURE_MODAL_SELECT      = 3,
	GESTURE_MODAL_DESELECT    = 4,

	GESTURE_MODAL_NOP         = 5, /* circle select when no mouse button is pressed */

	GESTURE_MODAL_CIRCLE_ADD  = 6, /* circle sel: larger brush */
	GESTURE_MODAL_CIRCLE_SUB  = 7, /* circle sel: smaller brush */

	GESTURE_MODAL_BEGIN       = 8, /* border select/straight line, activate, use release to detect which button */

	GESTURE_MODAL_IN          = 9,
	GESTURE_MODAL_OUT         = 10,

	GESTURE_MODAL_CIRCLE_SIZE = 11, /* circle sel: size brush (for trackpad event) */
};


#endif	/* __WM_EVENT_TYPES_H__ */
<|MERGE_RESOLUTION|>--- conflicted
+++ resolved
@@ -365,11 +365,7 @@
 	(((event_type) >= LEFTCTRLKEY && (event_type) <= LEFTSHIFTKEY) || (event_type) == OSKEY)
 
 /* test whether the event is a mouse button */
-<<<<<<< HEAD
-#define ISMOUSE(event_type)  (event_type >= LEFTMOUSE && event_type <= MOUSEUNTOUCH)
-=======
-#define ISMOUSE(event_type)  ((event_type) >= LEFTMOUSE && (event_type) <= BUTTON7MOUSE)
->>>>>>> 9c600435
+#define ISMOUSE(event_type)  ((event_type) >= LEFTMOUSE && (event_type) <= MOUSEUNTOUCH)
 
 /* test whether the event is tweak event */
 #define ISTWEAK(event_type)  ((event_type) >= EVT_TWEAK_L && (event_type) <= EVT_GESTURE)
