--- conflicted
+++ resolved
@@ -5192,18 +5192,6 @@
         }
       }
     }
-  }
-
-<<<<<<< HEAD
-=======
-  /** Repair files from duplicate brushes added to blend files, see: T76738. */
-  if (!MAIN_VERSION_ATLEAST(bmain, 283, 17) ||
-      ((bmain->versionfile == 290) && !MAIN_VERSION_ATLEAST(bmain, 290, 2))) {
-    short id_codes[] = {ID_BR, ID_PAL};
-    for (int i = 0; i < ARRAY_SIZE(id_codes); i++) {
-      ListBase *lb = which_libbase(bmain, id_codes[i]);
-      BKE_main_id_repair_duplicate_names_listbase(lb);
-    }
 
     /* Set Brush default color for grease pencil. */
     LISTBASE_FOREACH (Brush *, brush, &bmain->brushes) {
@@ -5215,7 +5203,6 @@
     }
   }
 
->>>>>>> 1cad0a62
   /**
    * Versioning code until next subversion bump goes here.
    *
