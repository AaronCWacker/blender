/**
 * $Id$
 *
 * ***** BEGIN GPL LICENSE BLOCK *****
 *
 * This program is free software; you can redistribute it and/or
 * modify it under the terms of the GNU General Public License
 * as published by the Free Software Foundation; either version 2
 * of the License, or (at your option) any later version.
 *
 * This program is distributed in the hope that it will be useful,
 * but WITHOUT ANY WARRANTY; without even the implied warranty of
 * MERCHANTABILITY or FITNESS FOR A PARTICULAR PURPOSE.  See the
 * GNU General Public License for more details.
 *
 * You should have received a copy of the GNU General Public License
 * along with this program; if not, write to the Free Software Foundation,
 * Inc., 59 Temple Place - Suite 330, Boston, MA  02111-1307, USA.
 *
 * The Original Code is Copyright (C) 2001-2002 by NaN Holding BV.
 * All rights reserved.
 *
 * The Original Code is: all of this file.
 *
 * Contributor(s): none yet.
 *
 * ***** END GPL LICENSE BLOCK *****
 */

#ifndef DNA_CUSTOMDATA_TYPES_H
#define DNA_CUSTOMDATA_TYPES_H

/* descriptor and storage for a custom data layer */
typedef struct CustomDataLayer {
	int type;       /* type of data in layer */
	int offset;     /* in editmode, offset of layer in block */
	int flag;       /* general purpose flag */
	int active;     /* number of the active layer of this type */
	int active_rnd; /* number of the layer to render*/
	int active_clone; /* number of the layer to render*/
	int active_mask; /* number of the layer to render*/
	int uid; /*shape keyblock unique id reference*/
	char name[32];  /* layer name */
	void *data;     /* layer data */
} CustomDataLayer;

typedef struct CustomDataExternal {
	char filename[240]; /* FILE_MAX */
} CustomDataExternal;

/* structure which stores custom element data associated with mesh elements
 * (vertices, edges or faces). The custom data is organised into a series of
 * layers, each with a data type (e.g. MTFace, MDeformVert, etc.). */
typedef struct CustomData {
<<<<<<< HEAD
	CustomDataLayer *layers;  /* CustomDataLayers, ordered by type */
	int typemap[100];         /* maps types to indices of first layer of that type */
	int totlayer, maxlayer;   /* number of layers, size of layers array */
	int totsize, pad;         /* in editmode, total size of all data layers */
	void *pool;		  /* for Bmesh: Memory pool for allocation of blocks*/
=======
	CustomDataLayer *layers;      /* CustomDataLayers, ordered by type */
	int totlayer, maxlayer;       /* number of layers, size of layers array */
	int totsize, pad;             /* in editmode, total size of all data layers */
	void *pool;                   /* Bmesh: Memory pool for allocation of blocks */
	CustomDataExternal *external; /* external file storing customdata layers */
>>>>>>> ffe13aeb
} CustomData;

/* CustomData.type */
#define CD_MVERT		0
#define CD_MSTICKY		1
#define CD_MDEFORMVERT	2
#define CD_MEDGE		3
#define CD_MFACE		4
#define CD_MTFACE		5
#define CD_MCOL			6
#define CD_ORIGINDEX		7
#define CD_NORMAL		8
#define CD_FLAGS		9
#define CD_PROP_FLT		10
#define CD_PROP_INT		11
#define CD_PROP_STR		12
#define CD_ORIGSPACE		13 /* for modifier stack face location mapping */
#define CD_ORCO			14
#define CD_MTEXPOLY		15
#define CD_MLOOPUV		16
#define CD_MLOOPCOL		17
#define CD_TANGENT		18
#define CD_MDISPS		19
#define CD_WEIGHT_MCOL		20 /* for displaying weightpaint colors */
#define CD_MPOLY		21
#define CD_MLOOP		22
#define CD_WEIGHT_MLOOPCOL	23
#define CD_ID_MCOL		24
#define CD_TEXTURE_MCOL		25
#define CD_SHAPE_KEYINDEX	26
#define CD_SHAPEKEY		27
#define CD_NUMTYPES		28

/* Bits for CustomDataMask */
#define CD_MASK_MVERT		(1 << CD_MVERT)
#define CD_MASK_MSTICKY		(1 << CD_MSTICKY)
#define CD_MASK_MDEFORMVERT	(1 << CD_MDEFORMVERT)
#define CD_MASK_MEDGE		(1 << CD_MEDGE)
#define CD_MASK_MFACE		(1 << CD_MFACE)
#define CD_MASK_MTFACE		(1 << CD_MTFACE)
#define CD_MASK_MCOL		(1 << CD_MCOL)
#define CD_MASK_ORIGINDEX	(1 << CD_ORIGINDEX)
#define CD_MASK_NORMAL		(1 << CD_NORMAL)
#define CD_MASK_FLAGS		(1 << CD_FLAGS)
#define CD_MASK_PROP_FLT	(1 << CD_PROP_FLT)
#define CD_MASK_PROP_INT	(1 << CD_PROP_INT)
#define CD_MASK_PROP_STR	(1 << CD_PROP_STR)
#define CD_MASK_ORIGSPACE	(1 << CD_ORIGSPACE)
#define CD_MASK_ORCO		(1 << CD_ORCO)
#define CD_MASK_MTEXPOLY	(1 << CD_MTEXPOLY)
#define CD_MASK_MLOOPUV		(1 << CD_MLOOPUV)
#define CD_MASK_MLOOPCOL	(1 << CD_MLOOPCOL)
#define CD_MASK_TANGENT		(1 << CD_TANGENT)
#define CD_MASK_MDISPS		(1 << CD_MDISPS)
#define CD_MASK_WEIGHT_MCOL	(1 << CD_WEIGHT_MCOL)
#define CD_MASK_MPOLY		(1 << CD_MPOLY)
#define CD_MASK_MLOOP		(1 << CD_MLOOP)
#define CD_MASK_WEIGHT_MLOOPCOL (1 << CD_WEIGHT_MLOOPCOL)
#define CD_MASK_SHAPE_KEYINDEX	(1 << CD_SHAPE_KEYINDEX)
#define CD_MASK_SHAPEKEY	(1 << CD_SHAPEKEY)

/* derivedmesh wants CustomDataMask for weightpaint too, is not customdata though */
#define CD_MASK_WEIGHTPAINT	(1 << CD_WEIGHTPAINT)

/* CustomData.flag */

/* indicates layer should not be copied by CustomData_from_template or
 * CustomData_copy_data */
#define CD_FLAG_NOCOPY    (1<<0)
/* indicates layer should not be freed (for layers backed by external data) */
#define CD_FLAG_NOFREE    (1<<1)
/* indicates the layer is only temporary, also implies no copy */
#define CD_FLAG_TEMPORARY ((1<<2)|CD_FLAG_NOCOPY)
/* indicates the layer is stored in an external file */
#define CD_FLAG_EXTERNAL  (1<<3)
/* indicates external data is read into memory */
#define CD_FLAG_IN_MEMORY (1<<4)

/* Limits */
#define MAX_MTFACE 8
#define MAX_MCOL   8

#endif<|MERGE_RESOLUTION|>--- conflicted
+++ resolved
@@ -52,19 +52,12 @@
  * (vertices, edges or faces). The custom data is organised into a series of
  * layers, each with a data type (e.g. MTFace, MDeformVert, etc.). */
 typedef struct CustomData {
-<<<<<<< HEAD
-	CustomDataLayer *layers;  /* CustomDataLayers, ordered by type */
-	int typemap[100];         /* maps types to indices of first layer of that type */
-	int totlayer, maxlayer;   /* number of layers, size of layers array */
-	int totsize, pad;         /* in editmode, total size of all data layers */
-	void *pool;		  /* for Bmesh: Memory pool for allocation of blocks*/
-=======
 	CustomDataLayer *layers;      /* CustomDataLayers, ordered by type */
+	int typemap[100];             /* maps types to indices of first layer of that type */
 	int totlayer, maxlayer;       /* number of layers, size of layers array */
 	int totsize, pad;             /* in editmode, total size of all data layers */
 	void *pool;                   /* Bmesh: Memory pool for allocation of blocks */
 	CustomDataExternal *external; /* external file storing customdata layers */
->>>>>>> ffe13aeb
 } CustomData;
 
 /* CustomData.type */
