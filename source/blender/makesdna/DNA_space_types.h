/*
 * ***** BEGIN GPL LICENSE BLOCK *****
 *
 * This program is free software; you can redistribute it and/or
 * modify it under the terms of the GNU General Public License
 * as published by the Free Software Foundation; either version 2
 * of the License, or (at your option) any later version.
 *
 * This program is distributed in the hope that it will be useful,
 * but WITHOUT ANY WARRANTY; without even the implied warranty of
 * MERCHANTABILITY or FITNESS FOR A PARTICULAR PURPOSE.  See the
 * GNU General Public License for more details.
 *
 * You should have received a copy of the GNU General Public License
 * along with this program; if not, write to the Free Software Foundation,
 * Inc., 51 Franklin Street, Fifth Floor, Boston, MA 02110-1301, USA.
 *
 * The Original Code is Copyright (C) 2001-2002 by NaN Holding BV.
 * All rights reserved.
 *
 * The Original Code is: all of this file.
 *
 * Contributor(s): none yet.
 *
 * ***** END GPL LICENSE BLOCK *****
 */
/** \file DNA_space_types.h
 *  \ingroup DNA
 *  \since mar-2001
 *  \author nzc
 *
 * Structs for each of space type in the user interface.
 */

#ifndef __DNA_SPACE_TYPES_H__
#define __DNA_SPACE_TYPES_H__

#include "DNA_defs.h"
#include "DNA_listBase.h"
#include "DNA_color_types.h"        /* for Histogram */
#include "DNA_vec_types.h"
#include "DNA_outliner_types.h"     /* for TreeStoreElem */
#include "DNA_image_types.h"        /* ImageUser */
#include "DNA_movieclip_types.h"    /* MovieClipUser */
#include "DNA_sequence_types.h"     /* SequencerScopes */
#include "DNA_node_types.h"         /* for bNodeInstanceKey */
/* Hum ... Not really nice... but needed for spacebuts. */
#include "DNA_view2d_types.h"

struct ID;
struct Text;
struct Script;
struct Image;
struct Scopes;
struct Histogram;
struct SpaceIpo;
struct bNodeTree;
struct FileList;
struct bGPdata;
struct bDopeSheet;
struct FileSelectParams;
struct FileLayout;
struct wmOperator;
struct wmTimer;
struct MovieClip;
struct MovieClipScopes;
struct Mask;
struct BLI_mempool;

/* TODO 2.8: We don't write the topbar to files currently. Uncomment this
 * define to enable writing (should become the default in a bit). */
//#define WITH_TOPBAR_WRITING


/* SpaceLink (Base) ==================================== */

/**
 * The base structure all the other spaces
 * are derived (implicitly) from. Would be
 * good to make this explicit.
 */
typedef struct SpaceLink {
	struct SpaceLink *next, *prev;
	ListBase regionbase;        /* storage of regions for inactive spaces */
	int spacetype;
	float blockscale DNA_DEPRECATED;        /* XXX make deprecated */
	short blockhandler[8]  DNA_DEPRECATED;  /* XXX make deprecated */
} SpaceLink;


/* Space Info ========================================== */

/* Info Header */
typedef struct SpaceInfo {
	SpaceLink *next, *prev;
	ListBase regionbase;        /* storage of regions for inactive spaces */
	int spacetype;
	float blockscale DNA_DEPRECATED;
	short blockhandler[8]  DNA_DEPRECATED;      /* XXX make deprecated */
	
	char rpt_mask;
	char pad[7];
} SpaceInfo;

/* SpaceInfo.rpt_mask */
typedef enum eSpaceInfo_RptMask {
	INFO_RPT_DEBUG  = (1 << 0),
	INFO_RPT_INFO   = (1 << 1),
	INFO_RPT_OP     = (1 << 2),
	INFO_RPT_WARN   = (1 << 3),
	INFO_RPT_ERR    = (1 << 4),
} eSpaceInfo_RptMask;


/* Properties Editor ==================================== */

/* Properties Editor */
typedef struct SpaceButs {
	SpaceLink *next, *prev;
	ListBase regionbase;        /* storage of regions for inactive spaces */
	int spacetype;
	float blockscale DNA_DEPRECATED;
	
	short blockhandler[8]  DNA_DEPRECATED;

	View2D v2d DNA_DEPRECATED;                      /* deprecated, copied to region */
	
	short mainb, mainbo, mainbuser; /* context tabs */
	short re_align, align;          /* align for panels */
	short preview;                  /* preview is signal to refresh */
	char flag;
	char collection_context;
	char pad[2];
	
	void *path;                     /* runtime */
	int pathflag, dataicon;         /* runtime */
	ID *pinid;

	void *texuser;
} SpaceButs;

/* button defines (deprecated) */
/* warning: the values of these defines are used in sbuts->tabs[8] */
/* sbuts->mainb new */
#define CONTEXT_SCENE   0
#define CONTEXT_OBJECT  1
#define CONTEXT_TYPES   2
#define CONTEXT_SHADING 3
#define CONTEXT_EDITING 4
#define CONTEXT_SCRIPT  5
//#define CONTEXT_LOGIC   6

/* sbuts->mainb old (deprecated) */
#ifdef DNA_DEPRECATED_ALLOW
// #define BUTS_VIEW           0
#define BUTS_LAMP           1
#define BUTS_MAT            2
#define BUTS_TEX            3
#define BUTS_ANIM           4
#define BUTS_WORLD          5
#define BUTS_RENDER         6
#define BUTS_EDIT           7
// #define BUTS_GAME           8
#define BUTS_FPAINT         9
#define BUTS_RADIO          10
#define BUTS_SCRIPT         11
// #define BUTS_SOUND          12
#define BUTS_CONSTRAINT     13
// #define BUTS_EFFECTS        14
#endif

/* buts->mainb new */
typedef enum eSpaceButtons_Context {
	BCONTEXT_RENDER = 0,
	BCONTEXT_SCENE = 1,
	BCONTEXT_WORLD = 2,
	BCONTEXT_OBJECT = 3,
	BCONTEXT_DATA = 4,
	BCONTEXT_MATERIAL = 5,
	BCONTEXT_TEXTURE = 6,
	BCONTEXT_PARTICLE = 7,
	BCONTEXT_PHYSICS = 8,
	BCONTEXT_BONE = 9,
	BCONTEXT_MODIFIER = 10,
	BCONTEXT_CONSTRAINT = 11,
	BCONTEXT_BONE_CONSTRAINT = 12,
	BCONTEXT_VIEW_LAYER = 13,
	BCONTEXT_COLLECTION = 14,
	BCONTEXT_WORKSPACE = 15,

	/* always as last... */
	BCONTEXT_TOT
} eSpaceButtons_Context;

/* sbuts->flag */
typedef enum eSpaceButtons_Flag {
	SB_PRV_OSA = (1 << 0),
	SB_PIN_CONTEXT = (1 << 1),
	/* SB_WORLD_TEX = (1 << 2), */ /* not used anymore */
	/* SB_BRUSH_TEX = (1 << 3), */ /* not used anymore */
	SB_TEX_USER_LIMITED = (1 << 3), /* Do not add materials, particles, etc. in TemplateTextureUser list. */
	SB_SHADING_CONTEXT = (1 << 4),
} eSpaceButtons_Flag;

/* sbuts->collection_context */
typedef enum eSpaceButtons_Collection_Context {
	SB_COLLECTION_CTX_VIEW_LAYER = 0,
	SB_COLLECTION_CTX_GROUP = 1,
} eSpaceButtons_Collection_Context;

/* sbuts->align */
typedef enum eSpaceButtons_Align {
	BUT_FREE = 0,
	BUT_HORIZONTAL = 1,
	BUT_VERTICAL = 2,
	BUT_AUTO = 3,
} eSpaceButtons_Align;

/* sbuts->scaflag */
#define BUTS_SENS_SEL           1
#define BUTS_SENS_ACT           2
#define BUTS_SENS_LINK          4
#define BUTS_CONT_SEL           8
#define BUTS_CONT_ACT           16
#define BUTS_CONT_LINK          32
#define BUTS_ACT_SEL            64
#define BUTS_ACT_ACT            128
#define BUTS_ACT_LINK           256
#define BUTS_SENS_STATE         512
#define BUTS_ACT_STATE          1024
#define BUTS_CONT_INIT_STATE    2048


/* Outliner =============================================== */

/* Outliner */
typedef struct SpaceOops {
	SpaceLink *next, *prev;
	ListBase regionbase;        /* storage of regions for inactive spaces */
	int spacetype;
	float blockscale DNA_DEPRECATED;
	short blockhandler[8]  DNA_DEPRECATED;

	View2D v2d DNA_DEPRECATED;  /* deprecated, copied to region */
	
	ListBase tree;
	
	/* treestore is an ordered list of TreeStoreElem's from outliner tree;
	 * Note that treestore may contain duplicate elements if element
	 * is used multiple times in outliner tree (e. g. linked objects)
	 * Also note that BLI_mempool can not be read/written in DNA directly,
	 * therefore readfile.c/writefile.c linearize treestore into TreeStore structure
	 */
	struct BLI_mempool *treestore;
	
	/* search stuff */
	char search_string[64];
	struct TreeStoreElem search_tse;

	short flag, outlinevis, storeflag, search_flags;
	int filter;
	char filter_state;
	char pad[3];
	
	/* pointers to treestore elements, grouped by (id, type, nr) in hashtable for faster searching */
	void *treehash;
} SpaceOops;


/* SpaceOops->flag */
typedef enum eSpaceOutliner_Flag {
	SO_TESTBLOCKS           = (1 << 0),
	SO_NEWSELECTED          = (1 << 1),
	SO_HIDE_RESTRICTCOLS    = (1 << 2),
	SO_HIDE_KEYINGSETINFO   = (1 << 3),
	SO_SKIP_SORT_ALPHA      = (1 << 4),
} eSpaceOutliner_Flag;

/* SpaceOops->filter */
typedef enum eSpaceOutliner_Filter {
	SO_FILTER_SEARCH           = (1 << 0),
	/* SO_FILTER_ENABLE           = (1 << 1), */ /* Deprecated */
	/* SO_FILTER_NO_OBJECT        = (1 << 2), */ /* Deprecated */
	SO_FILTER_NO_OB_CONTENT    = (1 << 3), /* Not only mesh, but modifiers, constraints, ... */
	SO_FILTER_NO_CHILDREN      = (1 << 4),

	/* SO_FILTER_OB_TYPE          = (1 << 5), */ /* Deprecated */
	SO_FILTER_NO_OB_MESH       = (1 << 6),
	SO_FILTER_NO_OB_ARMATURE   = (1 << 7),
	SO_FILTER_NO_OB_EMPTY      = (1 << 8),
	SO_FILTER_NO_OB_LAMP       = (1 << 9),
	SO_FILTER_NO_OB_CAMERA     = (1 << 10),
	SO_FILTER_NO_OB_OTHERS     = (1 << 11),

	/* SO_FILTER_OB_STATE          = (1 << 12), */ /* Deprecated */
	SO_FILTER_OB_STATE_VISIBLE  = (1 << 13), /* Not set via DNA. */
	SO_FILTER_OB_STATE_SELECTED = (1 << 14), /* Not set via DNA. */
	SO_FILTER_OB_STATE_ACTIVE   = (1 << 15), /* Not set via DNA. */
	SO_FILTER_NO_COLLECTION     = (1 << 16),
} eSpaceOutliner_Filter;

#define SO_FILTER_OB_TYPE (SO_FILTER_NO_OB_MESH | \
                           SO_FILTER_NO_OB_ARMATURE | \
                           SO_FILTER_NO_OB_EMPTY | \
                           SO_FILTER_NO_OB_LAMP | \
                           SO_FILTER_NO_OB_CAMERA | \
                           SO_FILTER_NO_OB_OTHERS)

#define SO_FILTER_OB_STATE (SO_FILTER_OB_STATE_VISIBLE | \
                            SO_FILTER_OB_STATE_SELECTED | \
                            SO_FILTER_OB_STATE_ACTIVE)

#define SO_FILTER_ANY (SO_FILTER_NO_OB_CONTENT | \
                       SO_FILTER_NO_CHILDREN | \
                       SO_FILTER_OB_TYPE | \
                       SO_FILTER_OB_STATE | \
                       SO_FILTER_NO_COLLECTION)

/* SpaceOops->filter_state */
typedef enum eSpaceOutliner_StateFilter {
	SO_FILTER_OB_ALL           = 0,
	SO_FILTER_OB_VISIBLE       = 1,
	SO_FILTER_OB_SELECTED      = 2,
	SO_FILTER_OB_ACTIVE        = 3,
	SO_FILTER_OB_NONE          = 4,
} eSpaceOutliner_StateFilter;

/* SpaceOops->outlinevis */
typedef enum eSpaceOutliner_Mode {
	SO_SCENES         = 0,
	/* SO_CUR_SCENE      = 1, */  /* deprecated! */
	/* SO_VISIBLE        = 2, */  /* deprecated! */
	/* SO_SELECTED       = 3, */  /* deprecated! */
	/* SO_ACTIVE         = 4, */  /* deprecated! */
	/* SO_SAME_TYPE      = 5, */  /* deprecated! */
	SO_GROUPS         = 6,
	SO_LIBRARIES      = 7,
	/* SO_VERSE_SESSION  = 8, */  /* deprecated! */
	/* SO_VERSE_MS       = 9, */  /* deprecated! */
	SO_SEQUENCE       = 10,
	SO_DATABLOCKS     = 11,
	/* SO_USERDEF        = 12, */  /* deprecated! */
	/* SO_KEYMAP      = 13, */    /* deprecated! */
	SO_ID_ORPHANS     = 14,
	SO_COLLECTIONS    = 15,
} eSpaceOutliner_Mode;

/* SpaceOops->storeflag */
typedef enum eSpaceOutliner_StoreFlag {
	/* cleanup tree */
	SO_TREESTORE_CLEANUP    = (1 << 0),
	/* if set, it allows redraws. gets set for some allqueue events */
	SO_TREESTORE_REDRAW     = (1 << 1),
	/* rebuild the tree, similar to cleanup,
	 * but defer a call to BKE_outliner_treehash_rebuild_from_treestore instead */
	SO_TREESTORE_REBUILD    = (1 << 2),
} eSpaceOutliner_StoreFlag;

/* outliner search flags (SpaceOops->search_flags) */
typedef enum eSpaceOutliner_Search_Flags {
	SO_FIND_CASE_SENSITIVE  = (1 << 0),
	SO_FIND_COMPLETE        = (1 << 1),
	SO_SEARCH_RECURSIVE     = (1 << 2),
} eSpaceOutliner_Search_Flags;


/* Graph Editor ========================================= */

/* 'Graph' Editor (formerly known as the IPO Editor) */
typedef struct SpaceIpo {
	SpaceLink *next, *prev;
	ListBase regionbase;        /* storage of regions for inactive spaces */
	int spacetype;
	float blockscale DNA_DEPRECATED;
	short blockhandler[8]  DNA_DEPRECATED;
	
	View2D v2d DNA_DEPRECATED;  /* deprecated, copied to region */
	
	struct bDopeSheet *ads; /* settings for filtering animation data (NOTE: we use a pointer due to code-linking issues) */
	
	ListBase ghostCurves;   /* sampled snapshots of F-Curves used as in-session guides */
	
	short mode;             /* mode for the Graph editor (eGraphEdit_Mode) */
	short autosnap;         /* time-transform autosnapping settings for Graph editor (eAnimEdit_AutoSnap in DNA_action_types.h) */
	int flag;               /* settings for Graph editor (eGraphEdit_Flag) */
	
	float cursorTime;       /* time value for cursor (when in drivers mode; animation uses current frame) */
	float cursorVal;        /* cursor value (y-value, x-value is current frame) */
	int around;             /* pivot point for transforms */
	int pad;
} SpaceIpo;


/* SpaceIpo->flag (Graph Editor Settings) */
typedef enum eGraphEdit_Flag {
	/* OLD DEPRECEATED SETTING */
	/* SIPO_LOCK_VIEW            = (1 << 0), */
	
	/* don't merge keyframes on the same frame after a transform */
	SIPO_NOTRANSKEYCULL       = (1 << 1),
	/* don't show any keyframe handles at all */
	SIPO_NOHANDLES            = (1 << 2),
	/* don't show current frame number beside indicator line */
	SIPO_NODRAWCFRANUM        = (1 << 3),
	/* show timing in seconds instead of frames */
	SIPO_DRAWTIME             = (1 << 4),
	/* only show keyframes for selected F-Curves */
	SIPO_SELCUVERTSONLY       = (1 << 5),
	/* draw names of F-Curves beside the respective curves */
	/* NOTE: currently not used */
	SIPO_DRAWNAMES            = (1 << 6),
	/* show sliders in channels list */
	SIPO_SLIDERS              = (1 << 7),
	/* don't show the horizontal component of the cursor */
	SIPO_NODRAWCURSOR         = (1 << 8),
	/* only show handles of selected keyframes */
	SIPO_SELVHANDLESONLY      = (1 << 9),
	/* temporary flag to force channel selections to be synced with main */
	SIPO_TEMP_NEEDCHANSYNC    = (1 << 10),
	/* don't perform realtime updates */
	SIPO_NOREALTIMEUPDATES    = (1 << 11),
	/* don't draw curves with AA ("beauty-draw") for performance */
	SIPO_BEAUTYDRAW_OFF       = (1 << 12),
	/* draw grouped channels with colors set in group */
	SIPO_NODRAWGCOLORS        = (1 << 13),
	/* normalize curves on display */
	SIPO_NORMALIZE            = (1 << 14),
	SIPO_NORMALIZE_FREEZE     = (1 << 15),
} eGraphEdit_Flag;

/* SpaceIpo->mode (Graph Editor Mode) */
typedef enum eGraphEdit_Mode {
	/* all animation curves (from all over Blender) */
	SIPO_MODE_ANIMATION = 0,
	/* drivers only */
	SIPO_MODE_DRIVERS = 1,
} eGraphEdit_Mode;


/* NLA Editor ============================================= */

/* NLA Editor */
typedef struct SpaceNla {
	struct SpaceLink *next, *prev;
	ListBase regionbase;        /* storage of regions for inactive spaces */
	int spacetype;
	float blockscale DNA_DEPRECATED;
	short blockhandler[8]  DNA_DEPRECATED;

	short autosnap;         /* this uses the same settings as autosnap for Action Editor */
	short flag;
	int pad;
	
	struct bDopeSheet *ads;
	View2D v2d DNA_DEPRECATED;   /* deprecated, copied to region */
} SpaceNla;

/* nla->flag */
typedef enum eSpaceNla_Flag {
	/* flags (1<<0), (1<<1), and (1<<3) are deprecated flags from old verisons */

	/* draw timing in seconds instead of frames */
	SNLA_DRAWTIME          = (1 << 2),
	/* don't draw frame number beside frame indicator */
	SNLA_NODRAWCFRANUM     = (1 << 4),
	/* don't draw influence curves on strips */
	SNLA_NOSTRIPCURVES     = (1 << 5),
	/* don't perform realtime updates */
	SNLA_NOREALTIMEUPDATES = (1 << 6),
	/* don't show local strip marker indications */
	SNLA_NOLOCALMARKERS    = (1 << 7),
} eSpaceNla_Flag;


/* Timeline =============================================== */

/* time->redraws (now screen->redraws_flag) */
typedef enum eScreen_Redraws_Flag {
	TIME_REGION            = (1 << 0),
	TIME_ALL_3D_WIN        = (1 << 1),
	TIME_ALL_ANIM_WIN      = (1 << 2),
	TIME_ALL_BUTS_WIN      = (1 << 3),
	// TIME_WITH_SEQ_AUDIO    = (1 << 4), /* DEPRECATED */
	TIME_SEQ               = (1 << 5),
	TIME_ALL_IMAGE_WIN     = (1 << 6),
	// TIME_CONTINUE_PHYSICS  = (1 << 7), /* UNUSED */
	TIME_NODES             = (1 << 8),
	TIME_CLIPS             = (1 << 9),

	TIME_FOLLOW            = (1 << 15),
} eScreen_Redraws_Flag;

/* Sequence Editor ======================================= */

/* Sequencer */
typedef struct SpaceSeq {
	SpaceLink *next, *prev;
	ListBase regionbase;        /* storage of regions for inactive spaces */
	int spacetype;
	float blockscale DNA_DEPRECATED;

	short blockhandler[8]  DNA_DEPRECATED;

	View2D v2d DNA_DEPRECATED;  /* deprecated, copied to region */
	
	float xof DNA_DEPRECATED, yof DNA_DEPRECATED;   /* deprecated: offset for drawing the image preview */
	short mainb;    /* weird name for the sequencer subtype (seq, image, luma... etc) */
	short render_size;  /* eSpaceSeq_Proxy_RenderSize */
	short chanshown;
	short zebra;
	int flag;
	float zoom DNA_DEPRECATED;  /* deprecated, handled by View2D now */
	int view; /* see SEQ_VIEW_* below */
	int overlay_type;
	int draw_flag; /* overlay an image of the editing on below the strips */
	int pad;

	struct bGPdata *gpd;        /* grease-pencil data */

	struct SequencerScopes scopes;  /* different scoped displayed in space */

	char multiview_eye;				/* multiview current eye - for internal use */
	char pad2[7];

	struct GPUFX *compositor;
	void *pad3;
} SpaceSeq;


/* sseq->mainb */
typedef enum eSpaceSeq_RegionType {
	SEQ_DRAW_SEQUENCE = 0,
	SEQ_DRAW_IMG_IMBUF = 1,
	SEQ_DRAW_IMG_WAVEFORM = 2,
	SEQ_DRAW_IMG_VECTORSCOPE = 3,
	SEQ_DRAW_IMG_HISTOGRAM = 4,
} eSpaceSeq_RegionType;

/* sseq->draw_flag */
typedef enum eSpaceSeq_DrawFlag {
	SEQ_DRAW_BACKDROP              = (1 << 0),
	SEQ_DRAW_OFFSET_EXT            = (1 << 1),
} eSpaceSeq_DrawFlag;


/* sseq->flag */
typedef enum eSpaceSeq_Flag {
	SEQ_DRAWFRAMES              = (1 << 0),
	SEQ_MARKER_TRANS            = (1 << 1),
	SEQ_DRAW_COLOR_SEPARATED    = (1 << 2),
	SEQ_SHOW_SAFE_MARGINS       = (1 << 3),
	SEQ_SHOW_GPENCIL            = (1 << 4),
	SEQ_NO_DRAW_CFRANUM         = (1 << 5),
	SEQ_USE_ALPHA               = (1 << 6), /* use RGBA display mode for preview */
	SEQ_ALL_WAVEFORMS           = (1 << 7), /* draw all waveforms */
	SEQ_NO_WAVEFORMS            = (1 << 8), /* draw no waveforms */
	SEQ_SHOW_SAFE_CENTER        = (1 << 9),
	SEQ_SHOW_METADATA           = (1 << 10),
} eSpaceSeq_Flag;

/* sseq->view */
typedef enum eSpaceSeq_Displays {
	SEQ_VIEW_SEQUENCE = 1,
	SEQ_VIEW_PREVIEW = 2,
	SEQ_VIEW_SEQUENCE_PREVIEW = 3,
} eSpaceSeq_Dispays;

/* sseq->render_size */
typedef enum eSpaceSeq_Proxy_RenderSize {
	SEQ_PROXY_RENDER_SIZE_NONE      =  -1,
	SEQ_PROXY_RENDER_SIZE_SCENE     =   0,
	SEQ_PROXY_RENDER_SIZE_25        =  25,
	SEQ_PROXY_RENDER_SIZE_50        =  50,
	SEQ_PROXY_RENDER_SIZE_75        =  75,
	SEQ_PROXY_RENDER_SIZE_100       =  99,
	SEQ_PROXY_RENDER_SIZE_FULL      = 100
} eSpaceSeq_Proxy_RenderSize;

typedef struct MaskSpaceInfo {
	/* **** mask editing **** */
	struct Mask *mask;
	/* draw options */
	char draw_flag;
	char draw_type;
	char overlay_mode;
	char pad3[5];
} MaskSpaceInfo;

/* sseq->mainb */
typedef enum eSpaceSeq_OverlayType {
	SEQ_DRAW_OVERLAY_RECT = 0,
	SEQ_DRAW_OVERLAY_REFERENCE = 1,
	SEQ_DRAW_OVERLAY_CURRENT = 2
} eSpaceSeq_OverlayType;

/* File Selector ========================================== */

/* Config and Input for File Selector */
typedef struct FileSelectParams {
	char title[96]; /* title, also used for the text of the execute button */
	char dir[1090]; /* directory, FILE_MAX_LIBEXTRA, 1024 + 66, this is for extreme case when 1023 length path
	                 * needs to be linked in, where foo.blend/Armature need adding  */
	char pad_c1[2];
	char file[256]; /* file */
	char renamefile[256];
	char renameedit[256]; /* annoying but the first is only used for initialization */

	char filter_glob[256]; /* list of filetypes to filter */

	char filter_search[64];  /* text items' name must match to be shown. */
	int filter_id;  /* same as filter, but for ID types (aka library groups). */

	int active_file;    /* active file used for keyboard navigation */
	int highlight_file; /* file under cursor */
	int sel_first;
	int sel_last;
	unsigned short thumbnail_size;
	short pad;

	/* short */
	short type; /* XXXXX for now store type here, should be moved to the operator */
	short flag; /* settings for filter, hiding dots files,...  */
	short sort; /* sort order */
	short display; /* display mode flag */
	int filter; /* filter when (flags & FILE_FILTER) is true */

	short recursion_level;  /* max number of levels in dirtree to show at once, 0 to disable recursion. */

	/* XXX --- still unused -- */
	short f_fp; /* show font preview */
	char fp_str[8]; /* string to use for font preview */

	/* XXX --- end unused -- */
} FileSelectParams;

/* File Browser */
typedef struct SpaceFile {
	SpaceLink *next, *prev;
	ListBase regionbase;        /* storage of regions for inactive spaces */
	int spacetype;
	
	int scroll_offset;

	struct FileSelectParams *params; /* config and input for file select */
	
	struct FileList *files; /* holds the list of files to show */

	ListBase *folders_prev; /* holds the list of previous directories to show */
	ListBase *folders_next; /* holds the list of next directories (pushed from previous) to show */

	/* operator that is invoking fileselect 
	 * op->exec() will be called on the 'Load' button.
	 * if operator provides op->cancel(), then this will be invoked
	 * on the cancel button.
	 */
	struct wmOperator *op; 

	struct wmTimer *smoothscroll_timer;
	struct wmTimer *previews_timer;

	struct FileLayout *layout;
	
	short recentnr, bookmarknr;
	short systemnr, system_bookmarknr;
} SpaceFile;

/* FSMenuEntry's without paths indicate separators */
typedef struct FSMenuEntry {
	struct FSMenuEntry *next;

	char *path;
	char name[256];  /* FILE_MAXFILE */
	short save;
	short valid;
	short pad[2];
} FSMenuEntry;

/* FileSelectParams.display */
enum eFileDisplayType {
	FILE_DEFAULTDISPLAY = 0,
	FILE_SHORTDISPLAY = 1,
	FILE_LONGDISPLAY = 2,
	FILE_IMGDISPLAY = 3
};

/* FileSelectParams.sort */
enum eFileSortType {
	FILE_SORT_NONE = 0,
	FILE_SORT_ALPHA = 1,
	FILE_SORT_EXTENSION = 2,
	FILE_SORT_TIME = 3,
	FILE_SORT_SIZE = 4
};

/* these values need to be hardcoded in structs, dna does not recognize defines */
/* also defined in BKE */
#define FILE_MAXDIR         768
#define FILE_MAXFILE        256
#define FILE_MAX            1024

#define FILE_MAX_LIBEXTRA   (FILE_MAX + MAX_ID_NAME)

/* filesel types */
#define FILE_UNIX           8
#define FILE_BLENDER        8 /* don't display relative paths */
#define FILE_SPECIAL        9

#define FILE_LOADLIB        1
#define FILE_MAIN           2
#define FILE_LOADFONT       3

/* filesel op property -> action */
typedef enum eFileSel_Action {
	FILE_OPENFILE = 0,
	FILE_SAVE = 1,
} eFileSel_Action;

/* sfile->params->flag and simasel->flag */
/* Note: short flag, also used as 16 lower bits of flags in link/append code
 *       (WM and BLO code area, see BLO_LibLinkFlags in BLO_readfile.h). */
typedef enum eFileSel_Params_Flag {
	FILE_SHOWSHORT      = (1 << 0),
	FILE_RELPATH        = (1 << 1), /* was FILE_STRINGCODE */
	FILE_LINK           = (1 << 2),
	FILE_HIDE_DOT       = (1 << 3),
	FILE_AUTOSELECT     = (1 << 4),
	FILE_ACTIVE_COLLECTION = (1 << 5),
/*  FILE_ATCURSOR       = (1 << 6), */ /* deprecated */
	FILE_DIRSEL_ONLY    = (1 << 7),
	FILE_FILTER         = (1 << 8),
	FILE_BOOKMARKS      = (1 << 9),
	FILE_GROUP_INSTANCE = (1 << 10),
} eFileSel_Params_Flag;


/* files in filesel list: file types
 * Note we could use mere values (instead of bitflags) for file types themselves,
 * but since we do not lack of bytes currently...
 */
typedef enum eFileSel_File_Types {
	FILE_TYPE_BLENDER           = (1 << 2),
	FILE_TYPE_BLENDER_BACKUP    = (1 << 3),
	FILE_TYPE_IMAGE             = (1 << 4),
	FILE_TYPE_MOVIE             = (1 << 5),
	FILE_TYPE_PYSCRIPT          = (1 << 6),
	FILE_TYPE_FTFONT            = (1 << 7),
	FILE_TYPE_SOUND             = (1 << 8),
	FILE_TYPE_TEXT              = (1 << 9),
	/* 1 << 10 was FILE_TYPE_MOVIE_ICON, got rid of this so free slot for future type... */
	FILE_TYPE_FOLDER            = (1 << 11), /* represents folders for filtering */
	FILE_TYPE_BTX               = (1 << 12),
	FILE_TYPE_COLLADA           = (1 << 13),
	FILE_TYPE_OPERATOR          = (1 << 14), /* from filter_glob operator property */
	FILE_TYPE_APPLICATIONBUNDLE = (1 << 15),
	FILE_TYPE_ALEMBIC           = (1 << 16),

	FILE_TYPE_DIR               = (1 << 30),  /* An FS directory (i.e. S_ISDIR on its path is true). */
	FILE_TYPE_BLENDERLIB        = (1u << 31),
} eFileSel_File_Types;

/* Selection Flags in filesel: struct direntry, unsigned char selflag */
typedef enum eDirEntry_SelectFlag {
/*	FILE_SEL_ACTIVE         = (1 << 1), */ /* UNUSED */
	FILE_SEL_HIGHLIGHTED    = (1 << 2),
	FILE_SEL_SELECTED       = (1 << 3),
	FILE_SEL_EDITING        = (1 << 4),
} eDirEntry_SelectFlag;

#define FILE_LIST_MAX_RECURSION 4

/* ***** Related to file browser, but never saved in DNA, only here to help with RNA. ***** */

/* About Unique identifier.
 * Stored in a CustomProps once imported.
 * Each engine is free to use it as it likes - it will be the only thing passed to it by blender to identify
 * asset/variant/version (concatenating the three into a single 48 bytes one).
 * Assumed to be 128bits, handled as four integers due to lack of real bytes proptype in RNA :|.
 */
#define ASSET_UUID_LENGTH     16

/* Used to communicate with asset engines outside of 'import' context. */
typedef struct AssetUUID {
	int uuid_asset[4];
	int uuid_variant[4];
	int uuid_revision[4];
} AssetUUID;

typedef struct AssetUUIDList {
	AssetUUID *uuids;
	int nbr_uuids, pad;
} AssetUUIDList;

/* Container for a revision, only relevant in asset context. */
typedef struct FileDirEntryRevision {
	struct FileDirEntryRevision *next, *prev;

	char *comment;
	void *pad;

	int uuid[4];

	uint64_t size;
	int64_t time;
	/* Temp caching of UI-generated strings... */
	char    size_str[16];
	char    time_str[8];
	char    date_str[16];
} FileDirEntryRevision;

/* Container for a variant, only relevant in asset context.
 * In case there are no variants, a single one shall exist, with NULL name/description. */
typedef struct FileDirEntryVariant {
	struct FileDirEntryVariant *next, *prev;

	int uuid[4];
	char *name;
	char *description;

	ListBase revisions;
	int nbr_revisions;
	int act_revision;
} FileDirEntryVariant;

/* Container for mere direntry, with additional asset-related data. */
typedef struct FileDirEntry {
	struct FileDirEntry *next, *prev;

	int uuid[4];
	char *name;
	char *description;

	/* Either point to active variant/revision if available, or own entry (in mere filebrowser case). */
	FileDirEntryRevision *entry;

	int typeflag;  /* eFileSel_File_Types */
	int blentype;  /* ID type, in case typeflag has FILE_TYPE_BLENDERLIB set. */

	char *relpath;

	void *poin;  /* TODO: make this a real ID pointer? */
	struct ImBuf *image;

	/* Tags are for info only, most of filtering is done in asset engine. */
	char **tags;
	int nbr_tags;

	short status;
	short flags;

	ListBase variants;
	int nbr_variants;
	int act_variant;
} FileDirEntry;

/* Array of direntries. */
/* This struct is used in various, different contexts.
 * In Filebrowser UI, it stores the total number of available entries, the number of visible (filtered) entries,
 *                    and a subset of those in 'entries' ListBase, from idx_start (included) to idx_end (excluded).
 * In AssetEngine context (i.e. outside of 'browsing' context), entries contain all needed data, there is no filtering,
 *                        so nbr_entries_filtered, entry_idx_start and entry_idx_end should all be set to -1.
 */
typedef struct FileDirEntryArr {
	ListBase entries;
	int nbr_entries;
	int nbr_entries_filtered;
	int entry_idx_start, entry_idx_end;

	char root[1024];	 /* FILE_MAX */
} FileDirEntryArr;

/* FileDirEntry.status */
enum {
	ASSET_STATUS_LOCAL  = 1 << 0,  /* If active uuid is available locally/immediately. */
	ASSET_STATUS_LATEST = 1 << 1,  /* If active uuid is latest available version. */
};

/* FileDirEntry.flags */
enum {
	FILE_ENTRY_INVALID_PREVIEW = 1 << 0,  /* The preview for this entry could not be generated. */
};

/* Image/UV Editor ======================================== */

/* Image/UV Editor */
typedef struct SpaceImage {
	SpaceLink *next, *prev;
	ListBase regionbase;        /* storage of regions for inactive spaces */
	int spacetype;

	int flag;

	struct Image *image;
	struct ImageUser iuser;

	struct Scopes scopes;           /* histogram waveform and vectorscope */
	struct Histogram sample_line_hist;  /* sample line histogram */

	struct bGPdata *gpd;            /* grease pencil data */

	float cursor[2];                /* UV editor 2d cursor */
	float xof, yof;                 /* user defined offset, image is centered */
	float zoom;                     /* user defined zoom level */
	float centx, centy;             /* storage for offset while render drawing */

	char  mode;                     /* view/paint/mask */
	char  pin;
	short pad;
	short curtile; /* the currently active tile of the image when tile is enabled, is kept in sync with the active faces tile */
	short lock;
	char dt_uv; /* UV draw type */
	char sticky; /* sticky selection type */
	char dt_uvstretch;
	char around;

	/* Filter settings when editor shows other object's UVs. */
	int other_uv_filter;
	int pad2;

	MaskSpaceInfo mask_info;
} SpaceImage;


/* SpaceImage->dt_uv */
typedef enum eSpaceImage_UVDT {
	SI_UVDT_OUTLINE = 0,
	SI_UVDT_DASH = 1,
	SI_UVDT_BLACK = 2,
	SI_UVDT_WHITE = 3,
} eSpaceImage_UVDT;

/* SpaceImage->dt_uvstretch */
typedef enum eSpaceImage_UVDT_Stretch {
	SI_UVDT_STRETCH_ANGLE = 0,
	SI_UVDT_STRETCH_AREA = 1,
} eSpaceImage_UVDT_Stretch;

/* SpaceImage->mode */
typedef enum eSpaceImage_Mode {
	SI_MODE_VIEW  = 0,
	SI_MODE_PAINT = 1,
	SI_MODE_MASK  = 2   /* note: mesh edit mode overrides mask */
} eSpaceImage_Mode;

/* SpaceImage->sticky
 * Note DISABLE should be 0, however would also need to re-arrange icon order,
 * also, sticky loc is the default mode so this means we don't need to 'do_versions' */
typedef enum eSpaceImage_Sticky {
	SI_STICKY_LOC      = 0,
	SI_STICKY_DISABLE  = 1,
	SI_STICKY_VERTEX   = 2,
} eSpaceImage_Sticky;

/* SpaceImage->flag */
typedef enum eSpaceImage_Flag {
/*	SI_BE_SQUARE          = (1 << 0), */  /* deprecated */
/*	SI_EDITTILE           = (1 << 1), */  /* deprecated */
	SI_CLIP_UV            = (1 << 2),
/*	SI_DRAWTOOL           = (1 << 3), */  /* deprecated */
	SI_NO_DRAWFACES       = (1 << 4),
	SI_DRAWSHADOW         = (1 << 5),
/*	SI_SELACTFACE         = (1 << 6), */  /* deprecated */
/*	SI_DEPRECATED2        = (1 << 7), */  /* deprecated */
/*	SI_DEPRECATED3        = (1 << 8), */  /* deprecated */
	SI_COORDFLOATS        = (1 << 9),
	SI_PIXELSNAP          = (1 << 10),
	SI_LIVE_UNWRAP        = (1 << 11),
	SI_USE_ALPHA          = (1 << 12),
	SI_SHOW_ALPHA         = (1 << 13),
	SI_SHOW_ZBUF          = (1 << 14),
	
	/* next two for render window display */
	SI_PREVSPACE          = (1 << 15),
	SI_FULLWINDOW         = (1 << 16),
	
/*	SI_DEPRECATED4        = (1 << 17), */  /* deprecated */
/*	SI_DEPRECATED5        = (1 << 18), */  /* deprecated */
	
	/* this means that the image is drawn until it reaches the view edge,
	 * in the image view, it's unrelated to the 'tile' mode for texface
	 */
	SI_DRAW_TILE          = (1 << 19),
	SI_SMOOTH_UV          = (1 << 20),
	SI_DRAW_STRETCH       = (1 << 21),
	SI_SHOW_GPENCIL       = (1 << 22),
	SI_DRAW_OTHER         = (1 << 23),

	SI_COLOR_CORRECTION   = (1 << 24),

	SI_NO_DRAW_TEXPAINT   = (1 << 25),
	SI_DRAW_METADATA      = (1 << 26),

	SI_SHOW_R             = (1 << 27),
	SI_SHOW_G             = (1 << 28),
	SI_SHOW_B             = (1 << 29),
} eSpaceImage_Flag;

/* SpaceImage->other_uv_filter */
typedef enum eSpaceImage_OtherUVFilter {
	SI_FILTER_SAME_IMAGE    = 0,
	SI_FILTER_ALL           = 1,
} eSpaceImage_OtherUVFilter;

/* Text Editor ============================================ */

/* Text Editor */
typedef struct SpaceText {
	SpaceLink *next, *prev;
	ListBase regionbase;        /* storage of regions for inactive spaces */
	int spacetype;
	float blockscale DNA_DEPRECATED;
	short blockhandler[8]  DNA_DEPRECATED;

	struct Text *text;

	int top, viewlines;
	short flags, menunr;

	short lheight;      /* user preference, is font_size! */
	char cwidth, linenrs_tot;       /* runtime computed, character width and the number of chars to use when showing line numbers */
	int left;
	int showlinenrs;
	int tabnumber;

	short showsyntax;
	short line_hlight;
	short overwrite;
	short live_edit; /* run python while editing, evil */
	float pix_per_line;

	struct rcti txtscroll, txtbar;

	int wordwrap, doplugins;

	char findstr[256];      /* ST_MAX_FIND_STR */
	char replacestr[256];   /* ST_MAX_FIND_STR */

	short margin_column;	/* column number to show right margin at */
	short lheight_dpi;		/* actual lineheight, dpi controlled */
	char pad[4];

	void *drawcache; /* cache for faster drawing */

	float scroll_accum[2]; /* runtime, for scroll increments smaller than a line */
} SpaceText;


/* SpaceText flags (moved from DNA_text_types.h) */
typedef enum eSpaceText_Flags {
	/* scrollable */
	ST_SCROLL_SELECT        = (1 << 0),
	/* clear namespace after script execution (BPY_main.c) */
	ST_CLEAR_NAMESPACE      = (1 << 4), 
	
	ST_FIND_WRAP            = (1 << 5),
	ST_FIND_ALL             = (1 << 6),
	ST_SHOW_MARGIN          = (1 << 7),
	ST_MATCH_CASE           = (1 << 8),
	
	ST_FIND_ACTIVATE		= (1 << 9),
} eSpaceText_Flags;

/* stext->findstr/replacestr */
#define ST_MAX_FIND_STR     256

/* Script View (Obsolete) ================================== */

/* Script Runtime Data - Obsolete (pre 2.5) */
typedef struct Script {
	ID id;

	void *py_draw;
	void *py_event;
	void *py_button;
	void *py_browsercallback;
	void *py_globaldict;

	int flags, lastspace;
	/* store the script file here so we can re-run it on loading blender, if "Enable Scripts" is on */
	char scriptname[1024]; /* 1024 = FILE_MAX */
	char scriptarg[256]; /* 1024 = FILE_MAX */
} Script;
#define SCRIPT_SET_NULL(_script) _script->py_draw = _script->py_event = _script->py_button = _script->py_browsercallback = _script->py_globaldict = NULL; _script->flags = 0

/* Script View - Obsolete (pre 2.5) */
typedef struct SpaceScript {
	SpaceLink *next, *prev;
	ListBase regionbase;        /* storage of regions for inactive spaces */
	int spacetype;
	float blockscale DNA_DEPRECATED;
	struct Script *script;

	short flags, menunr;
	int pad1;
	
	void *but_refs;
} SpaceScript;

/* Nodes Editor =========================================== */

/* Node Editor */

typedef struct bNodeTreePath {
	struct bNodeTreePath *next, *prev;
	
	struct bNodeTree *nodetree;
	bNodeInstanceKey parent_key;	/* base key for nodes in this tree instance */
	int pad;
	float view_center[2];			/* v2d center point, so node trees can have different offsets in editors */
	
	char node_name[64];		/* MAX_NAME */
} bNodeTreePath;

typedef struct SpaceNode {
	SpaceLink *next, *prev;
	ListBase regionbase;        /* storage of regions for inactive spaces */
	int spacetype;
	float blockscale DNA_DEPRECATED;
	short blockhandler[8]  DNA_DEPRECATED;
	
	View2D v2d DNA_DEPRECATED;  /* deprecated, copied to region */
	
	struct ID *id, *from;       /* context, no need to save in file? well... pinning... */
	short flag, pad1;           /* menunr: browse id block in header */
	float aspect, pad2;	/* internal state variables */
	
	float xof, yof;     /* offset for drawing the backdrop */
	float zoom;   /* zoom for backdrop */
	float cursor[2];    /* mouse pos for drawing socketless link and adding nodes */
	
	/* XXX nodetree pointer info is all in the path stack now,
	 * remove later on and use bNodeTreePath instead. For now these variables are set when pushing/popping
	 * from path stack, to avoid having to update all the functions and operators. Can be done when
	 * design is accepted and everything is properly tested.
	 */
	ListBase treepath;
	
	struct bNodeTree *nodetree, *edittree;
	
	/* tree type for the current node tree */
	char tree_idname[64];
	int treetype DNA_DEPRECATED; /* treetype: as same nodetree->type */
	int pad3;
	
	short texfrom;       /* texfrom object, world or brush */
	short shaderfrom;    /* shader from object or world */
	short recalc;        /* currently on 0/1, for auto compo */

	char insert_ofs_dir; /* direction for offsetting nodes on insertion */
	char pad4;

	ListBase linkdrag;   /* temporary data for modal linking operator */
	/* XXX hack for translate_attach op-macros to pass data from transform op to insert_offset op */
	struct NodeInsertOfsData *iofsd; /* temporary data for node insert offset (in UI called Auto-offset) */

	struct bGPdata *gpd;        /* grease-pencil data */
} SpaceNode;

/* snode->flag */
typedef enum eSpaceNode_Flag {
	SNODE_BACKDRAW       = (1 << 1),
	SNODE_SHOW_GPENCIL   = (1 << 2),
	SNODE_USE_ALPHA      = (1 << 3),
	SNODE_SHOW_ALPHA     = (1 << 4),
	SNODE_SHOW_R         = (1 << 7),
	SNODE_SHOW_G         = (1 << 8),
	SNODE_SHOW_B         = (1 << 9),
	SNODE_AUTO_RENDER    = (1 << 5),
//	SNODE_SHOW_HIGHLIGHT = (1 << 6), DNA_DEPRECATED
//	SNODE_USE_HIDDEN_PREVIEW = (1 << 10), DNA_DEPRECATED December2013 
//	SNODE_NEW_SHADERS    = (1 << 11), DNA_DEPRECATED
	SNODE_PIN            = (1 << 12),
	SNODE_SKIP_INSOFFSET = (1 << 13), /* automatically offset following nodes in a chain on insertion */
} eSpaceNode_Flag;

/* snode->texfrom */
typedef enum eSpaceNode_TexFrom {
	/* SNODE_TEX_OBJECT   = 0, */
	SNODE_TEX_WORLD    = 1,
	SNODE_TEX_BRUSH    = 2,
	SNODE_TEX_LINESTYLE = 3,
} eSpaceNode_TexFrom;

/* snode->shaderfrom */
typedef enum eSpaceNode_ShaderFrom {
	SNODE_SHADER_OBJECT = 0,
	SNODE_SHADER_WORLD = 1,
	SNODE_SHADER_LINESTYLE = 2,
} eSpaceNode_ShaderFrom;

/* snode->insert_ofs_dir */
enum {
	SNODE_INSERTOFS_DIR_RIGHT = 0,
	SNODE_INSERTOFS_DIR_LEFT  = 1,
};

/* Console ================================================ */

/* Console content */
typedef struct ConsoleLine {
	struct ConsoleLine *next, *prev;
	
	/* keep these 3 vars so as to share free, realloc funcs */
	int len_alloc;  /* allocated length */
	int len;    /* real len - strlen() */
	char *line; 
	
	int cursor;
	int type; /* only for use when in the 'scrollback' listbase */
} ConsoleLine;

/* ConsoleLine.type */
typedef enum eConsoleLine_Type {
	CONSOLE_LINE_OUTPUT = 0,
	CONSOLE_LINE_INPUT = 1,
	CONSOLE_LINE_INFO = 2, /* autocomp feedback */
	CONSOLE_LINE_ERROR = 3
} eConsoleLine_Type;


/* Console View */
typedef struct SpaceConsole {
	SpaceLink *next, *prev;
	ListBase regionbase;        /* storage of regions for inactive spaces */
	int spacetype;
	float blockscale DNA_DEPRECATED;            // XXX are these needed?
	short blockhandler[8]  DNA_DEPRECATED;      // XXX are these needed?
	
	/* space vars */
	int lheight, pad;

	ListBase scrollback; /* ConsoleLine; output */
	ListBase history; /* ConsoleLine; command history, current edited line is the first */
	char prompt[256];
	char language[32]; /* multiple consoles are possible, not just python */
	
	int sel_start;
	int sel_end;
} SpaceConsole;


/* User Preferences ======================================= */

/* User Preferences View */
typedef struct SpaceUserPref {
	SpaceLink *next, *prev;
	ListBase regionbase;        /* storage of regions for inactive spaces */
	int spacetype;
	
	char pad[3];
	char filter_type;
	char filter[64];        /* search term for filtering in the UI */
} SpaceUserPref;

/* Motion Tracking ======================================== */

/* Clip Editor */
typedef struct SpaceClip {
	SpaceLink *next, *prev;
	ListBase regionbase;        /* storage of regions for inactive spaces */
	int spacetype;

	float xof, yof;             /* user defined offset, image is centered */
	float xlockof, ylockof;     /* user defined offset from locked position */
	float zoom;                 /* user defined zoom level */

	struct MovieClipUser user;      /* user of clip */
	struct MovieClip *clip;         /* clip data */
	struct MovieClipScopes scopes;  /* different scoped displayed in space panels */

	int flag;                   /* flags */
	short mode;                 /* editor mode (editing context being displayed) */
	short view;                 /* type of the clip editor view */

	int path_length;            /* length of displaying path, in frames */

	/* current stabilization data */
	float loc[2], scale, angle; /* pre-composed stabilization data */
	int pad;
	float stabmat[4][4], unistabmat[4][4];  /* current stabilization matrix and the same matrix in unified space,
	                                         * defined when drawing and used for mouse position calculation */

	/* movie postprocessing */
	int postproc_flag;

	/* grease pencil */
	short gpencil_src, pad2;

	int around, pad4;             /* pivot point for transforms */

	float cursor[2];              /* Mask editor 2d cursor */

	MaskSpaceInfo mask_info;
} SpaceClip;


/* SpaceClip->flag */
typedef enum eSpaceClip_Flag {
	SC_SHOW_MARKER_PATTERN      = (1 << 0),
	SC_SHOW_MARKER_SEARCH       = (1 << 1),
	SC_LOCK_SELECTION           = (1 << 2),
	SC_SHOW_TINY_MARKER         = (1 << 3),
	SC_SHOW_TRACK_PATH          = (1 << 4),
	SC_SHOW_BUNDLES             = (1 << 5),
	SC_MUTE_FOOTAGE             = (1 << 6),
	SC_HIDE_DISABLED            = (1 << 7),
	SC_SHOW_NAMES               = (1 << 8),
	SC_SHOW_GRID                = (1 << 9),
	SC_SHOW_STABLE              = (1 << 10),
	SC_MANUAL_CALIBRATION       = (1 << 11),
	SC_SHOW_GPENCIL             = (1 << 12),
	SC_SHOW_FILTERS             = (1 << 13),
	SC_SHOW_GRAPH_FRAMES        = (1 << 14),
	SC_SHOW_GRAPH_TRACKS_MOTION = (1 << 15),
/*	SC_SHOW_PYRAMID_LEVELS      = (1 << 16), */	/* UNUSED */
	SC_LOCK_TIMECURSOR          = (1 << 17),
	SC_SHOW_SECONDS             = (1 << 18),
	SC_SHOW_GRAPH_SEL_ONLY      = (1 << 19),
	SC_SHOW_GRAPH_HIDDEN        = (1 << 20),
	SC_SHOW_GRAPH_TRACKS_ERROR  = (1 << 21),
	SC_SHOW_METADATA            = (1 << 22),
} eSpaceClip_Flag;

/* SpaceClip->mode */
typedef enum eSpaceClip_Mode {
	SC_MODE_TRACKING = 0,
	/*SC_MODE_RECONSTRUCTION = 1,*/  /* DEPRECATED */
	/*SC_MODE_DISTORTION = 2,*/  /* DEPRECATED */
	SC_MODE_MASKEDIT = 3,
} eSpaceClip_Mode;

/* SpaceClip->view */
typedef enum eSpaceClip_View {
	SC_VIEW_CLIP = 0,
	SC_VIEW_GRAPH = 1,
	SC_VIEW_DOPESHEET = 2,
} eSpaceClip_View;

/* SpaceClip->gpencil_src */
typedef enum eSpaceClip_GPencil_Source {
	SC_GPENCIL_SRC_CLIP = 0,
	SC_GPENCIL_SRC_TRACK = 1,
} eSpaceClip_GPencil_Source;


/* Top Bar ======================================= */

/* These two lines with # tell makesdna this struct can be excluded.
 * Should be: #ifndef WITH_TOPBAR_WRITING */
#
#
typedef struct SpaceTopBar {
	SpaceLink *next, *prev;
	ListBase regionbase;        /* storage of regions for inactive spaces */
	int spacetype;

	int pad;
} SpaceTopBar;


/* **************** SPACE DEFINES ********************* */

/* space types, moved from DNA_screen_types.h */
/* Do NOT change order, append on end. types are hardcoded needed */
typedef enum eSpace_Type {
	SPACE_EMPTY    = 0,
	SPACE_VIEW3D   = 1,
	SPACE_IPO      = 2,
	SPACE_OUTLINER = 3,
	SPACE_BUTS     = 4,
	SPACE_FILE     = 5,
	SPACE_IMAGE    = 6,
	SPACE_INFO     = 7,
	SPACE_SEQ      = 8,
	SPACE_TEXT     = 9,
#ifdef DNA_DEPRECATED
	SPACE_IMASEL   = 10, /* deprecated */
	SPACE_SOUND    = 11, /* Deprecated */
#endif
	SPACE_ACTION   = 12,
	SPACE_NLA      = 13,
	/* TODO: fully deprecate */
	SPACE_SCRIPT   = 14, /* Deprecated */
	SPACE_TIME     = 15, /* Deprecated */
	SPACE_NODE     = 16,
	SPACE_LOGIC    = 17, /* deprecated */
	SPACE_CONSOLE  = 18,
	SPACE_USERPREF = 19,
	SPACE_CLIP     = 20,
<<<<<<< HEAD
	SPACE_TOPBAR   = 21,

	SPACEICONMAX = SPACE_TOPBAR
=======

	SPACE_TYPE_LAST = SPACE_CLIP
>>>>>>> 3eb9cc69
} eSpace_Type;

/* use for function args */
#define SPACE_TYPE_ANY -1


#define IMG_SIZE_FALLBACK 256

#endif  /* __DNA_SPACE_TYPES_H__ */<|MERGE_RESOLUTION|>--- conflicted
+++ resolved
@@ -1292,7 +1292,6 @@
 	MaskSpaceInfo mask_info;
 } SpaceClip;
 
-
 /* SpaceClip->flag */
 typedef enum eSpaceClip_Flag {
 	SC_SHOW_MARKER_PATTERN      = (1 << 0),
@@ -1386,14 +1385,9 @@
 	SPACE_CONSOLE  = 18,
 	SPACE_USERPREF = 19,
 	SPACE_CLIP     = 20,
-<<<<<<< HEAD
 	SPACE_TOPBAR   = 21,
 
-	SPACEICONMAX = SPACE_TOPBAR
-=======
-
-	SPACE_TYPE_LAST = SPACE_CLIP
->>>>>>> 3eb9cc69
+	SPACE_TYPE_LAST = SPACE_TOPBAR
 } eSpace_Type;
 
 /* use for function args */
