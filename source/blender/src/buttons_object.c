--- conflicted
+++ resolved
@@ -2448,87 +2448,11 @@
 		if(ob->ipo) ob->ipo->showkey= (ob->ipoflag & OB_DRAWKEY)?1:0;
 		allqueue(REDRAWVIEW3D, 0);
 		break;
-<<<<<<< HEAD
-	case B_CLOTH_CLEARCACHEALL:
-	{
-		ClothModifierData *clmd = (ClothModifierData *)modifiers_findByType(ob, eModifierType_Cloth);
-		if(clmd)
-		{
-			// do nothing in editmode
-			if(clmd->sim_parms->flags & CLOTH_SIMSETTINGS_FLAG_EDITMODE)
-				break;
-			
-			/* force freeing because user wants */
-			clmd->sim_parms->flags |= CLOTH_SIMSETTINGS_FLAG_CCACHE_FFREE;
-			
-			/*user wants to free all, so free whole cloth, this helps to start sim at later frame */
-			clmd->sim_parms->flags |= CLOTH_SIMSETTINGS_FLAG_RESET;
-			
-			CFRA= 1;
-			update_for_newframe_muted();
-			DAG_object_flush_update(G.scene, ob, OB_RECALC_DATA); 
-			cloth_clear_cache(ob, clmd, 0); 
-			allqueue(REDRAWBUTSOBJECT, 0);
-			allqueue(REDRAWVIEW3D, 0);
-		}	
-	}
-	break;	
-	case B_CLOTH_CLEARCACHEFRAME:
-	{
-		ClothModifierData *clmd = (ClothModifierData *)modifiers_findByType(ob, eModifierType_Cloth);
-		if(clmd)
-		{
-			// do nothing in editmode
-			if(clmd->sim_parms->flags & CLOTH_SIMSETTINGS_FLAG_EDITMODE)
-				break;
-			
-			/* force freeing because user wants */
-			clmd->sim_parms->flags |= CLOTH_SIMSETTINGS_FLAG_CCACHE_FFREE;
-			
-			cloth_clear_cache(ob, clmd, MAX2(0.0,G.scene->r.cfra)); 
-			// MAX2(1.0,G.scene->r.cfra + 1.0)
-			allqueue(REDRAWBUTSOBJECT, 0);
-		}
-	}
-	break;	
-=======
->>>>>>> 529a8bb9
 	case B_CLOTH_CHANGEPREROLL:
 	{
 		ClothModifierData *clmd = (ClothModifierData *)modifiers_findByType(ob, eModifierType_Cloth);
 		if(clmd)
 		{
-<<<<<<< HEAD
-			// do nothing in editmode
-			if(clmd->sim_parms->flags & CLOTH_SIMSETTINGS_FLAG_EDITMODE)
-				break;
-			
-			CFRA= 1;
-			update_for_newframe_muted();
-			DAG_object_flush_update(G.scene, ob, OB_RECALC_DATA); 
-			allqueue(REDRAWBUTSOBJECT, 0);
-			allqueue(REDRAWVIEW3D, 0);
-		}
-	}
-	break;	
-	case B_CLOTH_RENEW:
-	{
-		ClothModifierData *clmd = (ClothModifierData *)modifiers_findByType(ob, eModifierType_Cloth);
-	
-		if(clmd)
-		{
-			clmd->sim_parms->flags |= CLOTH_SIMSETTINGS_FLAG_RESET;
-			DAG_object_flush_update(G.scene, ob, OB_RECALC_DATA);
-			allqueue(REDRAWBUTSOBJECT, 0);
-			allqueue(REDRAWVIEW3D, 0);
-		}
-	}
-	break;
-		
-	default:
-		if(event>=B_SELEFFECT && event<B_SELEFFECT+MAX_EFFECT) {
-			int a=B_SELEFFECT;
-=======
 			PTCacheID pid;
 
 			BKE_ptcache_id_from_cloth(&pid, ob, clmd);
@@ -2536,7 +2460,6 @@
 			// do nothing in editmode
 			if(pid.cache->flag & PTCACHE_BAKE_EDIT_ACTIVE)
 				break;
->>>>>>> 529a8bb9
 			
 			CFRA= 1;
 			update_for_newframe_muted();
@@ -3276,14 +3199,6 @@
 static void object_collision__enabletoggle ( void *ob_v, void *arg2 )
 {
 	Object *ob = ob_v;
-<<<<<<< HEAD
-	ModifierData *md = modifiers_findByType ( ob, eModifierType_Collision );
-
-	if ( !md )
-	{
-		md = modifier_new ( eModifierType_Collision );
-		BLI_addhead ( &ob->modifiers, md );
-=======
 	PartDeflect *pd= ob->pd;
 	ModifierData *md = modifiers_findByType ( ob, eModifierType_Collision );
 	
@@ -3297,7 +3212,6 @@
 			allqueue(REDRAWBUTSEDIT, 0);
 			allqueue(REDRAWVIEW3D, 0);
 		}
->>>>>>> 529a8bb9
 	}
 	else
 	{
@@ -3332,15 +3246,10 @@
 	if(ob->pd && ob->type==OB_MESH) {
 		PartDeflect *pd= ob->pd;
 		
-<<<<<<< HEAD
-		but = uiDefButBitS(block, TOG, 1, B_REDR, "Deflection",160,160,150,20, &pd->deflect, 0, 0, 0, 0, "Deflects particles based on collision");
-		uiButSetFunc(but, object_collision__enabletoggle, ob, NULL);
-=======
 		but = uiDefButBitS(block, TOG, 1, B_REDR, "Collision",10,160,150,20, &pd->deflect, 0, 0, 0, 0, "Enable this objects as a collider for physics systems");
 		uiButSetFunc(but, object_collision__enabletoggle, ob, NULL);
 
 		uiDefBut(block, LABEL, 0, "",160,160,150,2, NULL, 0.0, 0, 0, 0, "");
->>>>>>> 529a8bb9
 		
 		if(pd->deflect) {
 			uiDefBut(block, LABEL, 0, "Particle Interaction",			10,135,310,20, NULL, 0.0, 0, 0, 0, "");
@@ -5306,11 +5215,7 @@
 
 	if (!md) {
 		md = modifier_new(eModifierType_Cloth);
-<<<<<<< HEAD
-		BLI_addhead(&ob->modifiers, md);
-=======
 		BLI_addtail(&ob->modifiers, md);
->>>>>>> 529a8bb9
 		
 		DAG_object_flush_update(G.scene, ob, OB_RECALC_DATA);
 		allqueue(REDRAWBUTSEDIT, 0);
@@ -5329,11 +5234,7 @@
 
 		BIF_undo_push("Del modifier");
 		
-<<<<<<< HEAD
-		ob->softflag |= OB_SB_RESET;
-=======
 		//ob->softflag |= OB_SB_RESET;
->>>>>>> 529a8bb9
 		allqueue(REDRAWBUTSEDIT, 0);
 		allqueue(REDRAWVIEW3D, 0);
 		allqueue(REDRAWIMAGE, 0);
@@ -5344,25 +5245,6 @@
 	}
 }
 
-<<<<<<< HEAD
-
-static void object_panel_cloth(Object *ob)
-{
-	uiBlock *block;
-	uiBut *but;
-	static int val, val2;
-	ClothModifierData *clmd = (ClothModifierData *)modifiers_findByType(ob, eModifierType_Cloth);
-	
-	block= uiNewBlock(&curarea->uiblocks, "object_cloth", UI_EMBOSS, UI_HELV, curarea->win);
-	if(uiNewPanel(curarea, block, "Cloth ", "Physics", 640, 0, 318, 204)==0) return;
-	uiSetButLock(object_data_is_libdata(ob), ERROR_LIBDATA_MESSAGE);
-	
-	val = (clmd ? 1:0);
-
-	but = uiDefButI(block, TOG, REDRAWBUTSOBJECT, "Cloth",	10,200,130,20, &val, 0, 0, 0, 0, "Sets object to become cloth");
-
-	uiButSetFunc(but, object_cloth__enabletoggle, ob, NULL);
-=======
 static void cloth_presets_material(void *ob_v, void *arg2)
 {
 	Object *ob = ob_v;
@@ -5465,7 +5347,6 @@
 		}
 	}
 
->>>>>>> 529a8bb9
 	uiDefBut(block, LABEL, 0, "",10,10,300,0, NULL, 0.0, 0, 0, 0, ""); /* tell UI we go to 10,10*/
 	
 	if(clmd)
@@ -5475,24 +5356,6 @@
 		char clmvg [] = "Vertex Groups%t|";
 
 		val2=0;
-<<<<<<< HEAD
-		
-		/* GENERAL STUFF */
-		uiClearButLock();
-		uiBlockBeginAlign(block);
-		uiDefButF(block, NUM, B_CLOTH_RENEW, "StructStiff:",	   10,170,150,20, &clmd->sim_parms->structural, 1.0, 10000.0, 100, 0, "Overall stiffness of structure");
-		uiDefButF(block, NUM, B_CLOTH_RENEW, "BendStiff:",	   160,170,150,20, &clmd->sim_parms->bending, 0.0, 10000.0, 1000, 0, "Wrinkle coefficient (higher = less smaller but more big wrinkles)");
-		uiDefButI(block, NUM, B_CLOTH_RENEW, "Quality:",	   10,150,150,20, &clmd->sim_parms->stepsPerFrame, 4.0, 100.0, 5, 0, "Quality of the simulation (higher=better=slower)");
-
-		uiDefButF(block, NUM, B_CLOTH_RENEW, "Spring Damp:",	   160,150,150,20, &clmd->sim_parms->Cdis, 0.0, 10.0, 10, 0, "Spring damping");
-		uiDefButF(block, NUM, B_DIFF, "Air Damp:",	   10,130,150,20, &clmd->sim_parms->Cvi, 0.0, 10.0, 10, 0, "Air has normaly some thickness which slows falling things down");
-		
-		uiDefBut(block, LABEL, 0, "Gravity:",  10,100,60,20, NULL, 0.0, 0, 0, 0, "");
-		
-		uiDefButF(block, NUM, B_CLOTH_RENEW, "X:",	   70,100,80,20, &clmd->sim_parms->gravity[0], -100.0, 100.0, 10, 0, "Apply gravitation to point movement");
-		uiDefButF(block, NUM, B_CLOTH_RENEW, "Y:",	   150,100,80,20, &clmd->sim_parms->gravity[1], -100.0, 100.0, 10, 0, "Apply gravitation to point movement");
-		uiDefButF(block, NUM, B_CLOTH_RENEW, "Z:",	   230,100,80,20, &clmd->sim_parms->gravity[2], -100.0, 100.0, 10, 0, "Apply gravitation to point movement");
-=======
 		cache= clmd->point_cache;
 		
 		/* GENERAL STUFF */
@@ -5530,18 +5393,13 @@
 		uiDefButF(block, NUM, B_BAKE_CACHE_CHANGE, "X:", 70,90,80,20, &clmd->sim_parms->gravity[0], -100.0, 100.0, 10, 0, "Apply gravitation to point movement");
 		uiDefButF(block, NUM, B_BAKE_CACHE_CHANGE, "Y:", 150,90,80,20, &clmd->sim_parms->gravity[1], -100.0, 100.0, 10, 0, "Apply gravitation to point movement");
 		uiDefButF(block, NUM, B_BAKE_CACHE_CHANGE, "Z:", 230,90,80,20, &clmd->sim_parms->gravity[2], -100.0, 100.0, 10, 0, "Apply gravitation to point movement");
->>>>>>> 529a8bb9
 		uiBlockEndAlign(block);
 		
 		/* GOAL STUFF */
 		uiBlockBeginAlign(block);
 		
 		
-<<<<<<< HEAD
-		uiDefButBitI(block, TOG, CLOTH_SIMSETTINGS_FLAG_GOAL, B_CLOTH_RENEW, "Pinning of cloth",	10,70,150,20, &clmd->sim_parms->flags, 0, 0, 0, 0, "Define forces for vertices to stick to animated position");
-=======
 		uiDefButBitI(block, TOG, CLOTH_SIMSETTINGS_FLAG_GOAL, B_BAKE_CACHE_CHANGE, "Pinning of cloth",	10,60,150,20, &clmd->sim_parms->flags, 0, 0, 0, 0, "Define forces for vertices to stick to animated position");
->>>>>>> 529a8bb9
 		
 		if ((clmd->sim_parms->flags & CLOTH_SIMSETTINGS_FLAG_GOAL) && (BLI_countlist (&ob->defbase) > 0))
 		{
@@ -5570,24 +5428,11 @@
 							
 				sprintf (clvg2, "%s%s", clmvg, clvg1);
 				
-<<<<<<< HEAD
-				uiDefButS(block, MENU, B_CLOTH_RENEW, clvg2,	160,70,150,20, &clmd->sim_parms->vgroup_mass, 0, defCount, 0, 0, "Browses available vertex groups");
-=======
 				uiDefButS(block, MENU, B_BAKE_CACHE_CHANGE, clvg2, 160,60,150,20, &clmd->sim_parms->vgroup_mass, 0, defCount, 0, 0, "Browses available vertex groups");
->>>>>>> 529a8bb9
 				MEM_freeN (clvg1);
 				MEM_freeN (clvg2);
 			}
 			
-<<<<<<< HEAD
-			uiDefButF(block, NUM, B_CLOTH_RENEW, "Pin Stiff:",	10,50,150,20, &clmd->sim_parms->goalspring, 0.0, 500.0, 10, 0, "Pin (vertex target position) spring stiffness");
-			uiDefBut(block, LABEL, 0, " ",  160,50,150,20, NULL, 0.0, 0, 0, 0, "");
-			/*
-			// nobody is changing these ones anyway
-			uiDefButF(block, NUM, B_CLOTH_RENEW, "G Damp:",	160,50,150,20, &clmd->sim_parms->goalfrict  , 0.0, 50.0, 10, 0, "Goal (vertex target position) friction");
-			uiDefButF(block, NUM, B_CLOTH_RENEW, "G Min:",		10,30,150,20, &clmd->sim_parms->mingoal, 0.0, 1.0, 10, 0, "Goal minimum, vertex group weights are scaled to match this range");
-			uiDefButF(block, NUM, B_CLOTH_RENEW, "G Max:",		160,30,150,20, &clmd->sim_parms->maxgoal, 0.0, 1.0, 10, 0, "Goal maximum, vertex group weights are scaled to match this range");
-=======
 			uiDefButF(block, NUM, B_BAKE_CACHE_CHANGE, "Pin Stiff:", 10,40,150,20, &clmd->sim_parms->goalspring, 0.0, 50.0, 50, 0, "Pin (vertex target position) spring stiffness");
 			uiDefBut(block, LABEL, 0, "",160,40,150,20, NULL, 0.0, 0, 0, 0, "");	
 			// uiDefButI(block, NUM, B_BAKE_CACHE_CHANGE, "Pin Damp:", 160,50,150,20, &clmd->sim_parms->goalfrict, 1.0, 100.0, 10, 0, "Pined damping (higher = doesn't oszilate so much)");
@@ -5595,18 +5440,12 @@
 			// nobody is changing these ones anyway
 			uiDefButF(block, NUM, B_BAKE_CACHE_CHANGE, "G Min:",		10,30,150,20, &clmd->sim_parms->mingoal, 0.0, 1.0, 10, 0, "Goal minimum, vertex group weights are scaled to match this range");
 			uiDefButF(block, NUM, B_BAKE_CACHE_CHANGE, "G Max:",		160,30,150,20, &clmd->sim_parms->maxgoal, 0.0, 1.0, 10, 0, "Goal maximum, vertex group weights are scaled to match this range");
->>>>>>> 529a8bb9
 			*/
 		}
 		else if (clmd->sim_parms->flags & CLOTH_SIMSETTINGS_FLAG_GOAL)
 		{
-<<<<<<< HEAD
-			uiDefBut(block, LABEL, 0, " ",  160,70,150,20, NULL, 0.0, 0, 0, 0, "");
-			uiDefBut(block, LABEL, 0, "No vertex group for pinning available.",  10,50,300,20, NULL, 0.0, 0, 0, 0, "");
-=======
 			uiDefBut(block, LABEL, 0, " ",  160,60,150,20, NULL, 0.0, 0, 0, 0, "");
 			uiDefBut(block, LABEL, 0, "No vertex group for pinning available.",  10,30,300,20, NULL, 0.0, 0, 0, 0, "");
->>>>>>> 529a8bb9
 		}
 		
 		uiBlockEndAlign(block);	
@@ -5634,14 +5473,6 @@
 {
 	uiBlock *block;
 	ClothModifierData *clmd = NULL;
-<<<<<<< HEAD
-
-	block= uiNewBlock(&curarea->uiblocks, "object_cloth_II", UI_EMBOSS, UI_HELV, curarea->win);
-	uiNewPanelTabbed("Cloth ", "Physics");
-	if(uiNewPanel(curarea, block, "Cloth Cache/Collisions", "Physics", 651, 0, 318, 204)==0) return;
-
-	uiSetButLock(object_data_is_libdata(ob), ERROR_LIBDATA_MESSAGE);
-=======
 	PointCache *cache;
 	static PTCacheID staticpid;
 	int libdata;
@@ -5652,34 +5483,10 @@
 
 	libdata= object_is_libdata(ob);
 	uiSetButLock(libdata, ERROR_LIBDATA_MESSAGE);
->>>>>>> 529a8bb9
 	
 	clmd = (ClothModifierData *)modifiers_findByType(ob, eModifierType_Cloth);
 	
 	if(clmd)
-<<<<<<< HEAD
-	{	
-		uiDefButI(block, NUM, B_CLOTH_RENEW, "First Frame:",10,160,150,20, &clmd->sim_parms->firstframe, 0, MAXFRAME, 1, 0, "Frame on which the simulation starts");
-		uiDefButI(block, NUM, B_CLOTH_RENEW, "Last Frame:",160,160,150,20, &clmd->sim_parms->lastframe, 0, MAXFRAME, 1, 0, "Frame on which the simulation stops");
-		
-		uiDefBut(block, LABEL, 0, "",10,140,300,20, NULL, 0.0, 0, 0, 0, "");
-		
-		if (!G.relbase_valid)
-		{
-			uiDefBut(block, LABEL, 0, "Cache deactivated until file is saved.",  10,120,300,20, NULL, 0.0, 0, 0, 0, "");
-			uiDefBut(block, LABEL, 0, " ",  10,100,300,40, NULL, 0.0, 0, 0, 0, "");
-		}
-		else
-		{
-			uiDefButBitI(block, TOG, CLOTH_SIMSETTINGS_FLAG_CCACHE_PROTECT, REDRAWVIEW3D, "Protect Cache & Enable Cache Editing",	10,120,300,20, &clmd->sim_parms->flags, 0, 0, 0, 0, "Protect cache from automatic freeing when scene changed. This also enabled the cache beeing edited in editmode.");
-			
-			uiDefBut(block, LABEL, 0, "Clear cache:",  10,100,90,20, NULL, 0.0, 0, 0, 0, "");
-			uiDefBut(block, BUT, B_CLOTH_CLEARCACHEALL, "All", 100, 100,100,20, NULL, 0.0, 0.0, 10, 0, "Free ALL cloth cache without preroll");
-			uiDefBut(block, BUT, B_CLOTH_CLEARCACHEFRAME, "From next frame", 200, 100,110,20, NULL, 0.0, 0.0, 10, 0, "Free cloth cache starting from next frame");	
-			uiDefBut(block, LABEL, 0, " ",  10,80,300,20, NULL, 0.0, 0, 0, 0, "");
-		}
-
-=======
 	{
 		BKE_ptcache_id_from_cloth(&staticpid, ob, clmd);
 		cache= staticpid.cache;
@@ -5700,7 +5507,6 @@
 					uiSetButLock(1, "Simulation frames are baked");
 		}
 		
->>>>>>> 529a8bb9
 		/*
 		TODO: implement this again in cloth!
 		if(length>1) // B_CLOTH_CHANGEPREROLL
@@ -5708,18 +5514,6 @@
 		else
 		uiDefBut(block, LABEL, 0, " ",  10,80,145,20, NULL, 0.0, 0, 0, 0, "");
 		*/
-<<<<<<< HEAD
-
-		uiDefButBitI(block, TOG, CLOTH_COLLSETTINGS_FLAG_ENABLED, B_CLOTH_RENEW, "Enable collisions",	10,60,150,20, &clmd->coll_parms->flags, 0, 0, 0, 0, "Enable collisions with this object");
-		if (clmd->coll_parms->flags & CLOTH_COLLSETTINGS_FLAG_ENABLED)
-		{
-			uiDefButF(block, NUM, REDRAWBUTSOBJECT, "Min Distance:",	   160,60,150,20, &clmd->coll_parms->epsilon, 0.001f, 1.0, 0.01f, 0, "Minimum distance between collision objects before collision response takes in, can be changed for each frame");
-			uiDefButS(block, NUM, REDRAWBUTSOBJECT, "Collision Quality:",	   10,40,300,20, &clmd->coll_parms->loop_count, 1.0, 100.0, 1.0, 0, "How many collision iterations should be done. (higher = better = slower), can be changed for each frame");
-			uiDefButS(block, NUM, REDRAWBUTSOBJECT, "Friction:",	   10,40,300,20, &clmd->coll_parms->friction, 1.0, 100.0, 1.0, 0, "Friction force if a collision happened");
-		}
-		else
-			uiDefBut(block, LABEL, 0, "",160,60,150,20, NULL, 0.0, 0, 0, 0, "");	
-=======
 #ifdef WITH_BULLET
 		uiDefButBitI(block, TOG, CLOTH_COLLSETTINGS_FLAG_ENABLED, B_BAKE_CACHE_CHANGE, "Enable collisions",	10,60,150,20, &clmd->coll_parms->flags, 0, 0, 0, 0, "Enable collisions with this object");
 		if (clmd->coll_parms->flags & CLOTH_COLLSETTINGS_FLAG_ENABLED)
@@ -5743,7 +5537,6 @@
 #else
 		uiDefBut(block, LABEL, 0, "No collisions available (compile with bullet).",10,60,300,20, NULL, 0.0, 0, 0, 0, "");
 #endif
->>>>>>> 529a8bb9
 	}
 	
 	uiBlockEndAlign(block);
@@ -5754,22 +5547,15 @@
 {
 	uiBlock *block;
 	ClothModifierData *clmd = NULL;
-<<<<<<< HEAD
-=======
 	PointCache *cache;
 	int libdata;
->>>>>>> 529a8bb9
 
 	block= uiNewBlock(&curarea->uiblocks, "object_cloth_III", UI_EMBOSS, UI_HELV, curarea->win);
 	uiNewPanelTabbed("Cloth ", "Physics");
 	if(uiNewPanel(curarea, block, "Cloth Advanced", "Physics", 651, 0, 318, 204)==0) return;
 
-<<<<<<< HEAD
-	uiSetButLock(object_data_is_libdata(ob), ERROR_LIBDATA_MESSAGE);
-=======
 	libdata= object_is_libdata(ob);
 	uiSetButLock(libdata, ERROR_LIBDATA_MESSAGE);
->>>>>>> 529a8bb9
 	
 	clmd = (ClothModifierData *)modifiers_findByType(ob, eModifierType_Cloth);
 	
@@ -5779,12 +5565,6 @@
 		char *clvg1, *clvg2;
 		char clmvg [] = "Vertex Groups%t|None%x0|";
 		char clmvg2 [] = "Vertex Groups%t|None%x0|";
-<<<<<<< HEAD
-		
-		uiDefButI(block, NUM, B_DIFF, "Autoprotect Cache From:",10,160,300,20, &clmd->sim_parms->autoprotect, 0.0, MAXFRAME + 1, 1, 0, "Frame on which the simulation gets cache protection enabled automatically (To prevent accidently cleaning it).");
-				
-		uiDefButBitI(block, TOG, CLOTH_SIMSETTINGS_FLAG_SCALING, B_CLOTH_RENEW, "Enable stiffness scaling",10,130,300,20, &clmd->sim_parms->flags, 0, 0, 0, 0, "If enabled, stiffness can be scaled along a weight painted vertex group.");
-=======
 
 		cache= clmd->point_cache;
 		
@@ -5797,7 +5577,6 @@
 		}
 		
 		uiDefButBitI(block, TOG, CLOTH_SIMSETTINGS_FLAG_SCALING, B_BAKE_CACHE_CHANGE, "Enable stiffness scaling",10,130,300,20, &clmd->sim_parms->flags, 0, 0, 0, 0, "If enabled, stiffness can be scaled along a weight painted vertex group.");
->>>>>>> 529a8bb9
 		
 		if ((clmd->sim_parms->flags & CLOTH_SIMSETTINGS_FLAG_SCALING)&& (BLI_countlist (&ob->defbase) > 0))
 		{	
@@ -5824,11 +5603,7 @@
 						
 			sprintf (clvg2, "%s%s", clmvg, clvg1);
 			
-<<<<<<< HEAD
-			uiDefButS(block, MENU, B_CLOTH_RENEW, clvg2,	10,90,150,20, &clmd->sim_parms->vgroup_struct, 0, defCount, 0, 0, "Browses available vertex groups");
-=======
 			uiDefButS(block, MENU, B_BAKE_CACHE_CHANGE, clvg2,	10,90,150,20, &clmd->sim_parms->vgroup_struct, 0, defCount, 0, 0, "Browses available vertex groups");
->>>>>>> 529a8bb9
 			MEM_freeN (clvg1);
 			MEM_freeN (clvg2);
 			
@@ -5852,15 +5627,6 @@
 						
 			sprintf (clvg2, "%s%s", clmvg2, clvg1);
 			
-<<<<<<< HEAD
-			uiDefButS(block, MENU, B_CLOTH_RENEW, clvg2, 160,90,150,20, &clmd->sim_parms->vgroup_bend, 0, defCount, 0, 0, "Browses available vertex groups");
-			MEM_freeN (clvg1);
-			MEM_freeN (clvg2);
-			
-			uiDefButF(block, NUM, B_CLOTH_RENEW, "StructStiff Max:",10,70,150,20, &clmd->sim_parms->max_struct, clmd->sim_parms->structural, 10000.0, 0.01f, 0, "Maximum structural stiffness value");
-			
-			uiDefButF(block, NUM, B_CLOTH_RENEW, "BendStiff Max:",160,70,150,20, &clmd->sim_parms->max_bend, clmd->sim_parms->bending, 10000.0, 0.01f, 0, "Maximum bending stiffness value");
-=======
 			uiDefButS(block, MENU, B_BAKE_CACHE_CHANGE, clvg2, 160,90,150,20, &clmd->sim_parms->vgroup_bend, 0, defCount, 0, 0, "Browses available vertex groups");
 			MEM_freeN (clvg1);
 			MEM_freeN (clvg2);
@@ -5868,17 +5634,12 @@
 			uiDefButF(block, NUM, B_BAKE_CACHE_CHANGE, "StructStiff Max:",10,70,150,20, &clmd->sim_parms->max_struct, clmd->sim_parms->structural, 10000.0, 0.01f, 0, "Maximum structural stiffness value");
 			
 			uiDefButF(block, NUM, B_BAKE_CACHE_CHANGE, "BendStiff Max:",160,70,150,20, &clmd->sim_parms->max_bend, clmd->sim_parms->bending, 10000.0, 0.01f, 0, "Maximum bending stiffness value");
->>>>>>> 529a8bb9
 
 		}
 		else if (clmd->sim_parms->flags & CLOTH_SIMSETTINGS_FLAG_SCALING)
 		{
 			uiDefBut(block, LABEL, 0, " ",  10,110,300,20, NULL, 0.0, 0, 0, 0, "");
-<<<<<<< HEAD
-			uiDefBut(block, LABEL, 0, "No vertex group for pinning available.",  10,90,300,20, NULL, 0.0, 0, 0, 0, "");
-=======
 			uiDefBut(block, LABEL, 0, "No vertex group for stiffness scaling available.",  10,90,300,20, NULL, 0.0, 0, 0, 0, "");
->>>>>>> 529a8bb9
 		}
 	
 		
