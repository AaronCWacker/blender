--- conflicted
+++ resolved
@@ -472,24 +472,6 @@
 		/* old optimize trick... this enforces to bypass the depgraph */
 		if (!(arm->flag & ARM_DELAYDEFORM)) {
 			DAG_object_flush_update(G.scene, ob, OB_RECALC_DATA);  /* sets recalc flags */
-<<<<<<< HEAD
-			
-			/* bah, softbody exception... recalcdata doesnt reset */
-			for(base= FIRSTBASE; base; base= base->next) {
-				if(base->object->recalc & OB_RECALC_DATA)
-				{	
-					if(modifiers_isSoftbodyEnabled(base->object)) {
-						base->object->softflag |= OB_SB_REDO;
-					}
-					else if(modifiers_isClothEnabled(base->object)) {
-						ClothModifierData *clmd = (ClothModifierData *) modifiers_findByType(base->object, eModifierType_Cloth);
-						clmd->sim_parms->flags |= CLOTH_SIMSETTINGS_FLAG_RESET;
-					}
-					
-				}
-			}
-=======
->>>>>>> 529a8bb9
 		}
 		else
 			where_is_pose(ob);
@@ -523,21 +505,6 @@
 				}				
 			}
 			
-<<<<<<< HEAD
-			/* softbody & cloth exception */
-			if(ob->recalc & OB_RECALC_DATA)
-			{
-				if(modifiers_isSoftbodyEnabled(ob)) {
-						ob->softflag |= OB_SB_REDO;
-				}
-				else if(modifiers_isClothEnabled(ob)) {
-					ClothModifierData *clmd = (ClothModifierData *)modifiers_findByType(ob, eModifierType_Cloth);
-					clmd->sim_parms->flags |= CLOTH_SIMSETTINGS_FLAG_RESET;
-				}
-			}
-			
-=======
->>>>>>> 529a8bb9
 			/* proxy exception */
 			if(ob->proxy)
 				ob->proxy->recalc |= ob->recalc;
