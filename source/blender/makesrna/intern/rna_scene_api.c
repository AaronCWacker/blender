/*
 * ***** BEGIN GPL LICENSE BLOCK *****
 *
 * This program is free software; you can redistribute it and/or
 * modify it under the terms of the GNU General Public License
 * as published by the Free Software Foundation; either version 2
 * of the License, or (at your option) any later version.
 *
 * This program is distributed in the hope that it will be useful,
 * but WITHOUT ANY WARRANTY; without even the implied warranty of
 * MERCHANTABILITY or FITNESS FOR A PARTICULAR PURPOSE.  See the
 * GNU General Public License for more details.
 *
 * You should have received a copy of the GNU General Public License
 * along with this program; if not, write to the Free Software Foundation,
 * Inc., 51 Franklin Street, Fifth Floor, Boston, MA 02110-1301, USA.
 *
 * The Original Code is Copyright (C) 2009 Blender Foundation.
 * All rights reserved.
 *
 *
 * Contributor(s): Joshua Leung, Arystanbek Dyussenov
 *
 * ***** END GPL LICENSE BLOCK *****
 */

/** \file blender/makesrna/intern/rna_scene_api.c
 *  \ingroup RNA
 */


#include <stdlib.h>
#include <stdio.h>

#include "BLI_utildefines.h"
#include "BLI_kdopbvh.h"
#include "BLI_path_util.h"

#include "RNA_define.h"
#include "RNA_enum_types.h"

#include "DNA_anim_types.h"
#include "DNA_object_types.h"
#include "DNA_scene_types.h"

#include "rna_internal.h"  /* own include */

#ifdef WITH_ALEMBIC
#  include "../../alembic/ABC_alembic.h"
#endif

const EnumPropertyItem rna_enum_abc_compression_items[] = {
#ifdef WITH_ALEMBIC
	{ ABC_ARCHIVE_OGAWA, "OGAWA", 0, "Ogawa", "" },
	{ ABC_ARCHIVE_HDF5, "HDF5", 0, "HDF5", "" },
#endif
	{ 0, NULL, 0, NULL, NULL }
};

#ifdef RNA_RUNTIME

#include "BKE_animsys.h"
#include "BKE_editmesh.h"
#include "BKE_global.h"
#include "BKE_image.h"
#include "BKE_scene.h"
#include "BKE_writeavi.h"

#include "ED_transform.h"
#include "ED_transform_snap_object_context.h"
#include "ED_uvedit.h"

#ifdef WITH_PYTHON
#  include "BPY_extern.h"
#endif

static void rna_Scene_frame_set(Scene *scene, Main *bmain, int frame, float subframe)
{
	double cfra = (double)frame + (double)subframe;

	CLAMP(cfra, MINAFRAME, MAXFRAME);
	BKE_scene_frame_set(scene, cfra);

#ifdef WITH_PYTHON
	BPy_BEGIN_ALLOW_THREADS;
#endif

	for (ViewLayer *view_layer = scene->view_layers.first;
	     view_layer != NULL;
	     view_layer = view_layer->next)
	{
		Depsgraph *depsgraph = BKE_scene_get_depsgraph(scene, view_layer, true);
		BKE_scene_graph_update_for_newframe(bmain->eval_ctx,
		                                    depsgraph,
		                                    bmain,
		                                    scene,
		                                    view_layer);
	}

#ifdef WITH_PYTHON
	BPy_END_ALLOW_THREADS;
#endif

	BKE_scene_camera_switch_update(scene);

	/* don't do notifier when we're rendering, avoid some viewport crashes
	 * redrawing while the data is being modified for render */
	if (!G.is_rendering) {
		/* cant use NC_SCENE|ND_FRAME because this causes wm_event_do_notifiers to call
		 * BKE_scene_graph_update_for_newframe which will loose any un-keyed changes [#24690] */
		/* WM_main_add_notifier(NC_SCENE|ND_FRAME, scene); */
		
		/* instead just redraw the views */
		WM_main_add_notifier(NC_WINDOW, NULL);
	}
}

static void rna_Scene_uvedit_aspect(Scene *scene, Object *ob, float *aspect)
{
	if (ob->type == OB_MESH) {
		/* Will be NULL when not in editmode */
		BMEditMesh *em = BKE_editmesh_from_object(ob);
		if (EDBM_uv_check(em)) {
			ED_uvedit_get_aspect(scene, ob, em->bm, aspect, aspect + 1);
			return;
		}
	}

	aspect[0] = aspect[1] = 1.0f;
}

static void rna_Scene_update_tagged(Scene *scene, Main *bmain)
{
#ifdef WITH_PYTHON
	BPy_BEGIN_ALLOW_THREADS;
#endif

	for (ViewLayer *view_layer = scene->view_layers.first;
	     view_layer != NULL;
	     view_layer = view_layer->next)
	{
		Depsgraph *depsgraph = BKE_scene_get_depsgraph(scene, view_layer, true);
		BKE_scene_graph_update_tagged(bmain->eval_ctx,
		                              depsgraph,
		                              bmain,
		                              scene,
		                              view_layer);
	}

#ifdef WITH_PYTHON
	BPy_END_ALLOW_THREADS;
#endif
}

static void rna_SceneRender_get_frame_path(RenderData *rd, int frame, int preview, const char *view, char *name)
{
	const char *suffix = BKE_scene_multiview_view_suffix_get(rd, view);

	/* avoid NULL pointer */
	if (!suffix)
		suffix = "";

	if (BKE_imtype_is_movie(rd->im_format.imtype)) {
		BKE_movie_filepath_get(name, rd, preview != 0, suffix);
	}
	else {
		BKE_image_path_from_imformat(
		        name, rd->pic, G.main->name, (frame == INT_MIN) ? rd->cfra : frame,
		        &rd->im_format, (rd->scemode & R_EXTENSION) != 0, true, suffix);
	}
}

static void rna_Scene_ray_cast(
        Scene *scene, ViewLayer *view_layer, const char *engine_id,
        float origin[3], float direction[3], float ray_dist,
        int *r_success, float r_location[3], float r_normal[3], int *r_index,
        Object **r_ob, float r_obmat[16])
{
	RenderEngineType *engine_type;

	if (engine_id == NULL || engine_id[0] == '\0') {
		engine_type = RE_engines_find(scene->view_render.engine_id);
	}
	else {
		engine_type = RE_engines_find(engine_id);
	}

	normalize_v3(direction);

	SnapObjectContext *sctx = ED_transform_snap_object_context_create(
	        G.main, scene, view_layer, engine_type, 0);

	bool ret = ED_transform_snap_object_project_ray_ex(
	        sctx,
	        &(const struct SnapObjectParams){
	            .snap_select = SNAP_ALL,
	        },
	        origin, direction, &ray_dist,
	        r_location, r_normal, r_index,
	        r_ob, (float(*)[4])r_obmat);

	ED_transform_snap_object_context_destroy(sctx);

	if (ret) {
		*r_success = true;
	}
	else {
		*r_success = false;

		unit_m4((float(*)[4])r_obmat);
		zero_v3(r_location);
		zero_v3(r_normal);
	}
}

#ifdef WITH_ALEMBIC

static void rna_Scene_alembic_export(
        Scene *scene,
        bContext *C,
        const char *filepath,
        int frame_start,
        int frame_end,
        int xform_samples,
        int geom_samples,
        float shutter_open,
        float shutter_close,
        int selected_only,
        int uvs,
        int normals,
        int vcolors,
        int apply_subdiv,
        int flatten_hierarchy,
        int visible_layers_only,
        int renderable_only,
        int face_sets,
        int use_subdiv_schema,
        int export_hair,
        int export_particles,
        int compression_type,
        int packuv,
        float scale,
        int triangulate,
        int quad_method,
        int ngon_method)
{
/* We have to enable allow_threads, because we may change scene frame number
 * during export. */
#ifdef WITH_PYTHON
	BPy_BEGIN_ALLOW_THREADS;
#endif

	const struct AlembicExportParams params = {
	    .frame_start = frame_start,
	    .frame_end = frame_end,

	    .frame_samples_xform = xform_samples,
	    .frame_samples_shape = geom_samples,

	    .shutter_open = shutter_open,
	    .shutter_close = shutter_close,

	    .selected_only = selected_only,
	    .uvs = uvs,
	    .normals = normals,
	    .vcolors = vcolors,
	    .apply_subdiv = apply_subdiv,
	    .flatten_hierarchy = flatten_hierarchy,
	    .visible_layers_only = visible_layers_only,
	    .renderable_only = renderable_only,
	    .face_sets = face_sets,
	    .use_subdiv_schema = use_subdiv_schema,
	    .export_hair = export_hair,
	    .export_particles = export_particles,
	    .compression_type = compression_type,
	    .packuv = packuv,
	    .triangulate = triangulate,
	    .quad_method = quad_method,
	    .ngon_method = ngon_method,

	    .global_scale = scale,
	};

	ABC_export(scene, C, filepath, &params, true);

#ifdef WITH_PYTHON
	BPy_END_ALLOW_THREADS;
#endif
}

#endif

#ifdef WITH_COLLADA
/* don't remove this, as COLLADA exporting cannot be done through operators in render() callback. */
#include "../../collada/collada.h"

/* Note: This definition must match to the generated function call */
static void rna_Scene_collada_export(
<<<<<<< HEAD
        Scene *scene,
=======
>>>>>>> d91f2ac3
        bContext *C,
        const char *filepath, 
        int apply_modifiers,

        int export_mesh_type,
        int selected,
        int include_children,
        int include_armatures,
        int include_shapekeys,
        int deform_bones_only,
        int sampling_rate,
        int active_uv_only,
        int include_material_textures,
        int use_texture_copies,
        int triangulate,
        int use_object_instantiation,
        int use_blender_profile,
        int sort_by_name,
        int export_transformation_type,
        int open_sim,
        int limit_precision,
        int keep_bind_info)
{
<<<<<<< HEAD
	EvaluationContext eval_ctx;

	CTX_data_eval_ctx(C, &eval_ctx);

	collada_export(&eval_ctx,
		scene,
		CTX_data_view_layer(C),
=======
	collada_export(C,
>>>>>>> d91f2ac3
		filepath,

		apply_modifiers,
		export_mesh_type,

		selected,
		include_children,
		include_armatures,
		include_shapekeys,
		deform_bones_only,
		sampling_rate,

		active_uv_only,
		include_material_textures,
		use_texture_copies,

		triangulate,
		use_object_instantiation,
		use_blender_profile,
		sort_by_name,

		export_transformation_type,
		open_sim,
		limit_precision,
		keep_bind_info);
}

#endif

#else

void RNA_api_scene(StructRNA *srna)
{
	FunctionRNA *func;
	PropertyRNA *parm;

	func = RNA_def_function(srna, "frame_set", "rna_Scene_frame_set");
	RNA_def_function_ui_description(func, "Set scene frame updating all objects immediately");
	parm = RNA_def_int(func, "frame", 0, MINAFRAME, MAXFRAME, "", "Frame number to set", MINAFRAME, MAXFRAME);
	RNA_def_parameter_flags(parm, 0, PARM_REQUIRED);
	RNA_def_float(func, "subframe", 0.0, 0.0, 1.0, "", "Sub-frame time, between 0.0 and 1.0", 0.0, 1.0);
	RNA_def_function_flag(func, FUNC_USE_MAIN);

	func = RNA_def_function(srna, "update", "rna_Scene_update_tagged");
	RNA_def_function_ui_description(func,
	                                "Update data tagged to be updated from previous access to data or operators");
	RNA_def_function_flag(func, FUNC_USE_MAIN);

	func = RNA_def_function(srna, "uvedit_aspect", "rna_Scene_uvedit_aspect");
	RNA_def_function_ui_description(func, "Get uv aspect for current object");
	parm = RNA_def_pointer(func, "object", "Object", "", "Object");
	RNA_def_parameter_flags(parm, PROP_NEVER_NULL, PARM_REQUIRED);
	parm = RNA_def_float_vector(func, "result", 2, NULL, 0.0f, FLT_MAX, "", "aspect", 0.0f, FLT_MAX);
	RNA_def_parameter_flags(parm, PROP_THICK_WRAP, 0);
	RNA_def_function_output(func, parm);
	
	/* Ray Cast */
	func = RNA_def_function(srna, "ray_cast", "rna_Scene_ray_cast");
	RNA_def_function_ui_description(func, "Cast a ray onto in object space");
	parm = RNA_def_pointer(func, "view_layer", "ViewLayer", "", "Scene Layer");
	RNA_def_parameter_flags(parm, PROP_NEVER_NULL, PARM_REQUIRED);
	parm = RNA_def_string(func, "engine", NULL, MAX_NAME, "Engine", "Render engine, use scene one by default");
	/* ray start and end */
	parm = RNA_def_float_vector(func, "origin", 3, NULL, -FLT_MAX, FLT_MAX, "", "", -1e4, 1e4);
	RNA_def_parameter_flags(parm, 0, PARM_REQUIRED);
	parm = RNA_def_float_vector(func, "direction", 3, NULL, -FLT_MAX, FLT_MAX, "", "", -1e4, 1e4);
	RNA_def_parameter_flags(parm, 0, PARM_REQUIRED);
	RNA_def_float(func, "distance", BVH_RAYCAST_DIST_MAX, 0.0, BVH_RAYCAST_DIST_MAX,
	              "", "Maximum distance", 0.0, BVH_RAYCAST_DIST_MAX);
	/* return location and normal */
	parm = RNA_def_boolean(func, "result", 0, "", "");
	RNA_def_function_output(func, parm);
	parm = RNA_def_float_vector(func, "location", 3, NULL, -FLT_MAX, FLT_MAX, "Location",
	                            "The hit location of this ray cast", -1e4, 1e4);
	RNA_def_parameter_flags(parm, PROP_THICK_WRAP, 0);
	RNA_def_function_output(func, parm);
	parm = RNA_def_float_vector(func, "normal", 3, NULL, -FLT_MAX, FLT_MAX, "Normal",
	                            "The face normal at the ray cast hit location", -1e4, 1e4);
	RNA_def_parameter_flags(parm, PROP_THICK_WRAP, 0);
	RNA_def_function_output(func, parm);
	parm = RNA_def_int(func, "index", 0, 0, 0, "", "The face index, -1 when original data isn't available", 0, 0);
	RNA_def_function_output(func, parm);
	parm = RNA_def_pointer(func, "object", "Object", "", "Ray cast object");
	RNA_def_function_output(func, parm);
	parm = RNA_def_float_matrix(func, "matrix", 4, 4, NULL, 0.0f, 0.0f, "", "Matrix", 0.0f, 0.0f);
	RNA_def_function_output(func, parm);

#ifdef WITH_COLLADA
	/* don't remove this, as COLLADA exporting cannot be done through operators in render() callback. */
	func = RNA_def_function(srna, "collada_export", "rna_Scene_collada_export");
	RNA_def_function_flag(func, FUNC_NO_SELF | FUNC_USE_CONTEXT);
	parm = RNA_def_string(func, "filepath", NULL, FILE_MAX, "File Path", "File path to write Collada file");
	RNA_def_parameter_flags(parm, 0, PARM_REQUIRED);
	RNA_def_property_subtype(parm, PROP_FILEPATH); /* allow non utf8 */

	RNA_def_boolean(func, "apply_modifiers", false,
	                "Apply Modifiers", "Apply modifiers to exported mesh (non destructive))");

	RNA_def_int(func, "export_mesh_type", 0, INT_MIN, INT_MAX,
	            "Resolution", "Modifier resolution for export", INT_MIN, INT_MAX);

	RNA_def_boolean(func, "selected", false, "Selection Only", "Export only selected elements");

	RNA_def_boolean(func, "include_children", false,
	                "Include Children", "Export all children of selected objects (even if not selected)");

	RNA_def_boolean(func, "include_armatures", false,
	                "Include Armatures", "Export related armatures (even if not selected)");

	RNA_def_boolean(func, "include_shapekeys", true, "Include Shape Keys", "Export all Shape Keys from Mesh Objects");

	RNA_def_boolean(func, "deform_bones_only", false,
	                "Deform Bones only", "Only export deforming bones with armatures");

	RNA_def_int(func, "sampling_rate", 0, -1, INT_MAX,
		"Samplintg Rate", "The maximum distance of frames between 2 keyframes. Disabled when value is -1", -1, INT_MAX);

	RNA_def_boolean(func, "active_uv_only", false, "Only Selected UV Map", "Export only the selected UV Map");

	RNA_def_boolean(func, "include_material_textures", false,
	                "Include Material Textures", "Export textures assigned to the object Materials");

	RNA_def_boolean(func, "use_texture_copies", true,
	                "Copy", "Copy textures to same folder where the .dae file is exported");

	RNA_def_boolean(func, "triangulate", true, "Triangulate", "Export Polygons (Quads & NGons) as Triangles");

	RNA_def_boolean(func, "use_object_instantiation", true,
	                "Use Object Instances", "Instantiate multiple Objects from same Data");

	RNA_def_boolean(func, "use_blender_profile", true, "Use Blender Profile",
	                "Export additional Blender specific information (for material, shaders, bones, etc.)");

	RNA_def_boolean(func, "sort_by_name", false, "Sort by Object name", "Sort exported data by Object name");

	RNA_def_int(func, "export_transformation_type", 0, INT_MIN, INT_MAX,
	            "Transform", "Transformation type for translation, scale and rotation", INT_MIN, INT_MAX);

	RNA_def_boolean(func, "open_sim", false,
	                "Export to SL/OpenSim", "Compatibility mode for SL, OpenSim and other compatible online worlds");

	RNA_def_boolean(func, "limit_precision", false,
	                "Limit Precision",
	                "Reduce the precision of the exported data to 6 digits");

	RNA_def_boolean(func, "keep_bind_info", false,
	                "Keep Bind Info",
	                "Store bind pose information in custom bone properties for later use during Collada export");

	RNA_def_function_flag(func, FUNC_USE_CONTEXT);

#endif

#ifdef WITH_ALEMBIC
	/* XXX Deprecated, will be removed in 2.8 in favour of calling the export operator. */
	func = RNA_def_function(srna, "alembic_export", "rna_Scene_alembic_export");
	RNA_def_function_ui_description(func, "Export to Alembic file (deprecated, use the Alembic export operator)");

	parm = RNA_def_string(func, "filepath", NULL, FILE_MAX, "File Path", "File path to write Alembic file");
	RNA_def_parameter_flags(parm, 0, PARM_REQUIRED);
	RNA_def_property_subtype(parm, PROP_FILEPATH); /* allow non utf8 */

	RNA_def_int(func, "frame_start", 1, INT_MIN, INT_MAX, "Start", "Start Frame", INT_MIN, INT_MAX);
	RNA_def_int(func, "frame_end", 1, INT_MIN, INT_MAX, "End", "End Frame", INT_MIN, INT_MAX);
	RNA_def_int(func, "xform_samples", 1, 1, 128, "Xform samples", "Transform samples per frame", 1, 128);
	RNA_def_int(func, "geom_samples", 1, 1, 128, "Geom samples", "Geometry samples per frame", 1, 128);
	RNA_def_float(func, "shutter_open", 0.0f, -1.0f, 1.0f, "Shutter open", "", -1.0f, 1.0f);
	RNA_def_float(func, "shutter_close", 1.0f, -1.0f, 1.0f, "Shutter close", "", -1.0f, 1.0f);
	RNA_def_boolean(func, "selected_only"	, 0, "Selected only", "Export only selected objects");
	RNA_def_boolean(func, "uvs"			, 1, "UVs", "Export UVs");
	RNA_def_boolean(func, "normals"		, 1, "Normals", "Export cormals");
	RNA_def_boolean(func, "vcolors"		, 0, "Vertex colors", "Export vertex colors");
	RNA_def_boolean(func, "apply_subdiv"	, 1, "Subsurfs as meshes", "Export subdivision surfaces as meshes");
	RNA_def_boolean(func, "flatten"		, 0, "Flatten hierarchy", "Flatten hierarchy");
	RNA_def_boolean(func, "visible_layers_only"	, 0, "Visible layers only", "Export only objects in visible layers");
	RNA_def_boolean(func, "renderable_only"	, 0, "Renderable objects only", "Export only objects marked renderable in the outliner");
	RNA_def_boolean(func, "face_sets"	, 0, "Facesets", "Export face sets");
	RNA_def_boolean(func, "subdiv_schema", 0, "Use Alembic subdivision Schema", "Use Alembic subdivision Schema");
	RNA_def_boolean(func, "export_hair", 1, "Export Hair", "Exports hair particle systems as animated curves");
	RNA_def_boolean(func, "export_particles", 1, "Export Particles", "Exports non-hair particle systems");
	RNA_def_enum(func, "compression_type", rna_enum_abc_compression_items, 0, "Compression", "");
	RNA_def_boolean(func, "packuv"		, 0, "Export with packed UV islands", "Export with packed UV islands");
	RNA_def_float(func, "scale", 1.0f, 0.0001f, 1000.0f, "Scale", "Value by which to enlarge or shrink the objects with respect to the world's origin", 0.0001f, 1000.0f);
	RNA_def_boolean(func, "triangulate", 0, "Triangulate", "Export Polygons (Quads & NGons) as Triangles");
	RNA_def_enum(func, "quad_method", rna_enum_modifier_triangulate_quad_method_items, 0, "Quad Method", "Method for splitting the quads into triangles");
	RNA_def_enum(func, "ngon_method", rna_enum_modifier_triangulate_quad_method_items, 0, "Polygon Method", "Method for splitting the polygons into triangles");

	RNA_def_function_flag(func, FUNC_USE_CONTEXT);
#endif
}


void RNA_api_scene_render(StructRNA *srna)
{
	FunctionRNA *func;
	PropertyRNA *parm;

	func = RNA_def_function(srna, "frame_path", "rna_SceneRender_get_frame_path");
	RNA_def_function_ui_description(func, "Return the absolute path to the filename to be written for a given frame");
	RNA_def_int(func, "frame", INT_MIN, INT_MIN, INT_MAX, "",
	            "Frame number to use, if unset the current frame will be used", MINAFRAME, MAXFRAME);
	RNA_def_boolean(func, "preview", 0, "Preview", "Use preview range");
	RNA_def_string_file_path(func, "view", NULL, FILE_MAX, "View",
	                                "The name of the view to use to replace the \"%\" chars");
	parm = RNA_def_string_file_path(func, "filepath", NULL, FILE_MAX, "File Path",
	                                "The resulting filepath from the scenes render settings");
	RNA_def_parameter_flags(parm, PROP_THICK_WRAP, 0); /* needed for string return value */
	RNA_def_function_output(func, parm);
}

#endif<|MERGE_RESOLUTION|>--- conflicted
+++ resolved
@@ -296,10 +296,6 @@
 
 /* Note: This definition must match to the generated function call */
 static void rna_Scene_collada_export(
-<<<<<<< HEAD
-        Scene *scene,
-=======
->>>>>>> d91f2ac3
         bContext *C,
         const char *filepath, 
         int apply_modifiers,
@@ -323,17 +319,7 @@
         int limit_precision,
         int keep_bind_info)
 {
-<<<<<<< HEAD
-	EvaluationContext eval_ctx;
-
-	CTX_data_eval_ctx(C, &eval_ctx);
-
-	collada_export(&eval_ctx,
-		scene,
-		CTX_data_view_layer(C),
-=======
 	collada_export(C,
->>>>>>> d91f2ac3
 		filepath,
 
 		apply_modifiers,
