/*
 * $Id$
 *
 * ***** BEGIN GPL LICENSE BLOCK *****
 *
 * This program is free software; you can redistribute it and/or
 * modify it under the terms of the GNU General Public License
 * as published by the Free Software Foundation; either version 2
 * of the License, or (at your option) any later version.
 *
 * This program is distributed in the hope that it will be useful,
 * but WITHOUT ANY WARRANTY; without even the implied warranty of
 * MERCHANTABILITY or FITNESS FOR A PARTICULAR PURPOSE.  See the
 * GNU General Public License for more details.
 *
 * You should have received a copy of the GNU General Public License
 * along with this program; if not, write to the Free Software Foundation,
 * Inc., 51 Franklin Street, Fifth Floor, Boston, MA 02110-1301, USA.
 *
 * The Original Code is Copyright (C) 2001-2002 by NaN Holding BV.
 * All rights reserved.
 *
 * The Original Code is: all of this file.
 *
 * Contributor(s): none yet.
 *
 * ***** END GPL LICENSE BLOCK *****
 */
 
#ifndef BLI_GHASH_H
#define BLI_GHASH_H

<<<<<<< HEAD
=======
/** \file BLI_ghash.h
 *  \ingroup bli
 *  \brief A general (pointer -> pointer) hash table ADT
 */

#ifdef __cplusplus
extern "C" {
#endif

>>>>>>> 2198cfdb
#include <stdio.h>
#include <stdlib.h>
#include <string.h>

<<<<<<< HEAD
#ifdef __cplusplus
extern "C" {
#endif

#include "BKE_utildefines.h"
#include "MEM_guardedalloc.h"

=======
>>>>>>> 2198cfdb
#include "BLI_mempool.h"
#include "BLI_blenlib.h"

typedef unsigned int	(*GHashHashFP)		(const void *key);
typedef int				(*GHashCmpFP)		(const void *a, const void *b);
typedef	void			(*GHashKeyFreeFP)	(void *key);
typedef void			(*GHashValFreeFP)	(void *val);

typedef struct Entry {
	struct Entry *next;
	
	void *key, *val;
} Entry;

typedef struct GHash {
	GHashHashFP	hashfp;
	GHashCmpFP	cmpfp;
	
	Entry **buckets;
	struct BLI_mempool *entrypool;
	int nbuckets, nentries, cursize;
} GHash;

typedef struct GHashIterator {
	GHash *gh;
	int curBucket;
	struct Entry *curEntry;
} GHashIterator;

GHash*	BLI_ghash_new		(GHashHashFP hashfp, GHashCmpFP cmpfp, const char *info);
void	BLI_ghash_free		(GHash *gh, GHashKeyFreeFP keyfreefp, GHashValFreeFP valfreefp);

int		BLI_ghash_size		(GHash *gh);

/* *** */

	/**
	 * Create a new GHashIterator. The hash table must not be mutated
	 * while the iterator is in use, and the iterator will step exactly
	 * BLI_ghash_size(gh) times before becoming done.
	 * 
	 * @param gh The GHash to iterate over.
	 * @return Pointer to a new DynStr.
	 */
GHashIterator*	BLI_ghashIterator_new		(GHash *gh);
	/**
	 * Init an already allocated GHashIterator. The hash table must not
	 * be mutated while the iterator is in use, and the iterator will
	 * step exactly BLI_ghash_size(gh) times before becoming done.
	 * 
	 * @param ghi The GHashIterator to initialize.
	 * @param gh The GHash to iterate over.
	 */
void BLI_ghashIterator_init(GHashIterator *ghi, GHash *gh);
	/**
	 * Free a GHashIterator.
	 *
	 * @param ghi The iterator to free.
	 */
void			BLI_ghashIterator_free		(GHashIterator *ghi);

	/**
	 * Retrieve the key from an iterator.
	 *
	 * @param ghi The iterator.
	 * @return The key at the current index, or NULL if the 
	 * iterator is done.
	 */
void*			BLI_ghashIterator_getKey	(GHashIterator *ghi);
	/**
	 * Retrieve the value from an iterator.
	 *
	 * @param ghi The iterator.
	 * @return The value at the current index, or NULL if the 
	 * iterator is done.
	 */
void*			BLI_ghashIterator_getValue	(GHashIterator *ghi);
	/**
	 * Steps the iterator to the next index.
	 *
	 * @param ghi The iterator.
	 */
void			BLI_ghashIterator_step		(GHashIterator *ghi);
	/**
	 * Determine if an iterator is done (has reached the end of
	 * the hash table).
	 *
	 * @param ghi The iterator.
	 * @return True if done, False otherwise.
	 */
int				BLI_ghashIterator_isDone	(GHashIterator *ghi);

/* *** */

<<<<<<< HEAD
unsigned int	BLI_ghashutil_ptrhash	(void *key);
int	BLI_ghashutil_ptrcmp	(void *a, void *b);
=======
unsigned int	BLI_ghashutil_ptrhash	(const void *key);
int				BLI_ghashutil_ptrcmp	(const void *a, const void *b);
>>>>>>> 2198cfdb

unsigned int	BLI_ghashutil_strhash	(const void *key);
int				BLI_ghashutil_strcmp	(const void *a, const void *b);

unsigned int	BLI_ghashutil_inthash	(const void *ptr);
int				BLI_ghashutil_intcmp(const void *a, const void *b);

/*begin of macro-inlined functions*/
extern unsigned int hashsizes[];

/*---------inlined functions---------*/
BM_INLINE void BLI_ghash_insert(GHash *gh, void *key, void *val) {
	unsigned int hash= gh->hashfp(key)%gh->nbuckets;
	Entry *e= (Entry*) BLI_mempool_alloc(gh->entrypool);

	e->key= key;
	e->val= val;
	e->next= gh->buckets[hash];
	gh->buckets[hash]= e;
	
	if (++gh->nentries>(float)gh->nbuckets/2) {
		Entry **old= gh->buckets;
		int i, nold= gh->nbuckets;
		
		gh->nbuckets= hashsizes[++gh->cursize];
		gh->buckets= (Entry**)MEM_mallocN(gh->nbuckets*sizeof(*gh->buckets), "buckets");
		memset(gh->buckets, 0, gh->nbuckets*sizeof(*gh->buckets));
		
		for (i=0; i<nold; i++) {
			for (e= old[i]; e;) {
				Entry *n= e->next;
				
				hash= gh->hashfp(e->key)%gh->nbuckets;
				e->next= gh->buckets[hash];
				gh->buckets[hash]= e;
				
				e= n;
			}
		}
		
		MEM_freeN(old);
	}
}

BM_INLINE void* BLI_ghash_lookup(GHash *gh, const void *key) 
{
	if(gh) {
		unsigned int hash= gh->hashfp(key)%gh->nbuckets;
		Entry *e;
		
		for (e= gh->buckets[hash]; e; e= e->next)
			if (gh->cmpfp(key, e->key)==0)
				return e->val;
	}	
	return NULL;
}

BM_INLINE int BLI_ghash_remove (GHash *gh, void *key, GHashKeyFreeFP keyfreefp, GHashValFreeFP valfreefp)
{
	unsigned int hash= gh->hashfp(key)%gh->nbuckets;
	Entry *e;
	Entry *p = NULL;

	for (e= gh->buckets[hash]; e; e= e->next) {
		if (gh->cmpfp(key, e->key)==0) {
			Entry *n= e->next;

			if (keyfreefp) keyfreefp(e->key);
			if (valfreefp) valfreefp(e->val);
			BLI_mempool_free(gh->entrypool, e);


			e= n;
			if (p)
				p->next = n;
			else
				gh->buckets[hash] = n;

			--gh->nentries;
			return 1;
		}
		p = e;
	}
 
	return 0;
}

BM_INLINE int BLI_ghash_haskey(GHash *gh, void *key) {
	unsigned int hash= gh->hashfp(key)%gh->nbuckets;
	Entry *e;
	
	for (e= gh->buckets[hash]; e; e= e->next)
		if (gh->cmpfp(key, e->key)==0)
			return 1;
	
	return 0;
}

#ifdef __cplusplus
}
#endif
#endif<|MERGE_RESOLUTION|>--- conflicted
+++ resolved
@@ -30,8 +30,6 @@
 #ifndef BLI_GHASH_H
 #define BLI_GHASH_H
 
-<<<<<<< HEAD
-=======
 /** \file BLI_ghash.h
  *  \ingroup bli
  *  \brief A general (pointer -> pointer) hash table ADT
@@ -41,21 +39,14 @@
 extern "C" {
 #endif
 
->>>>>>> 2198cfdb
 #include <stdio.h>
 #include <stdlib.h>
 #include <string.h>
 
-<<<<<<< HEAD
-#ifdef __cplusplus
-extern "C" {
-#endif
 
 #include "BKE_utildefines.h"
 #include "MEM_guardedalloc.h"
 
-=======
->>>>>>> 2198cfdb
 #include "BLI_mempool.h"
 #include "BLI_blenlib.h"
 
@@ -150,13 +141,8 @@
 
 /* *** */
 
-<<<<<<< HEAD
-unsigned int	BLI_ghashutil_ptrhash	(void *key);
-int	BLI_ghashutil_ptrcmp	(void *a, void *b);
-=======
 unsigned int	BLI_ghashutil_ptrhash	(const void *key);
 int				BLI_ghashutil_ptrcmp	(const void *a, const void *b);
->>>>>>> 2198cfdb
 
 unsigned int	BLI_ghashutil_strhash	(const void *key);
 int				BLI_ghashutil_strcmp	(const void *a, const void *b);
