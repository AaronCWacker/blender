--- conflicted
+++ resolved
@@ -162,13 +162,9 @@
 				return &ts->imapaint.paint;
 			case PAINT_MODE_SCULPT_UV:
 				return &ts->uvsculpt->paint;
-<<<<<<< HEAD
-			case ePaintGpencil:
+			case PAINT_MODE_GPENCIL:
 				return &ts->gp_paint->paint;
-			case ePaintInvalid:
-=======
 			case PAINT_MODE_INVALID:
->>>>>>> b97a2c36
 				return NULL;
 			default:
 				return &ts->imapaint.paint;
@@ -181,20 +177,20 @@
 const EnumPropertyItem *BKE_paint_get_tool_enum_from_paintmode(ePaintMode mode)
 {
 	switch (mode) {
-		case ePaintSculpt:
+		case PAINT_MODE_SCULPT:
 			return rna_enum_brush_sculpt_tool_items;
-		case ePaintVertex:
+		case PAINT_MODE_VERTEX:
 			return rna_enum_brush_vertex_tool_items;
-		case ePaintWeight:
+		case PAINT_MODE_WEIGHT:
 			return rna_enum_brush_weight_tool_items;
-		case ePaintTexture2D:
-		case ePaintTexture3D:
+		case PAINT_MODE_TEXTURE_2D:
+		case PAINT_MODE_TEXTURE_3D:
 			return rna_enum_brush_image_tool_items;
-		case ePaintSculptUV:
+		case PAINT_MODE_SCULPT_UV:
 			return NULL;
-		case ePaintGpencil:
+		case PAINT_MODE_GPENCIL:
 			return rna_enum_brush_gpencil_types_items;
-		case ePaintInvalid:
+		case PAINT_MODE_INVALID:
 			break;
 	}
 	return NULL;
@@ -203,12 +199,12 @@
 const char *BKE_paint_get_tool_prop_id_from_paintmode(ePaintMode mode)
 {
 	switch (mode) {
-		case ePaintSculpt: return "sculpt_tool";
-		case ePaintVertex: return "vertex_tool";
-		case ePaintWeight: return "weight_tool";
-		case ePaintTexture2D:
-		case ePaintTexture3D: return "image_tool";
-		case ePaintGpencil: return "gpencil_tool";
+		case PAINT_MODE_SCULPT: return "sculpt_tool";
+		case PAINT_MODE_VERTEX: return "vertex_tool";
+		case PAINT_MODE_WEIGHT: return "weight_tool";
+		case PAINT_MODE_TEXTURE_2D:
+		case PAINT_MODE_TEXTURE_3D: return "image_tool";
+		case PAINT_MODE_GPENCIL: return "gpencil_tool";
 		default:
 			/* invalid paint mode */
 			return NULL;
@@ -336,25 +332,25 @@
 	if (tref->space_type == SPACE_VIEW3D) {
 		switch (tref->mode) {
 			case CTX_MODE_SCULPT:
-				return ePaintSculpt;
+				return PAINT_MODE_SCULPT;
 			case CTX_MODE_PAINT_VERTEX:
-				return ePaintVertex;
+				return PAINT_MODE_VERTEX;
 			case CTX_MODE_PAINT_WEIGHT:
-				return ePaintWeight;
+				return PAINT_MODE_WEIGHT;
 			case CTX_MODE_GPENCIL_PAINT:
-				return ePaintGpencil;
+				return PAINT_MODE_GPENCIL;
 			case CTX_MODE_PAINT_TEXTURE:
-				return ePaintTexture3D;
+				return PAINT_MODE_TEXTURE_3D;
 		}
 	}
 	else if (tref->space_type == SPACE_IMAGE) {
 		switch (tref->mode) {
 			case SI_MODE_PAINT:
-				return ePaintTexture2D;
-		}
-	}
-
-	return ePaintInvalid;
+				return PAINT_MODE_TEXTURE_2D;
+		}
+	}
+
+	return PAINT_MODE_INVALID;
 }
 
 Brush *BKE_paint_brush(Paint *p)
@@ -408,19 +404,19 @@
 uint BKE_paint_get_brush_tool_offset_from_paintmode(const ePaintMode mode)
 {
 	switch (mode) {
-		case ePaintTexture2D:
-		case ePaintTexture3D:
+		case PAINT_MODE_TEXTURE_2D:
+		case PAINT_MODE_TEXTURE_3D:
 			return offsetof(Brush, imagepaint_tool);
-		case ePaintSculpt:
+		case PAINT_MODE_SCULPT:
 			return offsetof(Brush, sculpt_tool);
-		case ePaintVertex:
+		case PAINT_MODE_VERTEX:
 			return offsetof(Brush, vertexpaint_tool);
-		case ePaintWeight:
+		case PAINT_MODE_WEIGHT:
 			return offsetof(Brush, weightpaint_tool);
-		case ePaintGpencil:
+		case PAINT_MODE_GPENCIL:
 			return offsetof(Brush, gpencil_tool);
-		case ePaintSculptUV:
-		case ePaintInvalid:
+		case PAINT_MODE_SCULPT_UV:
+		case PAINT_MODE_INVALID:
 			break; /* We don't use these yet. */
 	}
 	return 0;
@@ -630,14 +626,8 @@
 			return OB_MODE_VERTEX_PAINT;
 		case PAINT_MODE_WEIGHT:
 			return OB_MODE_WEIGHT_PAINT;
-<<<<<<< HEAD
-		case ePaintTexture2D:
-		case ePaintTexture3D:
-=======
+		case PAINT_MODE_TEXTURE_2D:
 		case PAINT_MODE_TEXTURE_3D:
-			return OB_MODE_TEXTURE_PAINT;
-		case PAINT_MODE_TEXTURE_2D:
->>>>>>> b97a2c36
 			return OB_MODE_TEXTURE_PAINT;
 		case PAINT_MODE_SCULPT_UV:
 			return OB_MODE_EDIT;
