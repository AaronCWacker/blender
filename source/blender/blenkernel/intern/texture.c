--- conflicted
+++ resolved
@@ -211,27 +211,7 @@
 	}
 
 	MEM_SAFE_FREE(tex->coba);
-<<<<<<< HEAD
-	
-=======
-	if (tex->env) {
-		BKE_texture_envmap_free(tex->env);
-		tex->env = NULL;
-	}
-	if (tex->pd) {
-		BKE_texture_pointdensity_free(tex->pd);
-		tex->pd = NULL;
-	}
-	if (tex->vd) {
-		BKE_texture_voxeldata_free(tex->vd);
-		tex->vd = NULL;
-	}
-	if (tex->ot) {
-		BKE_texture_ocean_free(tex->ot);
-		tex->ot = NULL;
-	}
-
->>>>>>> a24b4e60
+
 	BKE_icon_id_delete((ID *)tex);
 	BKE_previewimg_free(&tex->preview);
 }
@@ -287,33 +267,6 @@
 	tex->vn_distm = 0;
 	tex->vn_coltype = 0;
 
-<<<<<<< HEAD
-=======
-	if (tex->env) {
-		tex->env->stype = ENV_ANIM;
-		tex->env->clipsta = 0.1;
-		tex->env->clipend = 100;
-		tex->env->cuberes = 512;
-		tex->env->depth = 0;
-	}
-
-	if (tex->pd) {
-		tex->pd->radius = 0.3f;
-		tex->pd->falloff_type = TEX_PD_FALLOFF_STD;
-	}
-
-	if (tex->vd) {
-		tex->vd->resol[0] = tex->vd->resol[1] = tex->vd->resol[2] = 0;
-		tex->vd->interp_type = TEX_VD_LINEAR;
-		tex->vd->file_format = TEX_VD_SMOKE;
-	}
-
-	if (tex->ot) {
-		tex->ot->output = TEX_OCN_DISPLACEMENT;
-		tex->ot->object = NULL;
-	}
-
->>>>>>> a24b4e60
 	tex->iuser.fie_ima = 2;
 	tex->iuser.ok = 1;
 	tex->iuser.frames = 100;
@@ -324,29 +277,6 @@
 
 void BKE_texture_type_set(Tex *tex, int type)
 {
-<<<<<<< HEAD
-=======
-	switch (type) {
-
-		case TEX_VOXELDATA:
-			if (tex->vd == NULL)
-				tex->vd = BKE_texture_voxeldata_add();
-			break;
-		case TEX_POINTDENSITY:
-			if (tex->pd == NULL)
-				tex->pd = BKE_texture_pointdensity_add();
-			break;
-		case TEX_ENVMAP:
-			if (tex->env == NULL)
-				tex->env = BKE_texture_envmap_add();
-			break;
-		case TEX_OCEAN:
-			if (tex->ot == NULL)
-				tex->ot = BKE_texture_ocean_add();
-			break;
-	}
-
->>>>>>> a24b4e60
 	tex->type = type;
 }
 
@@ -550,24 +480,7 @@
 	/* image texture: BKE_texture_free also doesn't decrease */
 
 	if (texn->coba) texn->coba = MEM_dupallocN(texn->coba);
-<<<<<<< HEAD
-	
-=======
-	if (texn->env) {
-		texn->env = BKE_texture_envmap_copy(texn->env, LIB_ID_CREATE_NO_USER_REFCOUNT);
-		id_us_min(&texn->env->ima->id);
-	}
-	if (texn->pd) texn->pd = BKE_texture_pointdensity_copy(texn->pd, LIB_ID_CREATE_NO_USER_REFCOUNT);
-	if (texn->vd) {
-		texn->vd = MEM_dupallocN(texn->vd);
-		if (texn->vd->dataset)
-			texn->vd->dataset = MEM_dupallocN(texn->vd->dataset);
-	}
-	if (texn->ot) {
-		texn->ot = BKE_texture_ocean_copy(tex->ot, LIB_ID_CREATE_NO_USER_REFCOUNT);
-	}
-
->>>>>>> a24b4e60
+
 	texn->preview = NULL;
 
 	if (tex->nodetree) {
@@ -585,67 +498,6 @@
 	BKE_id_make_local_generic(bmain, &tex->id, true, lib_local);
 }
 
-<<<<<<< HEAD
-=======
-Tex *give_current_object_texture(Object *ob)
-{
-	Material *ma, *node_ma;
-	Tex *tex = NULL;
-
-	if (ob == NULL) return NULL;
-	if (ob->totcol == 0 && !(ob->type == OB_LAMP)) return NULL;
-
-	if (ob->type == OB_LAMP) {
-		tex = give_current_lamp_texture(ob->data);
-	}
-	else {
-		ma = give_current_material(ob, ob->actcol);
-
-		if ((node_ma = give_node_material(ma)))
-			ma = node_ma;
-
-		tex = give_current_material_texture(ma);
-	}
-
-	return tex;
-}
-
-Tex *give_current_lamp_texture(Lamp *la)
-{
-	MTex *mtex = NULL;
-	Tex *tex = NULL;
-
-	if (la) {
-		mtex = la->mtex[(int)(la->texact)];
-		if (mtex) tex = mtex->tex;
-	}
-
-	return tex;
-}
-
-void set_current_lamp_texture(Lamp *la, Tex *newtex)
-{
-	int act = la->texact;
-
-	if (la->mtex[act] && la->mtex[act]->tex)
-		id_us_min(&la->mtex[act]->tex->id);
-
-	if (newtex) {
-		if (!la->mtex[act]) {
-			la->mtex[act] = BKE_texture_mtex_add();
-			la->mtex[act]->texco = TEXCO_GLOB;
-		}
-
-		la->mtex[act]->tex = newtex;
-		id_us_plus(&newtex->id);
-	}
-	else if (la->mtex[act]) {
-		MEM_freeN(la->mtex[act]);
-		la->mtex[act] = NULL;
-	}
-}
-
->>>>>>> a24b4e60
 Tex *give_current_linestyle_texture(FreestyleLineStyle *linestyle)
 {
 	MTex *mtex = NULL;
@@ -681,43 +533,6 @@
 	}
 }
 
-<<<<<<< HEAD
-=======
-bNode *give_current_material_texture_node(Material *ma)
-{
-	if (ma && ma->use_nodes && ma->nodetree)
-		return nodeGetActiveID(ma->nodetree, ID_TE);
-
-	return NULL;
-}
-
-Tex *give_current_material_texture(Material *ma)
-{
-	MTex *mtex = NULL;
-	Tex *tex = NULL;
-	bNode *node;
-
-	if (ma && ma->use_nodes && ma->nodetree) {
-		/* first check texture, then material, this works together
-		 * with a hack that clears the active ID flag for textures on
-		 * making a material node active */
-		node = nodeGetActiveID(ma->nodetree, ID_TE);
-
-		if (node) {
-			tex = (Tex *)node->id;
-			ma = NULL;
-		}
-	}
-
-	if (ma) {
-		mtex = ma->mtex[(int)(ma->texact)];
-		if (mtex) tex = mtex->tex;
-	}
-
-	return tex;
-}
-
->>>>>>> a24b4e60
 bool give_active_mtex(ID *id, MTex ***mtex_ar, short *act)
 {
 	switch (GS(id->name)) {
@@ -755,103 +570,6 @@
 	}
 }
 
-<<<<<<< HEAD
-=======
-void set_current_material_texture(Material *ma, Tex *newtex)
-{
-	Tex *tex = NULL;
-	bNode *node;
-
-	if ((ma->use_nodes && ma->nodetree) &&
-	    (node = nodeGetActiveID(ma->nodetree, ID_TE)))
-	{
-		tex = (Tex *)node->id;
-		id_us_min(&tex->id);
-		if (newtex) {
-			node->id = &newtex->id;
-			id_us_plus(&newtex->id);
-		}
-		else {
-			node->id = NULL;
-		}
-	}
-	else {
-		int act = (int)ma->texact;
-
-		tex = (ma->mtex[act]) ? ma->mtex[act]->tex : NULL;
-		id_us_min(&tex->id);
-
-		if (newtex) {
-			if (!ma->mtex[act]) {
-				ma->mtex[act] = BKE_texture_mtex_add();
-				/* Reset this slot's ON/OFF toggle, for materials, when slot was empty. */
-				ma->septex &= ~(1 << act);
-				/* For volumes the default UV texture coordinates are not available. */
-				if (ma->material_type == MA_TYPE_VOLUME) {
-					ma->mtex[act]->texco = TEXCO_ORCO;
-				}
-			}
-
-			ma->mtex[act]->tex = newtex;
-			id_us_plus(&newtex->id);
-		}
-		else if (ma->mtex[act]) {
-			MEM_freeN(ma->mtex[act]);
-			ma->mtex[act] = NULL;
-		}
-	}
-}
-
-bool has_current_material_texture(Material *ma)
-{
-	bNode *node;
-
-	if (ma && ma->use_nodes && ma->nodetree) {
-		node = nodeGetActiveID(ma->nodetree, ID_TE);
-
-		if (node)
-			return true;
-	}
-
-	return (ma != NULL);
-}
-
-Tex *give_current_world_texture(World *world)
-{
-	MTex *mtex = NULL;
-	Tex *tex = NULL;
-
-	if (!world) return NULL;
-
-	mtex = world->mtex[(int)(world->texact)];
-	if (mtex) tex = mtex->tex;
-
-	return tex;
-}
-
-void set_current_world_texture(World *wo, Tex *newtex)
-{
-	int act = wo->texact;
-
-	if (wo->mtex[act] && wo->mtex[act]->tex)
-		id_us_min(&wo->mtex[act]->tex->id);
-
-	if (newtex) {
-		if (!wo->mtex[act]) {
-			wo->mtex[act] = BKE_texture_mtex_add();
-			wo->mtex[act]->texco = TEXCO_VIEW;
-		}
-
-		wo->mtex[act]->tex = newtex;
-		id_us_plus(&newtex->id);
-	}
-	else if (wo->mtex[act]) {
-		MEM_freeN(wo->mtex[act]);
-		wo->mtex[act] = NULL;
-	}
-}
-
->>>>>>> a24b4e60
 Tex *give_current_brush_texture(Brush *br)
 {
 	return br->mtex.tex;
@@ -906,68 +624,6 @@
 
 /* ------------------------------------------------------------------------- */
 
-<<<<<<< HEAD
-=======
-EnvMap *BKE_texture_envmap_add(void)
-{
-	EnvMap *env;
-
-	env = MEM_callocN(sizeof(EnvMap), "envmap");
-	env->type = ENV_CUBE;
-	env->stype = ENV_ANIM;
-	env->clipsta = 0.1;
-	env->clipend = 100.0;
-	env->cuberes = 512;
-	env->viewscale = 0.5;
-
-	return env;
-}
-
-/* ------------------------------------------------------------------------- */
-
-EnvMap *BKE_texture_envmap_copy(const EnvMap *env, const int flag)
-{
-	EnvMap *envn;
-	int a;
-
-	envn = MEM_dupallocN(env);
-	envn->ok = 0;
-	for (a = 0; a < 6; a++) {
-		envn->cube[a] = NULL;
-	}
-	if ((flag & LIB_ID_CREATE_NO_USER_REFCOUNT) == 0) {
-		id_us_plus((ID *)envn->ima);
-	}
-
-	return envn;
-}
-
-/* ------------------------------------------------------------------------- */
-
-void BKE_texture_envmap_free_data(EnvMap *env)
-{
-	unsigned int part;
-
-	for (part = 0; part < 6; part++) {
-		if (env->cube[part])
-			IMB_freeImBuf(env->cube[part]);
-		env->cube[part] = NULL;
-	}
-	env->ok = 0;
-}
-
-/* ------------------------------------------------------------------------- */
-
-void BKE_texture_envmap_free(EnvMap *env)
-{
-
-	BKE_texture_envmap_free_data(env);
-	MEM_freeN(env);
-
-}
-
-/* ------------------------------------------------------------------------- */
->>>>>>> a24b4e60
 
 void BKE_texture_pointdensity_init_data(PointDensity *pd)
 {
@@ -1042,77 +698,6 @@
 }
 /* ------------------------------------------------------------------------- */
 
-<<<<<<< HEAD
-=======
-void BKE_texture_voxeldata_free_data(VoxelData *vd)
-{
-	if (vd->dataset) {
-		MEM_freeN(vd->dataset);
-		vd->dataset = NULL;
-	}
-
-}
-
-void BKE_texture_voxeldata_free(VoxelData *vd)
-{
-	BKE_texture_voxeldata_free_data(vd);
-	MEM_freeN(vd);
-}
-
-VoxelData *BKE_texture_voxeldata_add(void)
-{
-	VoxelData *vd;
-
-	vd = MEM_callocN(sizeof(VoxelData), "voxeldata");
-	vd->dataset = NULL;
-	vd->resol[0] = vd->resol[1] = vd->resol[2] = 1;
-	vd->interp_type = TEX_VD_LINEAR;
-	vd->file_format = TEX_VD_SMOKE;
-	vd->int_multiplier = 1.0;
-	vd->extend = TEX_CLIP;
-	vd->object = NULL;
-	vd->cachedframe = -1;
-	vd->ok = 0;
-
-	return vd;
-}
-
-VoxelData *BKE_texture_voxeldata_copy(VoxelData *vd)
-{
-	VoxelData *vdn;
-
-	vdn = MEM_dupallocN(vd);
-	vdn->dataset = NULL;
-
-	return vdn;
-}
-
-/* ------------------------------------------------------------------------- */
-
-OceanTex *BKE_texture_ocean_add(void)
-{
-	OceanTex *ot;
-
-	ot = MEM_callocN(sizeof(struct OceanTex), "ocean texture");
-	ot->output = TEX_OCN_DISPLACEMENT;
-	ot->object = NULL;
-
-	return ot;
-}
-
-OceanTex *BKE_texture_ocean_copy(const OceanTex *ot, const int UNUSED(flag))
-{
-	OceanTex *otn = MEM_dupallocN(ot);
-
-	return otn;
-}
-
-void BKE_texture_ocean_free(struct OceanTex *ot)
-{
-	MEM_freeN(ot);
-}
-
->>>>>>> a24b4e60
 /**
  * \returns true if this texture can use its #Texture.ima (even if its NULL)
  */
