/**
 * $Id$
 *
 * ***** BEGIN GPL LICENSE BLOCK *****
 *
 * This program is free software; you can redistribute it and/or
 * modify it under the terms of the GNU General Public License
 * as published by the Free Software Foundation; either version 2
 * of the License, or (at your option) any later version.
 *
 * This program is distributed in the hope that it will be useful,
 * but WITHOUT ANY WARRANTY; without even the implied warranty of
 * MERCHANTABILITY or FITNESS FOR A PARTICULAR PURPOSE.  See the
 * GNU General Public License for more details.
 *
 * You should have received a copy of the GNU General Public License
 * along with this program; if not, write to the Free Software Foundation,
 * Inc., 51 Franklin Street, Fifth Floor, Boston, MA 02110-1301, USA.
 *
 * The Original Code is Copyright (C) 2005 Blender Foundation.
 * All rights reserved.
 *
 * The Original Code is: all of this file.
 *
 * Contributor(s): none yet.
 *
 * ***** END GPL LICENSE BLOCK *****
 */

#include <stdlib.h>
#include <string.h>
#include <stdio.h>
#include <math.h>
#include <float.h>

#include "MEM_guardedalloc.h"

#include "DNA_mesh_types.h"
#include "DNA_meshdata_types.h"
#include "DNA_modifier_types.h"
#include "DNA_object_types.h"
#include "DNA_scene_types.h"

#include "BKE_cdderivedmesh.h"
#include "BKE_customdata.h"
#include "BKE_DerivedMesh.h"
#include "BKE_displist.h"
#include "BKE_utildefines.h"
#include "BKE_global.h"
#include "BKE_mesh.h"
#include "BKE_multires.h"
#include "BKE_scene.h"
#include "BKE_subsurf.h"
#include "BKE_tessmesh.h"

#include "BLI_blenlib.h"
#include "BLI_edgehash.h"
#include "BLI_editVert.h"
#include "BLI_linklist.h"
#include "BLI_math.h"
#include "BLI_memarena.h"
#include "BLI_pbvh.h"
#include "PIL_time.h"
#include "BLI_array.h"

#include "BIF_gl.h"
#include "BIF_glutil.h"

#include "GPU_draw.h"
#include "GPU_extensions.h"
#include "GPU_material.h"

#include "CCGSubSurf.h"

static CCGDerivedMesh *getCCGDerivedMesh(CCGSubSurf *ss,
                                         int drawInteriorEdges,
                                         int useSubsurfUv,
                                         DerivedMesh *dm);

///

static void *arena_alloc(CCGAllocatorHDL a, int numBytes) {
	return BLI_memarena_alloc(a, numBytes);
}
static void *arena_realloc(CCGAllocatorHDL a, void *ptr, int newSize, int oldSize) {
	void *p2 = BLI_memarena_alloc(a, newSize);
	if (ptr) {
		memcpy(p2, ptr, oldSize);
	}
	return p2;
}
static void arena_free(CCGAllocatorHDL a, void *ptr) {
}
static void arena_release(CCGAllocatorHDL a) {
	BLI_memarena_free(a);
}

static CCGSubSurf *_getSubSurf(CCGSubSurf *prevSS, int subdivLevels, int useAging, int useArena, int useFlatSubdiv) {
	CCGMeshIFC ifc;
	CCGSubSurf *ccgSS;

		/* subdivLevels==0 is not allowed */
	subdivLevels = MAX2(subdivLevels, 1);

	if (prevSS) {
		int oldUseAging;

		useAging = !!useAging;
		ccgSubSurf_getUseAgeCounts(prevSS, &oldUseAging, NULL, NULL, NULL);

		if (oldUseAging!=useAging) {
			ccgSubSurf_free(prevSS);
		} else {
			ccgSubSurf_setSubdivisionLevels(prevSS, subdivLevels);

			return prevSS;
		}
	}

	if (useAging) {
		ifc.vertUserSize = ifc.edgeUserSize = ifc.faceUserSize = 12;
	} else {
		ifc.vertUserSize = ifc.edgeUserSize = ifc.faceUserSize = 8;
	}
	ifc.vertDataSize = sizeof(DMGridData);

	if (useArena) {
		CCGAllocatorIFC allocatorIFC;
		CCGAllocatorHDL allocator = BLI_memarena_new((1<<16));

		allocatorIFC.alloc = arena_alloc;
		allocatorIFC.realloc = arena_realloc;
		allocatorIFC.free = arena_free;
		allocatorIFC.release = arena_release;

		ccgSS = ccgSubSurf_new(&ifc, subdivLevels, &allocatorIFC, allocator);
	} else {
		ccgSS = ccgSubSurf_new(&ifc, subdivLevels, NULL, NULL);
	}

	if (useAging) {
		ccgSubSurf_setUseAgeCounts(ccgSS, 1, 8, 8, 8);
	}

	ccgSubSurf_setCalcVertexNormals(ccgSS, 1, BLI_STRUCT_OFFSET(DMGridData, no));

	return ccgSS;
}

static int getEdgeIndex(CCGSubSurf *ss, CCGEdge *e, int x, int edgeSize) {
	CCGVert *v0 = ccgSubSurf_getEdgeVert0(e);
	CCGVert *v1 = ccgSubSurf_getEdgeVert1(e);
	int v0idx = *((int*) ccgSubSurf_getVertUserData(ss, v0));
	int v1idx = *((int*) ccgSubSurf_getVertUserData(ss, v1));
	int edgeBase = *((int*) ccgSubSurf_getEdgeUserData(ss, e));

	if (x==0) {
		return v0idx;
	} else if (x==edgeSize-1) {
		return v1idx;
	} else {
		return edgeBase + x-1;
	}
}

BM_INLINE int getFaceIndex(CCGSubSurf *ss, CCGFace *f, int S, int x, int y, int edgeSize, int gridSize) {
	int faceBase = *((int*) ccgSubSurf_getFaceUserData(ss, f));
	int numVerts = ccgSubSurf_getFaceNumVerts(f);

	if (x==gridSize-1 && y==gridSize-1) {
		CCGVert *v = ccgSubSurf_getFaceVert(ss, f, S);
		return *((int*) ccgSubSurf_getVertUserData(ss, v));
	} else if (x==gridSize-1) {
		CCGVert *v = ccgSubSurf_getFaceVert(ss, f, S);
		CCGEdge *e = ccgSubSurf_getFaceEdge(ss, f, S);
		int edgeBase = *((int*) ccgSubSurf_getEdgeUserData(ss, e));
		if (v==ccgSubSurf_getEdgeVert0(e)) {
			return edgeBase + (gridSize-1-y)-1;
		} else {
			return edgeBase + (edgeSize-2-1)-((gridSize-1-y)-1);
		}
	} else if (y==gridSize-1) {
		CCGVert *v = ccgSubSurf_getFaceVert(ss, f, S);
		CCGEdge *e = ccgSubSurf_getFaceEdge(ss, f, (S+numVerts-1)%numVerts);
		int edgeBase = *((int*) ccgSubSurf_getEdgeUserData(ss, e));
		if (v==ccgSubSurf_getEdgeVert0(e)) {
			return edgeBase + (gridSize-1-x)-1;
		} else {
			return edgeBase + (edgeSize-2-1)-((gridSize-1-x)-1);
		}
	} else if (x==0 && y==0) {
		return faceBase;
	} else if (x==0) {
		S = (S+numVerts-1)%numVerts;
		return faceBase + 1 + (gridSize-2)*S + (y-1);
	} else if (y==0) {
		return faceBase + 1 + (gridSize-2)*S + (x-1);
	} else {
		return faceBase + 1 + (gridSize-2)*numVerts + S*(gridSize-2)*(gridSize-2) + (y-1)*(gridSize-2) + (x-1);
	}
}

static void get_face_uv_map_vert(UvVertMap *vmap, struct MFace *mf, int fi, CCGVertHDL *fverts) {
	unsigned int *fv = &mf->v1;
	UvMapVert *v, *nv;
	int j, nverts= mf->v4? 4: 3;

	for (j=0; j<nverts; j++, fv++) {
		for (nv=v=get_uv_map_vert(vmap, *fv); v; v=v->next) {
			if (v->separate)
				nv= v;
			if (v->f == fi)
				break;
		}

		fverts[j]= SET_INT_IN_POINTER(nv->f*4 + nv->tfindex);
	}
}

static int ss_sync_from_uv(CCGSubSurf *ss, CCGSubSurf *origss, DerivedMesh *dm, MTFace *tface) {
#if 0
	MFace *mface = dm->getTessFaceArray(dm);
	MVert *mvert = dm->getVertArray(dm);
	int totvert = dm->getNumVerts(dm);
	int totface = dm->getNumTessFaces(dm);
	int i, j, seam;
	UvMapVert *v;
	UvVertMap *vmap;
	float limit[2];
	CCGVertHDL fverts[4];
	EdgeHash *ehash;
	float creaseFactor = (float)ccgSubSurf_getSubdivisionLevels(ss);

	limit[0]= limit[1]= STD_UV_CONNECT_LIMIT;
	vmap= make_uv_vert_map(mface, tface, totface, totvert, 0, limit);
	if (!vmap)
		return 0;
	
	ccgSubSurf_initFullSync(ss);

	/* create vertices */
	for (i=0; i<totvert; i++) {
		if (!get_uv_map_vert(vmap, i))
			continue;

		for (v=get_uv_map_vert(vmap, i)->next; v; v=v->next)
			if (v->separate)
				break;

		seam = (v != NULL) || ((mvert+i)->flag & ME_VERT_MERGED);

		for (v=get_uv_map_vert(vmap, i); v; v=v->next) {
			if (v->separate) {
				CCGVert *ssv;
				CCGVertHDL vhdl = SET_INT_IN_POINTER(v->f*4 + v->tfindex);
				float uv[3];

				uv[0]= (tface+v->f)->uv[v->tfindex][0];
				uv[1]= (tface+v->f)->uv[v->tfindex][1];
				uv[2]= 0.0f;

				ccgSubSurf_syncVert(ss, vhdl, uv, seam, &ssv);
			}
		}
	}

	/* create edges */
	ehash = BLI_edgehash_new();

	for (i=0; i<totface; i++) {
		MFace *mf = &((MFace*) mface)[i];
		int nverts= mf->v4? 4: 3;
		CCGFace *origf= ccgSubSurf_getFace(origss, SET_INT_IN_POINTER(i));
		unsigned int *fv = &mf->v1;

		get_face_uv_map_vert(vmap, mf, i, fverts);

		for (j=0; j<nverts; j++) {
			int v0 = GET_INT_FROM_POINTER(fverts[j]);
			int v1 = GET_INT_FROM_POINTER(fverts[(j+1)%nverts]);
			MVert *mv0 = mvert + *(fv+j);
			MVert *mv1 = mvert + *(fv+((j+1)%nverts));

			if (!BLI_edgehash_haskey(ehash, v0, v1)) {
				CCGEdge *e, *orige= ccgSubSurf_getFaceEdge(origss, origf, j);
				CCGEdgeHDL ehdl= SET_INT_IN_POINTER(i*4 + j);
				float crease;

				if ((mv0->flag&mv1->flag) & ME_VERT_MERGED)
					crease = creaseFactor;
				else
					crease = ccgSubSurf_getEdgeCrease(orige);

				ccgSubSurf_syncEdge(ss, ehdl, fverts[j], fverts[(j+1)%nverts], crease, &e);
				BLI_edgehash_insert(ehash, v0, v1, NULL);
			}
		}
	}

	BLI_edgehash_free(ehash, NULL);

	/* create faces */
	for (i=0; i<totface; i++) {
		MFace *mf = &((MFace*) mface)[i];
		int nverts= mf->v4? 4: 3;
		CCGFace *f;

		get_face_uv_map_vert(vmap, mf, i, fverts);
		ccgSubSurf_syncFace(ss, SET_INT_IN_POINTER(i), nverts, fverts, &f);
	}

	free_uv_vert_map(vmap);
	ccgSubSurf_processSync(ss);

#endif
	return 1;
}

static void set_subsurf_uv(CCGSubSurf *ss, DerivedMesh *dm, DerivedMesh *result, int n)
{
	CCGSubSurf *uvss;
	CCGFace **faceMap;
	MTFace *tf;
	CCGFaceIterator *fi;
	int index, gridSize, gridFaces, edgeSize, totface, x, y, S;
	MTFace *dmtface = CustomData_get_layer_n(&dm->faceData, CD_MTFACE, n);
	MTFace *tface = CustomData_get_layer_n(&result->faceData, CD_MTFACE, n);

	if(!dmtface || !tface)
		return;

	/* create a CCGSubSurf from uv's */
	uvss = _getSubSurf(NULL, ccgSubSurf_getSubdivisionLevels(ss), 0, 1, 0);

	if(!ss_sync_from_uv(uvss, ss, dm, dmtface)) {
		ccgSubSurf_free(uvss);
		return;
	}

	/* get some info from CCGSubSurf */
	totface = ccgSubSurf_getNumFaces(uvss);
	edgeSize = ccgSubSurf_getEdgeSize(uvss);
	gridSize = ccgSubSurf_getGridSize(uvss);
	gridFaces = gridSize - 1;

	/* make a map from original faces to CCGFaces */
	faceMap = MEM_mallocN(totface*sizeof(*faceMap), "facemapuv");

	fi = ccgSubSurf_getFaceIterator(uvss);
	for(; !ccgFaceIterator_isStopped(fi); ccgFaceIterator_next(fi)) {
		CCGFace *f = ccgFaceIterator_getCurrent(fi);
		faceMap[GET_INT_FROM_POINTER(ccgSubSurf_getFaceFaceHandle(uvss, f))] = f;
	}
	ccgFaceIterator_free(fi);

	/* load coordinates from uvss into tface */
	tf= tface;

	for(index = 0; index < totface; index++) {
		CCGFace *f = faceMap[index];
		int numVerts = ccgSubSurf_getFaceNumVerts(f);

		for (S=0; S<numVerts; S++) {
			DMGridData *faceGridData= ccgSubSurf_getFaceGridDataArray(uvss, f, S);

			for(y = 0; y < gridFaces; y++) {
				for(x = 0; x < gridFaces; x++) {
					float *a = faceGridData[(y + 0)*gridSize + x + 0].co;
					float *b = faceGridData[(y + 0)*gridSize + x + 1].co;
					float *c = faceGridData[(y + 1)*gridSize + x + 1].co;
					float *d = faceGridData[(y + 1)*gridSize + x + 0].co;

					tf->uv[0][0] = a[0]; tf->uv[0][1] = a[1];
					tf->uv[1][0] = d[0]; tf->uv[1][1] = d[1];
					tf->uv[2][0] = c[0]; tf->uv[2][1] = c[1];
					tf->uv[3][0] = b[0]; tf->uv[3][1] = b[1];

					tf++;
				}
			}
		}
	}

	ccgSubSurf_free(uvss);
	MEM_freeN(faceMap);
}

static void calc_ss_weights(int gridFaces,
                            FaceVertWeight **qweight, FaceVertWeight **tweight)
{
	FaceVertWeight *qw, *tw;
	int x, y, j;
	int numWeights = gridFaces * gridFaces;

	*tweight = MEM_mallocN(sizeof(**tweight) * numWeights, "ssTriWeight");
	*qweight = MEM_mallocN(sizeof(**qweight) * numWeights, "ssQuadWeight");

	qw = *qweight;
	tw = *tweight;

	for (y = 0; y < gridFaces; y++) {
		for (x = 0; x < gridFaces; x++) {
			for (j = 0; j < 4; j++) {
				int fx = x + (j == 2 || j == 3);
				int fy = y + (j == 1 || j == 2);
				float x_v = (float) fx / gridFaces;
				float y_v = (float) fy / gridFaces;
				float tx_v = (1.0f - x_v), ty_v = (1.0f - y_v);
				float center = (1.0f / 3.0f) * tx_v * ty_v;

				(*tw)[j][0] = center + 0.5f * tx_v * y_v;
				(*tw)[j][2] = center + 0.5f * x_v * ty_v;
				(*tw)[j][1] = 1.0f - (*tw)[j][0] - (*tw)[j][2];
				(*tw)[j][3] = 0.0f;

				tx_v *= 0.5f;
				ty_v *= 0.5f;

				(*qw)[j][3] = tx_v * ty_v;
				(*qw)[j][0] = (*qw)[j][3] + tx_v * y_v;
				(*qw)[j][2] = (*qw)[j][3] + x_v * ty_v;
				(*qw)[j][1] = 1.0f - (*qw)[j][0] - (*qw)[j][2] - (*qw)[j][3];

			}
			tw++;
			qw++;
		}
	}
}

/* face weighting */
typedef struct FaceVertWeightEntry {
	FaceVertWeight *weight;
	float *w;
	int valid;
} FaceVertWeightEntry;

typedef struct WeightTable {
	FaceVertWeightEntry *weight_table;
	int len;
} WeightTable;

static float *get_ss_weights(WeightTable *wtable, int gridCuts, int faceLen)
{
	int x, y, i, j;
	float *w, w1, w2, w4, fac, fac2, fx, fy;

	if (wtable->len <= faceLen) {
		void *tmp = MEM_callocN(sizeof(FaceVertWeightEntry)*(faceLen+1), "weight table alloc 2");
		
		if (wtable->len) {
			memcpy(tmp, wtable->weight_table, sizeof(FaceVertWeightEntry)*wtable->len);
			MEM_freeN(wtable->weight_table);
		}
		
		wtable->weight_table = tmp;
		wtable->len = faceLen+1;
	}

	if (!wtable->weight_table[faceLen].valid) {
		wtable->weight_table[faceLen].valid = 1;
		wtable->weight_table[faceLen].w = w = MEM_callocN(sizeof(float)*faceLen*faceLen*(gridCuts+2)*(gridCuts+2), "weight table alloc");
		fac = 1.0 / (float)faceLen;

		for (i=0; i<faceLen; i++) {
			for (x=0; x<gridCuts+2; x++) {
				for (y=0; y<gridCuts+2; y++) {
					fx = 0.5f - (float)x / (float)(gridCuts+1) / 2.0f;
					fy = 0.5f - (float)y / (float)(gridCuts+1) / 2.0f;
				
					fac2 = faceLen - 4;
					w1 = (1.0f - fx) * (1.0f - fy) + (-fac2*fx*fy*fac);
					w2 = (1.0f - fx + fac2*fx*-fac) * (fy);
					w4 = (fx) * (1.0 - fy + -fac2*fy*fac);
					
					fac2 = 1.0 - (w1+w2+w4);
					fac2 = fac2 / (float)(faceLen-3);
					for (j=0; j<faceLen; j++)
						w[j] = fac2;
					
					w[i] = w1;
					w[(i-1+faceLen)%faceLen] = w2;
					w[(i+1)%faceLen] = w4;

					w += faceLen;
				}
			}
		}
	}

	return wtable->weight_table[faceLen].w;
}

void free_ss_weights(WeightTable *wtable)
{
	int i;

	for (i=0; i<wtable->len; i++) {
		if (wtable->weight_table[i].valid)
			MEM_freeN(wtable->weight_table[i].w);
	}
}

static DerivedMesh *ss_to_cdderivedmesh(CCGSubSurf *ss, int ssFromEditmesh,
                                 int drawInteriorEdges, int useSubsurfUv,
                                 DerivedMesh *dm, struct MultiresSubsurf *ms)
{
	DerivedMesh *cgdm, *result;
	double curt = PIL_check_seconds_timer();

	cgdm = getCCGDerivedMesh(ss, drawInteriorEdges, useSubsurfUv, dm);
	result = CDDM_copy(cgdm, 1);

	printf("subsurf conversion time: %.6lf\n", PIL_check_seconds_timer() - curt);
	
	cgdm->needsFree = 1;
	cgdm->release(cgdm);

	CDDM_calc_normals(result);

	return result;
#if 0
	DerivedMesh *result;
	int edgeSize = ccgSubSurf_getEdgeSize(ss);
	int gridSize = ccgSubSurf_getGridSize(ss);
	int gridFaces = gridSize - 1;
	int edgeBase, faceBase;
	int i, j, k, S, x, y, index;
	int *vertIdx = NULL;
	BLI_array_declare(vertIdx);
	CCGVertIterator *vi;
	CCGEdgeIterator *ei;
	CCGFaceIterator *fi;
	CCGFace **faceMap2;
	CCGEdge **edgeMap2;
	CCGVert **vertMap2;
	int totvert, totedge, totface;
	MVert *mvert;
	MEdge *med;
	float *w = NULL;
	WeightTable wtable;
	BLI_array_declare(w);
	MFace *mf;
	int *origIndex;

	memset(&wtable, 0, sizeof(wtable));

	/* vert map */
	totvert = ccgSubSurf_getNumVerts(ss);
	vertMap2 = MEM_mallocN(totvert*sizeof(*vertMap2), "vertmap");
	vi = ccgSubSurf_getVertIterator(ss);
	for(; !ccgVertIterator_isStopped(vi); ccgVertIterator_next(vi)) {
		CCGVert *v = ccgVertIterator_getCurrent(vi);

		vertMap2[GET_INT_FROM_POINTER(ccgSubSurf_getVertVertHandle(v))] = v;
	}
	ccgVertIterator_free(vi);

	totedge = ccgSubSurf_getNumEdges(ss);
	edgeMap2 = MEM_mallocN(totedge*sizeof(*edgeMap2), "edgemap");
	ei = ccgSubSurf_getEdgeIterator(ss);
	for(; !ccgEdgeIterator_isStopped(ei); ccgEdgeIterator_next(ei)) {
		CCGEdge *e = ccgEdgeIterator_getCurrent(ei);

		edgeMap2[GET_INT_FROM_POINTER(ccgSubSurf_getEdgeEdgeHandle(e))] = e;
	}

	totface = ccgSubSurf_getNumFaces(ss);
	faceMap2 = MEM_mallocN(totface*sizeof(*faceMap2), "facemap");
	fi = ccgSubSurf_getFaceIterator(ss);
	for(; !ccgFaceIterator_isStopped(fi); ccgFaceIterator_next(fi)) {
		CCGFace *f = ccgFaceIterator_getCurrent(fi);

		faceMap2[GET_INT_FROM_POINTER(ccgSubSurf_getFaceFaceHandle(ss, f))] = f;
	}
	ccgFaceIterator_free(fi);

	if(ms) {
		result = MultiresDM_new(ms, dm, ccgSubSurf_getNumFinalVerts(ss),
					ccgSubSurf_getNumFinalEdges(ss),
					ccgSubSurf_getNumFinalFaces(ss), 0, 0);
	}
	else {
		if(dm) {
			result = CDDM_from_template(dm, ccgSubSurf_getNumFinalVerts(ss),
						    ccgSubSurf_getNumFinalEdges(ss),
						    ccgSubSurf_getNumFinalFaces(ss), 0, 0);
		} else {
			result = CDDM_new(ccgSubSurf_getNumFinalVerts(ss),
					  ccgSubSurf_getNumFinalEdges(ss),
					  ccgSubSurf_getNumFinalFaces(ss), 0, 0);
		}
	}

	// load verts
	faceBase = i = 0;
	mvert = CDDM_get_verts(result);
	origIndex = result->getVertData(result, 0, CD_ORIGINDEX);

	for(index = 0; index < totface; index++) {
		CCGFace *f = faceMap2[index];
		int x, y, S, numVerts = ccgSubSurf_getFaceNumVerts(f);
		FaceVertWeight *weight = 0;//get_ss_weights(&wtable, gridFaces-1, numVerts);

		BLI_array_empty(vertIdx);

		for(S = 0; S < numVerts; S++) {
			CCGVert *v = ccgSubSurf_getFaceVert(ss, f, S);
			BLI_array_growone(vertIdx);

			vertIdx[S] = GET_INT_FROM_POINTER(ccgSubSurf_getVertVertHandle(v));
		}

#if 0
		DM_interp_vert_data(dm, result, vertIdx, weight[0][0], numVerts, i);
#endif
		copy_v3_v3(mvert->co, ccgSubSurf_getFaceCenterData(f));
		*origIndex = ORIGINDEX_NONE;
		++mvert;
		++origIndex;
		i++;

		BLI_array_empty(w);
		for (x=0; x<numVerts; x++) {
			BLI_array_growone(w);
		}

		for(S = 0; S < numVerts; S++) {
			int prevS = (S - 1 + numVerts) % numVerts;
			int nextS = (S + 1) % numVerts;
			int otherS = (numVerts >= 4) ? (S + 2) % numVerts : 3;

			for(x = 1; x < gridFaces; x++) {
#if 0
				w[prevS]  = weight[x][0][0];
				w[S]      = weight[x][0][1];
				w[nextS]  = weight[x][0][2];
				w[otherS] = weight[x][0][3];

				DM_interp_vert_data(dm, result, vertIdx, w, numVerts, i);
#endif
				copy_v3_v3(mvert->co,
				         ccgSubSurf_getFaceGridEdgeData(ss, f, S, x));

				*origIndex = ORIGINDEX_NONE;
				++mvert;
				++origIndex;
				i++;
			}
		}
		
		BLI_array_empty(w);
		for (x=0; x<numVerts; x++) {
			BLI_array_growone(w);
		}

		for(S = 0; S < numVerts; S++) {
			int prevS = (S - 1 + numVerts) % numVerts;
			int nextS = (S + 1) % numVerts;
			int otherS = (numVerts == 4) ? (S + 2) % numVerts : 3;
			
			for(y = 1; y < gridFaces; y++) {
				for(x = 1; x < gridFaces; x++) {
#if 0
					w[prevS]  = weight[y * gridFaces + x][0][0];
					w[S]      = weight[y * gridFaces + x][0][1];
					w[nextS]  = weight[y * gridFaces + x][0][2];
					w[otherS] = weight[y * gridFaces + x][0][3];
					DM_interp_vert_data(dm, result, vertIdx, w, numVerts, i);
#endif

					copy_v3_v3(mvert->co,
					         ccgSubSurf_getFaceGridData(ss, f, S, x, y));
					*origIndex = ORIGINDEX_NONE;
					++mvert;
					++origIndex;
					i++;
				}
			}
		}
		*((int*)ccgSubSurf_getFaceUserData(ss, f)) = faceBase;
		faceBase += 1 + numVerts * ((gridSize-2) + (gridSize-2) * (gridSize-2));
	}

	edgeBase = i;
	for(index = 0; index < totedge; index++) {
		CCGEdge *e = edgeMap2[index];
		int x;
		int vertIdx[2];

		CCGVert *v;
		v = ccgSubSurf_getEdgeVert0(e);
		vertIdx[0] = GET_INT_FROM_POINTER(ccgSubSurf_getVertVertHandle(v));
		v = ccgSubSurf_getEdgeVert1(e);
		vertIdx[1] = GET_INT_FROM_POINTER(ccgSubSurf_getVertVertHandle(v));
		
		for(x = 1; x < edgeSize - 1; x++) {
			float w2[2];

			w2[1] = (float) x / (edgeSize - 1);
			w2[0] = 1 - w2[1];
			DM_interp_vert_data(dm, result, vertIdx, w2, 2, i);

			copy_v3_v3(mvert->co, ccgSubSurf_getEdgeData(ss, e, x));
			*origIndex = ORIGINDEX_NONE;
			++mvert;
			++origIndex;
			i++;
		}

		*((int*)ccgSubSurf_getEdgeUserData(ss, e)) = edgeBase;
		edgeBase += edgeSize-2;
	}

	for(index = 0; index < totvert; index++) {
		CCGVert *v = vertMap2[index];
		int vertIdx;

		vertIdx = GET_INT_FROM_POINTER(ccgSubSurf_getVertVertHandle(v));

		DM_copy_vert_data(dm, result, vertIdx, i, 1);
		copy_v3_v3(mvert->co, ccgSubSurf_getVertData(ss, v));

		*((int*)ccgSubSurf_getVertUserData(ss, v)) = i;
		*origIndex = ccgDM_getVertMapIndex(ss, v);
		++mvert;
		++origIndex;
		i++;
	}

	// load edges
	i = 0;
	med = CDDM_get_edges(result);
	origIndex = result->getEdgeData(result, 0, CD_ORIGINDEX);

	for(index = 0; index < totface; index++) {
		CCGFace *f = faceMap2[index];
		int numVerts = ccgSubSurf_getFaceNumVerts(f);

		for(k = 0; k < numVerts; k++) {
			for(x = 0; x < gridFaces; x++) {
				if(drawInteriorEdges) med->flag = ME_EDGEDRAW | ME_EDGERENDER;
				med->v1 = getFaceIndex(ss, f, k, x, 0, edgeSize, gridSize);
				med->v2 = getFaceIndex(ss, f, k, x+1, 0, edgeSize, gridSize);
				*origIndex = ORIGINDEX_NONE;
				++med;
				++origIndex;
				i++;
			}

			for(x = 1; x < gridFaces; x++) {
				for(y = 0; y < gridFaces; y++) {
					if(drawInteriorEdges)
						med->flag = ME_EDGEDRAW | ME_EDGERENDER;
					med->v1 = getFaceIndex(ss, f, k, x, y, edgeSize, gridSize);
					med->v2 = getFaceIndex(ss, f, k, x, y + 1,
					                       edgeSize, gridSize);
					*origIndex = ORIGINDEX_NONE;
					++med;
					++origIndex;
					i++;

					if(drawInteriorEdges)
						med->flag = ME_EDGEDRAW | ME_EDGERENDER;
					med->v1 = getFaceIndex(ss, f, k, y, x, edgeSize, gridSize);
					med->v2 = getFaceIndex(ss, f, k, y + 1, x,
					                       edgeSize, gridSize);
					*origIndex = ORIGINDEX_NONE;
					++med;
					++origIndex;
					i++;
				}
			}
		}
	}

	for(index = 0; index < totedge; index++) {
		CCGEdge *e = edgeMap2[index];
		unsigned int flags = 0;
		char bweight = 0;
		int edgeIdx = GET_INT_FROM_POINTER(ccgSubSurf_getEdgeEdgeHandle(e));

		if(!ccgSubSurf_getEdgeNumFaces(e)) flags |= ME_LOOSEEDGE;


		if(edgeIdx != -1 && dm) {
			MEdge origMed;
			dm->getEdge(dm, edgeIdx, &origMed);

			flags |= origMed.flag;
			bweight = origMed.bweight;
		}

		for(x = 0; x < edgeSize - 1; x++) {
			med->v1 = getEdgeIndex(ss, e, x, edgeSize);
			med->v2 = getEdgeIndex(ss, e, x + 1, edgeSize);
			med->flag = flags;
			med->bweight = bweight;
			*origIndex = ccgDM_getEdgeMapIndex(ss, e);
			++med;
			++origIndex;
			i++;
		}
	}

	// load faces
	i = 0;
	mf = CDDM_get_tessfaces(result);
	origIndex = result->getTessFaceData(result, 0, CD_ORIGINDEX);

	for(index = 0; index < totface; index++) {
		CCGFace *f = faceMap2[index];
		int numVerts = ccgSubSurf_getFaceNumVerts(f);
		int mat_nr;
		int flag;
		int mapIndex = ccgDM_getFaceMapIndex(ss, f);
		int faceIdx = GET_INT_FROM_POINTER(ccgSubSurf_getFaceFaceHandle(ss, f));

		if(!ssFromEditmesh) {
			MFace origMFace;
			dm->getTessFace(dm, faceIdx, &origMFace);
			
			mat_nr = origMFace.mat_nr;
			flag = origMFace.flag;
		} else {
			BMFace *ef = ccgSubSurf_getFaceFaceHandle(ss, f);
			mat_nr = ef->mat_nr;
			flag = BMFlags_To_MEFlags(ef);
		}

		for(S = 0; S < numVerts; S++) {
			FaceVertWeight *weight = 0;//get_ss_weights(&wtable, gridFaces-1, numVerts);
			
			for(y = 0; y < gridFaces; y++) {
				for(x = 0; x < gridFaces; x++) {
					mf->v1 = getFaceIndex(ss, f, S, x + 0, y + 0,
					                      edgeSize, gridSize);
					mf->v2 = getFaceIndex(ss, f, S, x + 0, y + 1,
					                      edgeSize, gridSize);
					mf->v3 = getFaceIndex(ss, f, S, x + 1, y + 1,
					                      edgeSize, gridSize);
					mf->v4 = getFaceIndex(ss, f, S, x + 1, y + 0,
					                      edgeSize, gridSize);
					mf->mat_nr = mat_nr;
					mf->flag = flag;
#if 0 //BMESH_TODO
					if(dm) {
						int prevS = (S - 1 + numVerts) % numVerts;
						int nextS = (S + 1) % numVerts;
						int otherS = (numVerts == 4) ? (S + 2) % numVerts : 3;
						FaceVertWeight w;

						for(j = 0; j < 4; ++j) {
							w[j][prevS]  = (*weight)[j][0];
							w[j][S]      = (*weight)[j][1];
							w[j][nextS]  = (*weight)[j][2];
							w[j][otherS] = (*weight)[j][3];
						}
						
						DM_interp_tessface_data(dm, result, &faceIdx, NULL,
						                    &w, 1, i);
						weight++;
					}
#endif

					*origIndex = mapIndex;
					++mf;
					++origIndex;
					i++;
				}
			}
		}
	}

	MEM_freeN(faceMap2);
	MEM_freeN(edgeMap2);
	MEM_freeN(vertMap2);

	free_ss_weights(&wtable);

	BLI_array_free(vertIdx);

	if(useSubsurfUv) {
		CustomData *fdata = &result->faceData;
		CustomData *dmfdata = &dm->faceData;
		int numlayer = CustomData_number_of_layers(fdata, CD_MTFACE);
		int dmnumlayer = CustomData_number_of_layers(dmfdata, CD_MTFACE);
		
		for (i=0; i<numlayer && i<dmnumlayer; i++)
			set_subsurf_uv(ss, dm, result, i);
	}

	CDDM_calc_normals(result);
	CDDM_tessfaces_to_faces(result);
	
	BLI_array_free(w);
	return result;
#endif
}

static void ss_sync_from_derivedmesh(CCGSubSurf *ss, DerivedMesh *dm,
                                     float (*vertexCos)[3], int useFlatSubdiv)
{
	float creaseFactor = (float) ccgSubSurf_getSubdivisionLevels(ss);
	CCGVertHDL *fVerts = NULL;
	BLI_array_declare(fVerts);
	int totvert = dm->getNumVerts(dm);
	int totedge = dm->getNumEdges(dm);
	int totface = dm->getNumTessFaces(dm);
	int totpoly = dm->getNumFaces(dm);
	int i;
	int *index;
	MVert *mvert = dm->getVertArray(dm);
	MEdge *medge = dm->getEdgeArray(dm);
	MFace *mface = dm->getTessFaceArray(dm);
	MVert *mv;
	MEdge *me;
	MFace *mf;
	DMFaceIter *fiter;
	DMLoopIter *liter;

	ccgSubSurf_initFullSync(ss);

	mv = mvert;
	index = (int *)dm->getVertDataArray(dm, CD_ORIGINDEX);
	for(i = 0; i < totvert; i++, mv++) {
		CCGVert *v;

		if(vertexCos) {
			ccgSubSurf_syncVert(ss, SET_INT_IN_POINTER(i), vertexCos[i], 0, &v);
		} else {
			ccgSubSurf_syncVert(ss, SET_INT_IN_POINTER(i), mv->co, 0, &v);
		}

		((int*)ccgSubSurf_getVertUserData(ss, v))[1] = (index)? *index++: i;
	}

	me = medge;
	index = (int *)dm->getEdgeDataArray(dm, CD_ORIGINDEX);
	for(i = 0; i < totedge; i++, me++) {
		CCGEdge *e;
		float crease;

		crease = useFlatSubdiv ? creaseFactor :
		                         me->crease * creaseFactor / 255.0f;

		ccgSubSurf_syncEdge(ss, SET_INT_IN_POINTER(i), SET_INT_IN_POINTER(me->v1),
		                    SET_INT_IN_POINTER(me->v2), crease, &e);

		((int*)ccgSubSurf_getEdgeUserData(ss, e))[1] = (index)? *index++: i;
	}
	
	fiter = dm->newFaceIter(dm);
	for (i=0; !fiter->done; fiter->step(fiter), i++) {
		CCGFace *f;
		BLI_array_empty(fVerts);

		index = (int*) fiter->getCDData(fiter, CD_ORIGINDEX, -1);
		liter = fiter->getLoopsIter(fiter);

		for (; !liter->done; liter->step(liter)) {
			BLI_array_growone(fVerts);
			fVerts[BLI_array_count(fVerts)-1] = SET_INT_IN_POINTER(liter->vindex);
		}

		/* this is very bad, means mesh is internally inconsistent.
		 * it is not really possible to continue without modifying
		 * other parts of code significantly to handle missing faces.
		 * since this really shouldn't even be possible we just bail.*/
		if(ccgSubSurf_syncFace(ss, SET_INT_IN_POINTER(i), fiter->len, 
		                       fVerts, &f) == eCCGError_InvalidValue) {
			static int hasGivenError = 0;

			if(!hasGivenError) {
				printf("Unrecoverable error in SubSurf calculation,"
				       " mesh is inconsistent.\n");

				hasGivenError = 1;
			}

			return;
		}

		((int*)ccgSubSurf_getFaceUserData(ss, f))[1] = (index)? *index++: i;
	}
	fiter->free(fiter);

	ccgSubSurf_processSync(ss);

	BLI_array_free(fVerts);
}

/***/

int ccgDM_getVertMapIndex(CCGSubSurf *ss, CCGVert *v) {
	return ((int*) ccgSubSurf_getVertUserData(ss, v))[1];
}

int ccgDM_getEdgeMapIndex(CCGSubSurf *ss, CCGEdge *e) {
	return ((int*) ccgSubSurf_getEdgeUserData(ss, e))[1];
}

int ccgDM_getFaceMapIndex(CCGSubSurf *ss, CCGFace *f) {
	return ((int*) ccgSubSurf_getFaceUserData(ss, f))[1];
}

static void cgdm_getMinMax(DerivedMesh *dm, float min_r[3], float max_r[3]) {
	CCGDerivedMesh *cgdm = (CCGDerivedMesh*) dm;
	CCGSubSurf *ss = cgdm->ss;
	CCGVertIterator *vi = ccgSubSurf_getVertIterator(ss);
	CCGEdgeIterator *ei = ccgSubSurf_getEdgeIterator(ss);
	CCGFaceIterator *fi = ccgSubSurf_getFaceIterator(ss);
	int i, edgeSize = ccgSubSurf_getEdgeSize(ss);
	int gridSize = ccgSubSurf_getGridSize(ss);

	if (!ccgSubSurf_getNumVerts(ss))
		min_r[0] = min_r[1] = min_r[2] = max_r[0] = max_r[1] = max_r[2] = 0.0;

	for (; !ccgVertIterator_isStopped(vi); ccgVertIterator_next(vi)) {
		CCGVert *v = ccgVertIterator_getCurrent(vi);
		float *co = ccgSubSurf_getVertData(ss, v);

		DO_MINMAX(co, min_r, max_r);
	}

	for (; !ccgEdgeIterator_isStopped(ei); ccgEdgeIterator_next(ei)) {
		CCGEdge *e = ccgEdgeIterator_getCurrent(ei);
		DMGridData *edgeData = ccgSubSurf_getEdgeDataArray(ss, e);

		for (i=0; i<edgeSize; i++)
			DO_MINMAX(edgeData[i].co, min_r, max_r);
	}

	for (; !ccgFaceIterator_isStopped(fi); ccgFaceIterator_next(fi)) {
		CCGFace *f = ccgFaceIterator_getCurrent(fi);
		int S, x, y, numVerts = ccgSubSurf_getFaceNumVerts(f);

		for (S=0; S<numVerts; S++) {
			DMGridData *faceGridData = ccgSubSurf_getFaceGridDataArray(ss, f, S);

			for (y=0; y<gridSize; y++)
				for (x=0; x<gridSize; x++)
					DO_MINMAX(faceGridData[y*gridSize + x].co, min_r, max_r);
		}
	}

	ccgFaceIterator_free(fi);
	ccgEdgeIterator_free(ei);
	ccgVertIterator_free(vi);
}
static int cgdm_getNumVerts(DerivedMesh *dm) {
	CCGDerivedMesh *cgdm = (CCGDerivedMesh*) dm;

	return ccgSubSurf_getNumFinalVerts(cgdm->ss);
}
static int cgdm_getNumEdges(DerivedMesh *dm) {
	CCGDerivedMesh *cgdm = (CCGDerivedMesh*) dm;

	return ccgSubSurf_getNumFinalEdges(cgdm->ss);
}
static int cgdm_getNumTessFaces(DerivedMesh *dm) {
	CCGDerivedMesh *cgdm = (CCGDerivedMesh*) dm;

	return ccgSubSurf_getNumFinalFaces(cgdm->ss);
}

static void cgdm_getFinalVert(DerivedMesh *dm, int vertNum, MVert *mv)
{
	CCGDerivedMesh *cgdm = (CCGDerivedMesh*) dm;
	CCGSubSurf *ss = cgdm->ss;
	int i;

	memset(mv, 0, sizeof(*mv));

	if((vertNum < cgdm->edgeMap[0].startVert) && (ccgSubSurf_getNumFaces(ss) > 0)) {
		/* this vert comes from face data */
		int lastface = ccgSubSurf_getNumFaces(ss) - 1;
		CCGFace *f;
		int x, y, grid, numVerts;
		int offset;
		int gridSize = ccgSubSurf_getGridSize(ss);
		int gridSideVerts;
		int gridInternalVerts;
		int gridSideEnd;
		int gridInternalEnd;

		i = 0;
		while(i < lastface && vertNum >= cgdm->faceMap[i + 1].startVert)
			++i;

		f = cgdm->faceMap[i].face;
		numVerts = ccgSubSurf_getFaceNumVerts(f);

		gridSideVerts = gridSize - 2;
		gridInternalVerts = gridSideVerts * gridSideVerts;

		gridSideEnd = 1 + numVerts * gridSideVerts;
		gridInternalEnd = gridSideEnd + numVerts * gridInternalVerts;

		offset = vertNum - cgdm->faceMap[i].startVert;
		if(offset < 1) {
			copy_v3_v3(mv->co, ccgSubSurf_getFaceCenterData(f));
		} else if(offset < gridSideEnd) {
			offset -= 1;
			grid = offset / gridSideVerts;
			x = offset % gridSideVerts + 1;
			copy_v3_v3(mv->co, ccgSubSurf_getFaceGridEdgeData(ss, f, grid, x));
		} else if(offset < gridInternalEnd) {
			offset -= gridSideEnd;
			grid = offset / gridInternalVerts;
			offset %= gridInternalVerts;
			y = offset / gridSideVerts + 1;
			x = offset % gridSideVerts + 1;
			copy_v3_v3(mv->co, ccgSubSurf_getFaceGridData(ss, f, grid, x, y));
		}
	} else if((vertNum < cgdm->vertMap[0].startVert) && (ccgSubSurf_getNumEdges(ss) > 0)) {
		/* this vert comes from edge data */
		CCGEdge *e;
		int lastedge = ccgSubSurf_getNumEdges(ss) - 1;
		int x;

		i = 0;
		while(i < lastedge && vertNum >= cgdm->edgeMap[i + 1].startVert)
			++i;

		e = cgdm->edgeMap[i].edge;

		x = vertNum - cgdm->edgeMap[i].startVert + 1;
		copy_v3_v3(mv->co, ccgSubSurf_getEdgeData(ss, e, x));
	} else {
		/* this vert comes from vert data */
		CCGVert *v;
		i = vertNum - cgdm->vertMap[0].startVert;

		v = cgdm->vertMap[i].vert;
		copy_v3_v3(mv->co, ccgSubSurf_getVertData(ss, v));
	}
}

static void cgdm_getFinalEdge(DerivedMesh *dm, int edgeNum, MEdge *med)
{
	CCGDerivedMesh *cgdm = (CCGDerivedMesh*) dm;
	CCGSubSurf *ss = cgdm->ss;
	int i;

	memset(med, 0, sizeof(*med));

	if(edgeNum < cgdm->edgeMap[0].startEdge) {
		/* this edge comes from face data */
		int lastface = ccgSubSurf_getNumFaces(ss) - 1;
		CCGFace *f;
		int x, y, grid, numVerts;
		int offset;
		int gridSize = ccgSubSurf_getGridSize(ss);
		int edgeSize = ccgSubSurf_getEdgeSize(ss);
		int gridSideEdges;
		int gridInternalEdges;

		i = 0;
		while(i < lastface && edgeNum >= cgdm->faceMap[i + 1].startEdge)
			++i;

		f = cgdm->faceMap[i].face;
		numVerts = ccgSubSurf_getFaceNumVerts(f);

		gridSideEdges = gridSize - 1;
		gridInternalEdges = (gridSideEdges - 1) * gridSideEdges * 2; 

		offset = edgeNum - cgdm->faceMap[i].startEdge;
		grid = offset / (gridSideEdges + gridInternalEdges);
		offset %= (gridSideEdges + gridInternalEdges);

		if(offset < gridSideEdges) {
			x = offset;
			med->v1 = getFaceIndex(ss, f, grid, x, 0, edgeSize, gridSize);
			med->v2 = getFaceIndex(ss, f, grid, x+1, 0, edgeSize, gridSize);
		} else {
			offset -= gridSideEdges;
			x = (offset / 2) / gridSideEdges + 1;
			y = (offset / 2) % gridSideEdges;
			if(offset % 2 == 0) {
				med->v1 = getFaceIndex(ss, f, grid, x, y, edgeSize, gridSize);
				med->v2 = getFaceIndex(ss, f, grid, x, y+1, edgeSize, gridSize);
			} else {
				med->v1 = getFaceIndex(ss, f, grid, y, x, edgeSize, gridSize);
				med->v2 = getFaceIndex(ss, f, grid, y+1, x, edgeSize, gridSize);
			}
		}
	} else {
		/* this vert comes from edge data */
		CCGEdge *e;
		int edgeSize = ccgSubSurf_getEdgeSize(ss);
		int x;
		short *edgeFlag;
		unsigned int flags = 0;

		i = (edgeNum - cgdm->edgeMap[0].startEdge) / (edgeSize - 1);

		e = cgdm->edgeMap[i].edge;

		if(!ccgSubSurf_getEdgeNumFaces(e)) flags |= ME_LOOSEEDGE;

		x = edgeNum - cgdm->edgeMap[i].startEdge;

		med->v1 = getEdgeIndex(ss, e, x, edgeSize);
		med->v2 = getEdgeIndex(ss, e, x+1, edgeSize);

		edgeFlag = (cgdm->edgeFlags)? &cgdm->edgeFlags[i]: NULL;
		if(edgeFlag)
			flags |= (*edgeFlag & (ME_SEAM | ME_SHARP))
					 | ME_EDGEDRAW | ME_EDGERENDER;
		else
			flags |= ME_EDGEDRAW | ME_EDGERENDER;

		med->flag = flags;
	}
}

static void cgdm_getFinalFace(DerivedMesh *dm, int faceNum, MFace *mf)
{
	CCGDerivedMesh *cgdm = (CCGDerivedMesh*) dm;
	CCGSubSurf *ss = cgdm->ss;
	int gridSize = ccgSubSurf_getGridSize(ss);
	int edgeSize = ccgSubSurf_getEdgeSize(ss);
	int gridSideEdges = gridSize - 1;
	int gridFaces = gridSideEdges * gridSideEdges;
	int i;
	CCGFace *f;
	int numVerts;
	int offset;
	int grid;
	int x, y;
	int lastface = ccgSubSurf_getNumFaces(ss) - 1;
	char *faceFlags = cgdm->faceFlags;

	memset(mf, 0, sizeof(*mf));
	if (faceNum >= cgdm->dm.numFaceData)
		return;

	i = cgdm->reverseFaceMap[faceNum];

	f = cgdm->faceMap[i].face;
	numVerts = ccgSubSurf_getFaceNumVerts(f);

	offset = faceNum - cgdm->faceMap[i].startFace;
	grid = offset / gridFaces;
	offset %= gridFaces;
	y = offset / gridSideEdges;
	x = offset % gridSideEdges;

	mf->v1 = getFaceIndex(ss, f, grid, x+0, y+0, edgeSize, gridSize);
	mf->v2 = getFaceIndex(ss, f, grid, x+0, y+1, edgeSize, gridSize);
	mf->v3 = getFaceIndex(ss, f, grid, x+1, y+1, edgeSize, gridSize);
	mf->v4 = getFaceIndex(ss, f, grid, x+1, y+0, edgeSize, gridSize);

	if(faceFlags) {
		mf->flag = faceFlags[i*2];
		mf->mat_nr = faceFlags[i*2+1];
<<<<<<< HEAD
	} else 
		mf->flag = ME_SMOOTH;
=======
	}
	else mf->flag = ME_SMOOTH;
>>>>>>> 790d6ca2
}

static void cgdm_copyFinalVertArray(DerivedMesh *dm, MVert *mvert)
{
	CCGDerivedMesh *cgdm = (CCGDerivedMesh*) dm;
	CCGSubSurf *ss = cgdm->ss;
	DMGridData *vd;
	int index;
	int totvert, totedge, totface;
	int gridSize = ccgSubSurf_getGridSize(ss);
	int edgeSize = ccgSubSurf_getEdgeSize(ss);
	int i = 0;

	totface = ccgSubSurf_getNumFaces(ss);
	for(index = 0; index < totface; index++) {
		CCGFace *f = cgdm->faceMap[index].face;
		int x, y, S, numVerts = ccgSubSurf_getFaceNumVerts(f);

		vd= ccgSubSurf_getFaceCenterData(f);
		copy_v3_v3(mvert[i].co, vd->co);
		normal_float_to_short_v3(mvert[i].no, vd->no);
		i++;
		
		for(S = 0; S < numVerts; S++) {
			for(x = 1; x < gridSize - 1; x++, i++) {
				vd= ccgSubSurf_getFaceGridEdgeData(ss, f, S, x);
				copy_v3_v3(mvert[i].co, vd->co);
				normal_float_to_short_v3(mvert[i].no, vd->no);
			}
		}

		for(S = 0; S < numVerts; S++) {
			for(y = 1; y < gridSize - 1; y++) {
				for(x = 1; x < gridSize - 1; x++, i++) {
					vd= ccgSubSurf_getFaceGridData(ss, f, S, x, y);
					copy_v3_v3(mvert[i].co, vd->co);
					normal_float_to_short_v3(mvert[i].no, vd->no);
				}
			}
		}
	}

	totedge = ccgSubSurf_getNumEdges(ss);
	for(index = 0; index < totedge; index++) {
		CCGEdge *e = cgdm->edgeMap[index].edge;
		int x;

		for(x = 1; x < edgeSize - 1; x++, i++) {
			vd= ccgSubSurf_getEdgeData(ss, e, x);
			copy_v3_v3(mvert[i].co, vd->co);
			normal_float_to_short_v3(mvert[i].no, vd->no);
		}
	}

	totvert = ccgSubSurf_getNumVerts(ss);
	for(index = 0; index < totvert; index++) {
		CCGVert *v = cgdm->vertMap[index].vert;

		vd= ccgSubSurf_getVertData(ss, v);
		copy_v3_v3(mvert[i].co, vd->co);
		normal_float_to_short_v3(mvert[i].no, vd->no);
		i++;
	}
}

static void cgdm_copyFinalEdgeArray(DerivedMesh *dm, MEdge *medge)
{
	CCGDerivedMesh *cgdm = (CCGDerivedMesh*) dm;
	CCGSubSurf *ss = cgdm->ss;
	int index;
	int totedge, totface;
	int gridSize = ccgSubSurf_getGridSize(ss);
	int edgeSize = ccgSubSurf_getEdgeSize(ss);
	int i = 0;
	short *edgeFlags = cgdm->edgeFlags;

	totface = ccgSubSurf_getNumFaces(ss);
	for(index = 0; index < totface; index++) {
		CCGFace *f = cgdm->faceMap[index].face;
		int x, y, S, numVerts = ccgSubSurf_getFaceNumVerts(f);

		for(S = 0; S < numVerts; S++) {
			for(x = 0; x < gridSize - 1; x++) {
				MEdge *med = &medge[i];

				if(cgdm->drawInteriorEdges)
				    med->flag = ME_EDGEDRAW | ME_EDGERENDER;
				med->v1 = getFaceIndex(ss, f, S, x, 0, edgeSize, gridSize);
				med->v2 = getFaceIndex(ss, f, S, x + 1, 0, edgeSize, gridSize);
				i++;
			}

			for(x = 1; x < gridSize - 1; x++) {
				for(y = 0; y < gridSize - 1; y++) {
					MEdge *med;

					med = &medge[i];
					if(cgdm->drawInteriorEdges)
					    med->flag = ME_EDGEDRAW | ME_EDGERENDER;
					med->v1 = getFaceIndex(ss, f, S, x, y,
					                       edgeSize, gridSize);
					med->v2 = getFaceIndex(ss, f, S, x, y + 1,
					                       edgeSize, gridSize);
					i++;

					med = &medge[i];
					if(cgdm->drawInteriorEdges)
					    med->flag = ME_EDGEDRAW | ME_EDGERENDER;
					med->v1 = getFaceIndex(ss, f, S, y, x,
					                       edgeSize, gridSize);
					med->v2 = getFaceIndex(ss, f, S, y + 1, x,
					                       edgeSize, gridSize);
					i++;
				}
			}
		}
	}

	totedge = ccgSubSurf_getNumEdges(ss);
	for(index = 0; index < totedge; index++) {
		CCGEdge *e = cgdm->edgeMap[index].edge;
		unsigned int flags = 0;
		int x;
		int edgeIdx = GET_INT_FROM_POINTER(ccgSubSurf_getEdgeEdgeHandle(e));

		if(!ccgSubSurf_getEdgeNumFaces(e)) flags |= ME_LOOSEEDGE;

		if(edgeFlags) {
			if(edgeIdx != -1) {
				flags |= (edgeFlags[index] & (ME_SEAM | ME_SHARP))
				         | ME_EDGEDRAW | ME_EDGERENDER;
			}
		} else {
			flags |= ME_EDGEDRAW | ME_EDGERENDER;
		}

		for(x = 0; x < edgeSize - 1; x++) {
			MEdge *med = &medge[i];
			med->v1 = getEdgeIndex(ss, e, x, edgeSize);
			med->v2 = getEdgeIndex(ss, e, x + 1, edgeSize);
			med->flag = flags;
			i++;
		}
	}
}

struct cgdm_faceIter;

typedef struct cgdm_loopIter {
	DMLoopIter head;
	int curloop;
	int lindex; //loop index within the mesh, not the face
	CCGDerivedMesh *cgdm;
	struct cgdm_faceIter *fiter;
} cgdm_loopIter;

typedef struct cgdm_faceIter {
	DMFaceIter head;
	CCGDerivedMesh *cgdm;
	MFace *mface, *mf;

	cgdm_loopIter liter;
	EdgeHash *ehash; /*edge map for populating loopiter->eindex*/
} cgdm_faceIter;

void cgdm_faceIterStep(void *self)
{
	cgdm_faceIter *fiter = self;

	if (!fiter->cgdm || !fiter->cgdm->ss) {
		fiter->head.done = 1;
		return;
	}

	if (fiter->head.index+1 >= ccgSubSurf_getNumFinalFaces(fiter->cgdm->ss)) {
		fiter->head.done = 1;
		return;
	};

	fiter->head.index++;
	
	fiter->mf++;

	fiter->head.flags = fiter->mface->flag;
	fiter->head.mat_nr = fiter->mface->mat_nr;
	fiter->head.len = 4;
}

void *cgdm_faceIterCData(void *self, int type, int layer)
{
	cgdm_faceIter *fiter = self;
	
	if (layer == -1) 
		return CustomData_get(&fiter->cgdm->dm.polyData, fiter->head.index, type);
	else
		return CustomData_get_n(&fiter->cgdm->dm.polyData, type, fiter->head.index, layer);
}

void cgdm_loopIterStep(void *self)
{
	cgdm_loopIter *liter = self;
	MFace *mf = liter->fiter->mface;
	int i, v1, v2;

	liter->head.index++;
	i = liter->head.index;

	if (liter->head.index >= 4) {
		liter->head.done = 1;
		return;
	}

	switch (i) {
		case 0:
			v1 = liter->fiter->mf->v1;
			v2 = liter->fiter->mf->v2;
			break;
		case 1:
			v1 = liter->fiter->mf->v2;
			v2 = liter->fiter->mf->v3;
			break;
		case 2:
			v1 = liter->fiter->mf->v3;
			v2 = liter->fiter->mf->v4;
			break;
		case 3:
			v1 = liter->fiter->mf->v4;
			v2 = liter->fiter->mf->v1;
			break;
	}

	liter->head.vindex = v1;
	liter->head.eindex = GET_INT_FROM_POINTER(BLI_edgehash_lookup(liter->fiter->cgdm->ehash, v1, v2));
	liter->lindex += 1;
	
	cgdm_getFinalVert((DerivedMesh*)liter->cgdm, v1, &liter->head.v);	
}

void *cgdm_loopIterGetVCData(void *self, int type, int layer)
{
	cgdm_loopIter *liter = self;

	if (layer == -1)
		return CustomData_get(&liter->cgdm->dm.vertData, liter->head.vindex, type);
	else return CustomData_get_n(&liter->cgdm->dm.vertData, type, liter->head.vindex, layer);
}

void *cgdm_loopIterGetCData(void *self, int type, int layer)
{
	cgdm_loopIter *liter = self;

	if (layer == -1)
		return CustomData_get(&liter->cgdm->dm.loopData, liter->lindex, type);
	else return CustomData_get_n(&liter->cgdm->dm.loopData, type, liter->lindex, layer);
}

DMLoopIter *cgdm_faceIterGetLIter(void *self)
{
	cgdm_faceIter *fiter = self;
	
	fiter->liter.head.index = -1;
	fiter->liter.head.done = 0;
	fiter->liter.head.step(&fiter->liter);

	return (DMLoopIter*) &fiter->liter;
}

void cgdm_faceIterFree(void *vfiter)
{
	cgdm_faceIter *fiter = vfiter;

	MEM_freeN(fiter->mface);
	MEM_freeN(fiter);
}

DMFaceIter *cgdm_newFaceIter(DerivedMesh *dm)
{
	cgdm_faceIter *fiter = MEM_callocN(sizeof(cgdm_faceIter), "cgdm_faceIter");
	MEdge medge;
	int i, totedge = cgdm_getNumEdges(dm);

	fiter->cgdm = dm;
	fiter->liter.cgdm = dm;
	fiter->mface = fiter->mf = dm->dupTessFaceArray(dm);
	fiter->mf--;

	fiter->head.free = cgdm_faceIterFree;
	fiter->head.step = cgdm_faceIterStep;
	fiter->head.index = -1;
	fiter->head.getCDData = cgdm_faceIterCData;
	fiter->head.getLoopsIter = cgdm_faceIterGetLIter;

	fiter->liter.fiter = fiter;
	fiter->liter.head.getLoopCDData = cgdm_loopIterGetCData;
	fiter->liter.head.getVertCDData = cgdm_loopIterGetVCData;
	fiter->liter.head.step = cgdm_loopIterStep;
	fiter->liter.lindex = -1;

	fiter->head.step(fiter);

	return fiter;
}

static void cgdm_copyFinalFaceArray(DerivedMesh *dm, MFace *mface)
{
	CCGDerivedMesh *cgdm = (CCGDerivedMesh*) dm;
	CCGSubSurf *ss = cgdm->ss;
	int index;
	int totface;
	int gridSize = ccgSubSurf_getGridSize(ss);
	int edgeSize = ccgSubSurf_getEdgeSize(ss);
	int i = 0;
	char *faceFlags = cgdm->faceFlags;

	totface = ccgSubSurf_getNumFaces(ss);
	for(index = 0; index < totface; index++) {
		CCGFace *f = cgdm->faceMap[index].face;
		int x, y, S, numVerts = ccgSubSurf_getFaceNumVerts(f);
		int flag = (faceFlags)? faceFlags[index*2]: ME_SMOOTH;
		int mat_nr = (faceFlags)? faceFlags[index*2+1]: 0;

		for(S = 0; S < numVerts; S++) {
			for(y = 0; y < gridSize - 1; y++) {
				for(x = 0; x < gridSize - 1; x++) {
					MFace *mf = &mface[i];
					mf->v1 = getFaceIndex(ss, f, S, x + 0, y + 0,
					                      edgeSize, gridSize);
					mf->v2 = getFaceIndex(ss, f, S, x + 0, y + 1,
					                      edgeSize, gridSize);
					mf->v3 = getFaceIndex(ss, f, S, x + 1, y + 1,
					                      edgeSize, gridSize);
					mf->v4 = getFaceIndex(ss, f, S, x + 1, y + 0,
					                      edgeSize, gridSize);
					if (faceFlags) {
						mat_nr = faceFlags[index*2+1];
						mf->flag = faceFlags[index*2];
					} else mf->flag = flag;

					mf->mat_nr = mat_nr;
					mf->flag = flag;

					i++;
				}
			}
		}
	}
}

static void cgdm_getVertCos(DerivedMesh *dm, float (*cos)[3]) {
	CCGDerivedMesh *cgdm = (CCGDerivedMesh*) dm;
	CCGSubSurf *ss = cgdm->ss;
	int edgeSize = ccgSubSurf_getEdgeSize(ss);
	int gridSize = ccgSubSurf_getGridSize(ss);
	int i;
	CCGVertIterator *vi;
	CCGEdgeIterator *ei;
	CCGFaceIterator *fi;
	CCGFace **faceMap2;
	CCGEdge **edgeMap2;
	CCGVert **vertMap2;
	int index, totvert, totedge, totface;
	
	totvert = ccgSubSurf_getNumVerts(ss);
	vertMap2 = MEM_mallocN(totvert*sizeof(*vertMap2), "vertmap");
	vi = ccgSubSurf_getVertIterator(ss);
	for (; !ccgVertIterator_isStopped(vi); ccgVertIterator_next(vi)) {
		CCGVert *v = ccgVertIterator_getCurrent(vi);

		vertMap2[GET_INT_FROM_POINTER(ccgSubSurf_getVertVertHandle(v))] = v;
	}
	ccgVertIterator_free(vi);

	totedge = ccgSubSurf_getNumEdges(ss);
	edgeMap2 = MEM_mallocN(totedge*sizeof(*edgeMap2), "edgemap");
	ei = ccgSubSurf_getEdgeIterator(ss);
	for (i=0; !ccgEdgeIterator_isStopped(ei); i++,ccgEdgeIterator_next(ei)) {
		CCGEdge *e = ccgEdgeIterator_getCurrent(ei);

		edgeMap2[GET_INT_FROM_POINTER(ccgSubSurf_getEdgeEdgeHandle(e))] = e;
	}

	totface = ccgSubSurf_getNumFaces(ss);
	faceMap2 = MEM_mallocN(totface*sizeof(*faceMap2), "facemap");
	fi = ccgSubSurf_getFaceIterator(ss);
	for (; !ccgFaceIterator_isStopped(fi); ccgFaceIterator_next(fi)) {
		CCGFace *f = ccgFaceIterator_getCurrent(fi);

		faceMap2[GET_INT_FROM_POINTER(ccgSubSurf_getFaceFaceHandle(ss, f))] = f;
	}
	ccgFaceIterator_free(fi);

	i = 0;
	for (index=0; index<totface; index++) {
		CCGFace *f = faceMap2[index];
		int x, y, S, numVerts = ccgSubSurf_getFaceNumVerts(f);

		copy_v3_v3(cos[i++], ccgSubSurf_getFaceCenterData(f));
		
		for (S=0; S<numVerts; S++) {
			for (x=1; x<gridSize-1; x++) {
				copy_v3_v3(cos[i++], ccgSubSurf_getFaceGridEdgeData(ss, f, S, x));
			}
		}

		for (S=0; S<numVerts; S++) {
			for (y=1; y<gridSize-1; y++) {
				for (x=1; x<gridSize-1; x++) {
					copy_v3_v3(cos[i++], ccgSubSurf_getFaceGridData(ss, f, S, x, y));
				}
			}
		}
	}

	for (index=0; index<totedge; index++) {
		CCGEdge *e= edgeMap2[index];
		int x;

		for (x=1; x<edgeSize-1; x++) {
			copy_v3_v3(cos[i++], ccgSubSurf_getEdgeData(ss, e, x));
		}
	}

	for (index=0; index<totvert; index++) {
		CCGVert *v = vertMap2[index];
		copy_v3_v3(cos[i++], ccgSubSurf_getVertData(ss, v));
	}

	MEM_freeN(vertMap2);
	MEM_freeN(edgeMap2);
	MEM_freeN(faceMap2);
}
static void cgdm_foreachMappedVert(DerivedMesh *dm, void (*func)(void *userData, int index, float *co, float *no_f, short *no_s), void *userData) {
	CCGDerivedMesh *cgdm = (CCGDerivedMesh*) dm;
	CCGVertIterator *vi = ccgSubSurf_getVertIterator(cgdm->ss);

	for (; !ccgVertIterator_isStopped(vi); ccgVertIterator_next(vi)) {
		CCGVert *v = ccgVertIterator_getCurrent(vi);
		DMGridData *vd = ccgSubSurf_getVertData(cgdm->ss, v);
		int index = ccgDM_getVertMapIndex(cgdm->ss, v);

		if (index!=-1)
			func(userData, index, vd->co, vd->no, NULL);
	}

	ccgVertIterator_free(vi);
}
static void cgdm_foreachMappedEdge(DerivedMesh *dm, void (*func)(void *userData, int index, float *v0co, float *v1co), void *userData) {
	CCGDerivedMesh *cgdm = (CCGDerivedMesh*) dm;
	CCGSubSurf *ss = cgdm->ss;
	CCGEdgeIterator *ei = ccgSubSurf_getEdgeIterator(ss);
	int i, edgeSize = ccgSubSurf_getEdgeSize(ss);

	for (; !ccgEdgeIterator_isStopped(ei); ccgEdgeIterator_next(ei)) {
		CCGEdge *e = ccgEdgeIterator_getCurrent(ei);
		DMGridData *edgeData = ccgSubSurf_getEdgeDataArray(ss, e);
		int index = ccgDM_getEdgeMapIndex(ss, e);

		if (index!=-1) {
			for (i=0; i<edgeSize-1; i++)
				func(userData, index, edgeData[i].co, edgeData[i+1].co);
		}
	}

	ccgEdgeIterator_free(ei);
}

static void cgdm_drawVerts(DerivedMesh *dm) {
	CCGDerivedMesh *cgdm = (CCGDerivedMesh*) dm;
	CCGSubSurf *ss = cgdm->ss;
	int edgeSize = ccgSubSurf_getEdgeSize(ss);
	int gridSize = ccgSubSurf_getGridSize(ss);
	CCGVertIterator *vi;
	CCGEdgeIterator *ei;
	CCGFaceIterator *fi;

	glBegin(GL_POINTS);
	vi = ccgSubSurf_getVertIterator(ss);
	for (; !ccgVertIterator_isStopped(vi); ccgVertIterator_next(vi)) {
		CCGVert *v = ccgVertIterator_getCurrent(vi);
		glVertex3fv(ccgSubSurf_getVertData(ss, v));
	}
	ccgVertIterator_free(vi);

	ei = ccgSubSurf_getEdgeIterator(ss);
	for (; !ccgEdgeIterator_isStopped(ei); ccgEdgeIterator_next(ei)) {
		CCGEdge *e = ccgEdgeIterator_getCurrent(ei);
		int x;

		for (x=1; x<edgeSize-1; x++)
			glVertex3fv(ccgSubSurf_getEdgeData(ss, e, x));
	}
	ccgEdgeIterator_free(ei);

	fi = ccgSubSurf_getFaceIterator(ss);
	for (; !ccgFaceIterator_isStopped(fi); ccgFaceIterator_next(fi)) {
		CCGFace *f = ccgFaceIterator_getCurrent(fi);
		int x, y, S, numVerts = ccgSubSurf_getFaceNumVerts(f);

		glVertex3fv(ccgSubSurf_getFaceCenterData(f));
		for (S=0; S<numVerts; S++)
			for (x=1; x<gridSize-1; x++)
				glVertex3fv(ccgSubSurf_getFaceGridEdgeData(ss, f, S, x));
		for (S=0; S<numVerts; S++)
			for (y=1; y<gridSize-1; y++)
				for (x=1; x<gridSize-1; x++)
					glVertex3fv(ccgSubSurf_getFaceGridData(ss, f, S, x, y));
	}
	ccgFaceIterator_free(fi);
	glEnd();
}
static void cgdm_drawEdges(DerivedMesh *dm, int drawLooseEdges) {
	CCGDerivedMesh *cgdm = (CCGDerivedMesh*) dm;
	CCGSubSurf *ss = cgdm->ss;
	CCGEdgeIterator *ei = ccgSubSurf_getEdgeIterator(ss);
	CCGFaceIterator *fi = ccgSubSurf_getFaceIterator(ss);
	int i, edgeSize = ccgSubSurf_getEdgeSize(ss);
	int gridSize = ccgSubSurf_getGridSize(ss);
	int useAging;

	ccgSubSurf_getUseAgeCounts(ss, &useAging, NULL, NULL, NULL);

	for (; !ccgEdgeIterator_isStopped(ei); ccgEdgeIterator_next(ei)) {
		CCGEdge *e = ccgEdgeIterator_getCurrent(ei);
		DMGridData *edgeData = ccgSubSurf_getEdgeDataArray(ss, e);

		if (!drawLooseEdges && !ccgSubSurf_getEdgeNumFaces(e))
			continue;

		if (useAging && !(G.f&G_BACKBUFSEL)) {
			int ageCol = 255-ccgSubSurf_getEdgeAge(ss, e)*4;
			glColor3ub(0, ageCol>0?ageCol:0, 0);
		}

		glBegin(GL_LINE_STRIP);
		for (i=0; i<edgeSize-1; i++) {
			glVertex3fv(edgeData[i].co);
			glVertex3fv(edgeData[i+1].co);
		}
		glEnd();
	}

	if (useAging && !(G.f&G_BACKBUFSEL)) {
		glColor3ub(0, 0, 0);
	}

	if (cgdm->drawInteriorEdges) {
		for (; !ccgFaceIterator_isStopped(fi); ccgFaceIterator_next(fi)) {
			CCGFace *f = ccgFaceIterator_getCurrent(fi);
			int S, x, y, numVerts = ccgSubSurf_getFaceNumVerts(f);

			for (S=0; S<numVerts; S++) {
				DMGridData *faceGridData = ccgSubSurf_getFaceGridDataArray(ss, f, S);

				glBegin(GL_LINE_STRIP);
				for (x=0; x<gridSize; x++)
					glVertex3fv(faceGridData[x].co);
				glEnd();
				for (y=1; y<gridSize-1; y++) {
					glBegin(GL_LINE_STRIP);
					for (x=0; x<gridSize; x++)
						glVertex3fv(faceGridData[y*gridSize + x].co);
					glEnd();
				}
				for (x=1; x<gridSize-1; x++) {
					glBegin(GL_LINE_STRIP);
					for (y=0; y<gridSize; y++)
						glVertex3fv(faceGridData[y*gridSize + x].co);
					glEnd();
				}
			}
		}
	}

	ccgFaceIterator_free(fi);
	ccgEdgeIterator_free(ei);
}
static void cgdm_drawLooseEdges(DerivedMesh *dm) {
	CCGDerivedMesh *cgdm = (CCGDerivedMesh*) dm;
	CCGSubSurf *ss = cgdm->ss;
	CCGEdgeIterator *ei = ccgSubSurf_getEdgeIterator(ss);
	int i, edgeSize = ccgSubSurf_getEdgeSize(ss);

	for (; !ccgEdgeIterator_isStopped(ei); ccgEdgeIterator_next(ei)) {
		CCGEdge *e = ccgEdgeIterator_getCurrent(ei);
		DMGridData *edgeData = ccgSubSurf_getEdgeDataArray(ss, e);

		if (!ccgSubSurf_getEdgeNumFaces(e)) {
			glBegin(GL_LINE_STRIP);
			for (i=0; i<edgeSize-1; i++) {
				glVertex3fv(edgeData[i].co);
				glVertex3fv(edgeData[i+1].co);
			}
			glEnd();
		}
	}

	ccgEdgeIterator_free(ei);
}

void ccgDM_glNormalFast(float *a, float *b, float *c, float *d)
{
	float a_cX = c[0]-a[0], a_cY = c[1]-a[1], a_cZ = c[2]-a[2];
	float b_dX = d[0]-b[0], b_dY = d[1]-b[1], b_dZ = d[2]-b[2];
	float no[3];

	no[0] = b_dY*a_cZ - b_dZ*a_cY;
	no[1] = b_dZ*a_cX - b_dX*a_cZ;
	no[2] = b_dX*a_cY - b_dY*a_cX;

	/* don't normalize, GL_NORMALIZE is be enabled */
	glNormal3fv(no);
}

static void ccgdm_pbvh_update(CCGDerivedMesh *ccgdm)
{
	if(ccgdm->pbvh) {
		CCGFace **faces;
		int totface;

		BLI_pbvh_get_grid_updates(ccgdm->pbvh, 1, (void***)&faces, &totface);
		if(totface) {
			ccgSubSurf_updateFromFaces(ccgdm->ss, 0, faces, totface);
			ccgSubSurf_updateNormals(ccgdm->ss, faces, totface);
			MEM_freeN(faces);
		}
	}
}

	/* Only used by non-editmesh types */
static void ccgDM_drawFacesSolid(DerivedMesh *dm, float (*partial_redraw_planes)[4], int fast, int (*setMaterial)(int, void *attribs)) {
	CCGDerivedMesh *cgdm = (CCGDerivedMesh*) dm;
	CCGSubSurf *ss = cgdm->ss;
	CCGFaceIterator *fi;
	int gridSize;
	char *faceFlags = cgdm->faceFlags;
	int step = (fast)? gridSize-1: 1;

<<<<<<< HEAD
	if(cgdm->pbvh && cgdm->multires.mmd && !fast) {
		CCGFace **faces;
		int totface;
		
		BLI_pbvh_get_grid_updates(cgdm->pbvh, 1, (void***)&faces, &totface);
		if(totface) {
			ccgSubSurf_updateFromFaces(ss, 0, faces, totface);
			ccgSubSurf_updateNormals(ss, faces, totface);
			MEM_freeN(faces);
		}

		/* should be per face */
		if(faceFlags && faceFlags[0] & ME_SMOOTH)
			glShadeModel(GL_SMOOTH);

		BLI_pbvh_draw(cgdm->pbvh, partial_redraw_planes, NULL);

		glShadeModel(GL_FLAT);

=======
	ccgdm_pbvh_update(ccgdm);

	if(ccgdm->pbvh && ccgdm->multires.mmd && !fast) {
		if(dm->numFaceData) {
			/* should be per face */
			if(!setMaterial(faceFlags[1]+1, NULL))
				return;

			glShadeModel((faceFlags[0] & ME_SMOOTH)? GL_SMOOTH: GL_FLAT);
			BLI_pbvh_draw(ccgdm->pbvh, partial_redraw_planes, NULL);
			glShadeModel(GL_FLAT);
		}

>>>>>>> 790d6ca2
		return;
	}

	gridSize = ccgSubSurf_getGridSize(ss);

	fi = ccgSubSurf_getFaceIterator(ss);
	for (; !ccgFaceIterator_isStopped(fi); ccgFaceIterator_next(fi)) {
		CCGFace *f = ccgFaceIterator_getCurrent(fi);
		int S, x, y, numVerts = ccgSubSurf_getFaceNumVerts(f);
		int index = GET_INT_FROM_POINTER(ccgSubSurf_getFaceFaceHandle(ss, f));
		int drawSmooth, mat_nr;

		if(faceFlags) {
			drawSmooth = (faceFlags[index*2] & ME_SMOOTH);
			mat_nr= faceFlags[index*2 + 1];
		}
		else {
			drawSmooth = 1;
			mat_nr= 0;
		}
		
		if (!setMaterial(mat_nr+1, NULL))
			continue;

		glShadeModel(drawSmooth? GL_SMOOTH: GL_FLAT);
		for (S=0; S<numVerts; S++) {
			DMGridData *faceGridData = ccgSubSurf_getFaceGridDataArray(ss, f, S);

			if (drawSmooth) {
				for (y=0; y<gridSize-1; y+=step) {
					glBegin(GL_QUAD_STRIP);
					for (x=0; x<gridSize; x+=step) {
						DMGridData *a = &faceGridData[(y+0)*gridSize + x];
						DMGridData *b = &faceGridData[(y+step)*gridSize + x];

						glNormal3fv(a->no);
						glVertex3fv(a->co);
						glNormal3fv(b->no);
						glVertex3fv(b->co);
					}
					glEnd();
				}
			} else {
				glBegin(GL_QUADS);
				for (y=0; y<gridSize-1; y+=step) {
					for (x=0; x<gridSize-1; x+=step) {
						float *a = faceGridData[(y+0)*gridSize + x].co;
						float *b = faceGridData[(y+0)*gridSize + x + step].co;
						float *c = faceGridData[(y+step)*gridSize + x + step].co;
						float *d = faceGridData[(y+step)*gridSize + x].co;

						ccgDM_glNormalFast(a, b, c, d);

						glVertex3fv(d);
						glVertex3fv(c);
						glVertex3fv(b);
						glVertex3fv(a);
					}
				}
				glEnd();
			}
		}
	}

	ccgFaceIterator_free(fi);
}

	/* Only used by non-editmesh types */
static void cgdm_drawMappedFacesGLSL(DerivedMesh *dm, int (*setMaterial)(int, void *attribs), int (*setDrawOptions)(void *userData, int index), void *userData) {
	CCGDerivedMesh *cgdm = (CCGDerivedMesh*) dm;
	CCGSubSurf *ss = cgdm->ss;
	CCGFaceIterator *fi = ccgSubSurf_getFaceIterator(ss);
	GPUVertexAttribs gattribs;
	DMVertexAttribs attribs;
	MTFace *tf = dm->getTessFaceDataArray(dm, CD_MTFACE);
	int gridSize = ccgSubSurf_getGridSize(ss);
	int gridFaces = gridSize - 1;
	int edgeSize = ccgSubSurf_getEdgeSize(ss);
	int transp, orig_transp, new_transp;
	char *faceFlags = cgdm->faceFlags;
	int a, b, i, doDraw, numVerts, matnr, new_matnr, totface;

	ccgdm_pbvh_update(ccgdm);

	doDraw = 0;
	numVerts = 0;
	matnr = -1;
	transp = GPU_get_material_blend_mode();
	orig_transp = transp;

	memset(&attribs, 0, sizeof(attribs));

#define PASSATTRIB(dx, dy, vert) {												\
	if(attribs.totorco) {														\
		index = getFaceIndex(ss, f, S, x+dx, y+dy, edgeSize, gridSize); 		\
		glVertexAttrib3fvARB(attribs.orco.glIndex, attribs.orco.array[index]);	\
	}																			\
	for(b = 0; b < attribs.tottface; b++) {										\
		MTFace *tf = &attribs.tface[b].array[a];								\
		glVertexAttrib2fvARB(attribs.tface[b].glIndex, tf->uv[vert]);			\
	}																			\
	for(b = 0; b < attribs.totmcol; b++) {										\
		MCol *cp = &attribs.mcol[b].array[a*4 + vert];							\
		GLubyte col[4];															\
		col[0]= cp->b; col[1]= cp->g; col[2]= cp->r; col[3]= cp->a;				\
		glVertexAttrib4ubvARB(attribs.mcol[b].glIndex, col);					\
	}																			\
	if(attribs.tottang) {														\
		float *tang = attribs.tang.array[a*4 + vert];							\
		glVertexAttrib3fvARB(attribs.tang.glIndex, tang);						\
	}																			\
}

	totface = ccgSubSurf_getNumFaces(ss);
	for(a = 0, i = 0; i < totface; i++) {
		CCGFace *f = cgdm->faceMap[i].face;
		int S, x, y, drawSmooth;
		int index = GET_INT_FROM_POINTER(ccgSubSurf_getFaceFaceHandle(ss, f));
		int origIndex = ccgDM_getFaceMapIndex(ss, f);
		
		numVerts = ccgSubSurf_getFaceNumVerts(f);

		if(faceFlags) {
			drawSmooth = (faceFlags[index*2] & ME_SMOOTH);
			new_matnr= faceFlags[index*2 + 1] + 1;
		}
		else {
			drawSmooth = 1;
			new_matnr= 1;
		}

		if(new_matnr != matnr) {
			doDraw = setMaterial(matnr = new_matnr, &gattribs);
			if(doDraw)
				DM_vertex_attributes_from_gpu(dm, &gattribs, &attribs);
		}

		if(!doDraw || (setDrawOptions && !setDrawOptions(userData, origIndex))) {
			a += gridFaces*gridFaces*numVerts;
			continue;
		}

		if(tf) {
			new_transp = tf[i].transp;

			if(new_transp != transp) {
				if(new_transp == GPU_BLEND_SOLID && orig_transp != GPU_BLEND_SOLID)
					GPU_set_material_blend_mode(orig_transp);
				else
					GPU_set_material_blend_mode(new_transp);
				transp = new_transp;
			}
		}

		glShadeModel(drawSmooth? GL_SMOOTH: GL_FLAT);
		for (S=0; S<numVerts; S++) {
			DMGridData *faceGridData = ccgSubSurf_getFaceGridDataArray(ss, f, S);
			DMGridData *vda, *vdb;

			if (drawSmooth) {
				for (y=0; y<gridFaces; y++) {
					glBegin(GL_QUAD_STRIP);
					for (x=0; x<gridFaces; x++) {
						vda = &faceGridData[(y+0)*gridSize + x];
						vdb = &faceGridData[(y+1)*gridSize + x];
						
						PASSATTRIB(0, 0, 0);
						glNormal3fv(vda->no);
						glVertex3fv(vda->co);

						PASSATTRIB(0, 1, 1);
						glNormal3fv(vdb->no);
						glVertex3fv(vdb->co);

						if(x != gridFaces-1)
							a++;
					}

					vda = &faceGridData[(y+0)*gridSize + x];
					vdb = &faceGridData[(y+1)*gridSize + x];

					PASSATTRIB(0, 0, 3);
					glNormal3fv(vda->no);
					glVertex3fv(vda->co);

					PASSATTRIB(0, 1, 2);
					glNormal3fv(vdb->no);
					glVertex3fv(vdb->co);

					glEnd();

					a++;
				}
			} else {
				glBegin(GL_QUADS);
				for (y=0; y<gridFaces; y++) {
					for (x=0; x<gridFaces; x++) {
						float *aco = faceGridData[(y+0)*gridSize + x].co;
						float *bco = faceGridData[(y+0)*gridSize + x + 1].co;
						float *cco = faceGridData[(y+1)*gridSize + x + 1].co;
						float *dco = faceGridData[(y+1)*gridSize + x].co;

						ccgDM_glNormalFast(aco, bco, cco, dco);

						PASSATTRIB(0, 1, 1);
						glVertex3fv(dco);
						PASSATTRIB(1, 1, 2);
						glVertex3fv(cco);
						PASSATTRIB(1, 0, 3);
						glVertex3fv(bco);
						PASSATTRIB(0, 0, 0);
						glVertex3fv(aco);
						
						a++;
					}
				}
				glEnd();
			}
		}
	}

#undef PASSATTRIB

	ccgFaceIterator_free(fi);
}

static void cgdm_drawFacesGLSL(DerivedMesh *dm, int (*setMaterial)(int, void *attribs)) {
	dm->drawMappedFacesGLSL(dm, setMaterial, NULL, NULL);
}

static void cgdm_drawFacesColored(DerivedMesh *dm, int useTwoSided, unsigned char *col1, unsigned char *col2) {
	CCGDerivedMesh *cgdm = (CCGDerivedMesh*) dm;
	CCGSubSurf *ss = cgdm->ss;
	CCGFaceIterator *fi = ccgSubSurf_getFaceIterator(ss);
	int gridSize = ccgSubSurf_getGridSize(ss);
	unsigned char *cp1, *cp2;
	int useTwoSide=1;

	ccgdm_pbvh_update(ccgdm);

	cp1= col1;
	if(col2) {
		cp2= col2;
	} else {
		cp2= NULL;
		useTwoSide= 0;
	}

	glShadeModel(GL_SMOOTH);
	if(col1 && col2)
		glEnable(GL_CULL_FACE);

	glBegin(GL_QUADS);
	for (; !ccgFaceIterator_isStopped(fi); ccgFaceIterator_next(fi)) {
		CCGFace *f = ccgFaceIterator_getCurrent(fi);
		int S, x, y, numVerts = ccgSubSurf_getFaceNumVerts(f);

		for (S=0; S<numVerts; S++) {
			DMGridData *faceGridData = ccgSubSurf_getFaceGridDataArray(ss, f, S);
			for (y=0; y<gridSize-1; y++) {
				for (x=0; x<gridSize-1; x++) {
					float *a = faceGridData[(y+0)*gridSize + x].co;
					float *b = faceGridData[(y+0)*gridSize + x + 1].co;
					float *c = faceGridData[(y+1)*gridSize + x + 1].co;
					float *d = faceGridData[(y+1)*gridSize + x].co;

					glColor3ub(cp1[3], cp1[2], cp1[1]);
					glVertex3fv(d);
					glColor3ub(cp1[7], cp1[6], cp1[5]);
					glVertex3fv(c);
					glColor3ub(cp1[11], cp1[10], cp1[9]);
					glVertex3fv(b);
					glColor3ub(cp1[15], cp1[14], cp1[13]);
					glVertex3fv(a);

					if (useTwoSide) {
						glColor3ub(cp2[15], cp2[14], cp2[13]);
						glVertex3fv(a);
						glColor3ub(cp2[11], cp2[10], cp2[9]);
						glVertex3fv(b);
						glColor3ub(cp2[7], cp2[6], cp2[5]);
						glVertex3fv(c);
						glColor3ub(cp2[3], cp2[2], cp2[1]);
						glVertex3fv(d);
					}

					if (cp2) cp2+=16;
					cp1+=16;
				}
			}
		}
	}
	glEnd();

	ccgFaceIterator_free(fi);
}

static void cgdm_drawFacesTex_common(DerivedMesh *dm,
	int (*drawParams)(MTFace *tface, int has_vcol, int matnr),
	int (*drawParamsMapped)(void *userData, int index),
	void *userData) 
{
	CCGDerivedMesh *cgdm = (CCGDerivedMesh*) dm;
	CCGSubSurf *ss = cgdm->ss;
	MCol *mcol = dm->getTessFaceDataArray(dm, CD_WEIGHT_MCOL);
	MTFace *tf = DM_get_tessface_data_layer(dm, CD_MTFACE);
	char *faceFlags = cgdm->faceFlags;
	int i, totface, flag, gridSize = ccgSubSurf_getGridSize(ss);
	int gridFaces = gridSize - 1;

	ccgdm_pbvh_update(ccgdm);

	if(!mcol)
		mcol = dm->getTessFaceDataArray(dm, CD_MCOL);

	totface = ccgSubSurf_getNumFaces(ss);
	for(i = 0; i < totface; i++) {
		CCGFace *f = cgdm->faceMap[i].face;
		int S, x, y, numVerts = ccgSubSurf_getFaceNumVerts(f);
		int drawSmooth, index = ccgDM_getFaceMapIndex(ss, f);
		int origIndex = GET_INT_FROM_POINTER(ccgSubSurf_getFaceFaceHandle(ss, f));
		unsigned char *cp= NULL;
		int mat_nr;

		if(faceFlags) {
			drawSmooth = (faceFlags[origIndex*2] & ME_SMOOTH);
			mat_nr= faceFlags[origIndex*2 + 1];
		}
		else {
			drawSmooth = 1;
			mat_nr= 0;
		}

		if(drawParams)
			flag = drawParams(tf, mcol!=NULL, mat_nr);
		else
			flag= (drawParamsMapped)? drawParamsMapped(userData, index): 1;
		
		if (flag == 0) { /* flag 0 == the face is hidden or invisible */
			if(tf) tf += gridFaces*gridFaces*numVerts;
			if(mcol) mcol += gridFaces*gridFaces*numVerts*4;
			continue;
		}

		/* flag 1 == use vertex colors */
		if(mcol) {
			if(flag==1) cp= (unsigned char*)mcol;
			mcol += gridFaces*gridFaces*numVerts*4;
		}

		for (S=0; S<numVerts; S++) {
			DMGridData *faceGridData = ccgSubSurf_getFaceGridDataArray(ss, f, S);
			DMGridData *a, *b;

			if (drawSmooth) {
				glShadeModel(GL_SMOOTH);
				for (y=0; y<gridFaces; y++) {
					glBegin(GL_QUAD_STRIP);
					for (x=0; x<gridFaces; x++) {
						a = &faceGridData[(y+0)*gridSize + x];
						b = &faceGridData[(y+1)*gridSize + x];

						if(tf) glTexCoord2fv(tf->uv[0]);
						if(cp) glColor3ub(cp[3], cp[2], cp[1]);
						glNormal3fv(a->no);
						glVertex3fv(a->co);

						if(tf) glTexCoord2fv(tf->uv[1]);
						if(cp) glColor3ub(cp[7], cp[6], cp[5]);
						glNormal3fv(b->no);
						glVertex3fv(b->co);
						
						if(x != gridFaces-1) {
							if(tf) tf++;
							if(cp) cp += 16;
						}
					}

					a = &faceGridData[(y+0)*gridSize + x];
					b = &faceGridData[(y+1)*gridSize + x];

					if(tf) glTexCoord2fv(tf->uv[3]);
					if(cp) glColor3ub(cp[15], cp[14], cp[13]);
					glNormal3fv(a->no);
					glVertex3fv(a->co);

					if(tf) glTexCoord2fv(tf->uv[2]);
					if(cp) glColor3ub(cp[11], cp[10], cp[9]);
					glNormal3fv(b->no);
					glVertex3fv(b->co);

					if(tf) tf++;
					if(cp) cp += 16;

					glEnd();
				}
			} else {
				glShadeModel(GL_FLAT);
				glBegin(GL_QUADS);
				for (y=0; y<gridFaces; y++) {
					for (x=0; x<gridFaces; x++) {
						float *a_co = faceGridData[(y+0)*gridSize + x].co;
						float *b_co = faceGridData[(y+0)*gridSize + x + 1].co;
						float *c_co = faceGridData[(y+1)*gridSize + x + 1].co;
						float *d_co = faceGridData[(y+1)*gridSize + x].co;

						ccgDM_glNormalFast(a_co, b_co, c_co, d_co);

						if(tf) glTexCoord2fv(tf->uv[1]);
						if(cp) glColor3ub(cp[7], cp[6], cp[5]);
						glVertex3fv(d_co);

						if(tf) glTexCoord2fv(tf->uv[2]);
						if(cp) glColor3ub(cp[11], cp[10], cp[9]);
						glVertex3fv(c_co);

						if(tf) glTexCoord2fv(tf->uv[3]);
						if(cp) glColor3ub(cp[15], cp[14], cp[13]);
						glVertex3fv(b_co);

						if(tf) glTexCoord2fv(tf->uv[0]);
						if(cp) glColor3ub(cp[3], cp[2], cp[1]);
						glVertex3fv(a_co);

						if(tf) tf++;
						if(cp) cp += 16;
					}
				}
				glEnd();
			}
		}
	}
}

static void cgdm_drawFacesTex(DerivedMesh *dm, int (*setDrawOptions)(MTFace *tface, int has_vcol, int matnr))
{
	cgdm_drawFacesTex_common(dm, setDrawOptions, NULL, NULL);
}

static void cgdm_drawMappedFacesTex(DerivedMesh *dm, int (*setDrawOptions)(void *userData, int index), void *userData)
{
	cgdm_drawFacesTex_common(dm, NULL, setDrawOptions, userData);
}

static void cgdm_drawUVEdges(DerivedMesh *dm)
{

	MFace *mf = dm->getTessFaceArray(dm);
	MTFace *tf = DM_get_tessface_data_layer(dm, CD_MTFACE);
	int i;
	
	if (tf) {
		glBegin(GL_LINES);
		for(i = 0; i < dm->numFaceData; i++, mf++, tf++) {
			if(!(mf->flag&ME_HIDE)) {
				glVertex2fv(tf->uv[0]);
				glVertex2fv(tf->uv[1]);
	
				glVertex2fv(tf->uv[1]);
				glVertex2fv(tf->uv[2]);
	
				if(!mf->v4) {
					glVertex2fv(tf->uv[2]);
					glVertex2fv(tf->uv[0]);
				} else {
					glVertex2fv(tf->uv[2]);
					glVertex2fv(tf->uv[3]);
	
					glVertex2fv(tf->uv[3]);
					glVertex2fv(tf->uv[0]);
				}
			}
		}
		glEnd();
	}
}

static void ccgDM_drawMappedFaces(DerivedMesh *dm, int (*setDrawOptions)(void *userData, int index, int *drawSmooth_r), void *userData, int useColors) {
	CCGDerivedMesh *cgdm = (CCGDerivedMesh*) dm;
	CCGSubSurf *ss = cgdm->ss;
	MCol *mcol= NULL;
	int i, gridSize = ccgSubSurf_getGridSize(ss);
	char *faceFlags = cgdm->faceFlags;
	int gridFaces = gridSize - 1, totface;

	if(useColors) {
		mcol = dm->getTessFaceDataArray(dm, CD_WEIGHT_MCOL);
		if(!mcol)
			mcol = dm->getTessFaceDataArray(dm, CD_MCOL);
	}

	totface = ccgSubSurf_getNumFaces(ss);
	for(i = 0; i < totface; i++) {
		CCGFace *f = cgdm->faceMap[i].face;
		int S, x, y, numVerts = ccgSubSurf_getFaceNumVerts(f);
		int drawSmooth, index = ccgDM_getFaceMapIndex(ss, f);
		int origIndex;
		unsigned char *cp= NULL;

		origIndex = GET_INT_FROM_POINTER(ccgSubSurf_getFaceFaceHandle(ss, f));

		if(faceFlags) drawSmooth = (faceFlags[origIndex*2] & ME_SMOOTH);
		else drawSmooth = 1;

		if(mcol) {
			cp= (unsigned char*)mcol;
			mcol += gridFaces*gridFaces*numVerts*4;
		}

		if (index!=-1) {
			int draw;
			draw = setDrawOptions==NULL ? 1 : setDrawOptions(userData, index, &drawSmooth);
			
			if (draw) {
				if (draw==2) {
		  			glEnable(GL_POLYGON_STIPPLE);
		  			glPolygonStipple(stipple_quarttone);
				}
				
				for (S=0; S<numVerts; S++) {
					DMGridData *faceGridData = ccgSubSurf_getFaceGridDataArray(ss, f, S);
					if (drawSmooth) {
						glShadeModel(GL_SMOOTH);
						for (y=0; y<gridFaces; y++) {
							DMGridData *a, *b;
							glBegin(GL_QUAD_STRIP);
							for (x=0; x<gridFaces; x++) {
								a = &faceGridData[(y+0)*gridSize + x];
								b = &faceGridData[(y+1)*gridSize + x];
	
								if(cp) glColor3ub(cp[3], cp[2], cp[1]);
								glNormal3fv(a->no);
								glVertex3fv(a->co);
								if(cp) glColor3ub(cp[7], cp[6], cp[5]);
								glNormal3fv(b->no);
								glVertex3fv(b->co);

								if(x != gridFaces-1) {
									if(cp) cp += 16;
								}
							}

							a = &faceGridData[(y+0)*gridSize + x];
							b = &faceGridData[(y+1)*gridSize + x];

							if(cp) glColor3ub(cp[15], cp[14], cp[13]);
							glNormal3fv(a->no);
							glVertex3fv(a->co);
							if(cp) glColor3ub(cp[11], cp[10], cp[9]);
							glNormal3fv(b->no);
							glVertex3fv(b->co);

							if(cp) cp += 16;

							glEnd();
						}
					} else {
						glShadeModel(GL_FLAT);
						glBegin(GL_QUADS);
						for (y=0; y<gridFaces; y++) {
							for (x=0; x<gridFaces; x++) {
								float *a = faceGridData[(y+0)*gridSize + x].co;
								float *b = faceGridData[(y+0)*gridSize + x + 1].co;
								float *c = faceGridData[(y+1)*gridSize + x + 1].co;
								float *d = faceGridData[(y+1)*gridSize + x].co;

								ccgDM_glNormalFast(a, b, c, d);
	
								if(cp) glColor3ub(cp[7], cp[6], cp[5]);
								glVertex3fv(d);
								if(cp) glColor3ub(cp[11], cp[10], cp[9]);
								glVertex3fv(c);
								if(cp) glColor3ub(cp[15], cp[14], cp[13]);
								glVertex3fv(b);
								if(cp) glColor3ub(cp[3], cp[2], cp[1]);
								glVertex3fv(a);

								if(cp) cp += 16;
							}
						}
						glEnd();
					}
				}
				if (draw==2)
					glDisable(GL_POLYGON_STIPPLE);
			}
		}
	}
}
static void cgdm_drawMappedEdges(DerivedMesh *dm, int (*setDrawOptions)(void *userData, int index), void *userData) {
	CCGDerivedMesh *cgdm = (CCGDerivedMesh*) dm;
	CCGSubSurf *ss = cgdm->ss;
	CCGEdgeIterator *ei = ccgSubSurf_getEdgeIterator(ss);
	int i, useAging, edgeSize = ccgSubSurf_getEdgeSize(ss);

	ccgSubSurf_getUseAgeCounts(ss, &useAging, NULL, NULL, NULL);

	for (; !ccgEdgeIterator_isStopped(ei); ccgEdgeIterator_next(ei)) {
		CCGEdge *e = ccgEdgeIterator_getCurrent(ei);
		DMGridData *edgeData = ccgSubSurf_getEdgeDataArray(ss, e);
		int index = ccgDM_getEdgeMapIndex(ss, e);

		glBegin(GL_LINE_STRIP);
		if (index!=-1 && (!setDrawOptions || setDrawOptions(userData, index))) {
			if (useAging && !(G.f&G_BACKBUFSEL)) {
				int ageCol = 255-ccgSubSurf_getEdgeAge(ss, e)*4;
				glColor3ub(0, ageCol>0?ageCol:0, 0);
			}

			for (i=0; i<edgeSize-1; i++) {
				glVertex3fv(edgeData[i].co);
				glVertex3fv(edgeData[i+1].co);
			}
		}
		glEnd();
	}

	ccgEdgeIterator_free(ei);
}
static void cgdm_drawMappedEdgesInterp(DerivedMesh *dm, int (*setDrawOptions)(void *userData, int index), void (*setDrawInterpOptions)(void *userData, int index, float t), void *userData) {
	CCGDerivedMesh *cgdm = (CCGDerivedMesh*) dm;
	CCGSubSurf *ss = cgdm->ss;
	CCGEdgeIterator *ei = ccgSubSurf_getEdgeIterator(ss);
	int i, useAging, edgeSize = ccgSubSurf_getEdgeSize(ss);

	ccgSubSurf_getUseAgeCounts(ss, &useAging, NULL, NULL, NULL);

	for (; !ccgEdgeIterator_isStopped(ei); ccgEdgeIterator_next(ei)) {
		CCGEdge *e = ccgEdgeIterator_getCurrent(ei);
		DMGridData *edgeData = ccgSubSurf_getEdgeDataArray(ss, e);
		int index = ccgDM_getEdgeMapIndex(ss, e);

		glBegin(GL_LINE_STRIP);
		if (index!=-1 && (!setDrawOptions || setDrawOptions(userData, index))) {
			for (i=0; i<edgeSize; i++) {
				setDrawInterpOptions(userData, index, (float) i/(edgeSize-1));

				if (useAging && !(G.f&G_BACKBUFSEL)) {
					int ageCol = 255-ccgSubSurf_getEdgeAge(ss, e)*4;
					glColor3ub(0, ageCol>0?ageCol:0, 0);
				}

				glVertex3fv(edgeData[i].co);
			}
		}
		glEnd();
	}

	ccgEdgeIterator_free(ei);
}
static void cgdm_foreachMappedFaceCenter(DerivedMesh *dm, void (*func)(void *userData, int index, float *co, float *no), void *userData) {
	CCGDerivedMesh *cgdm = (CCGDerivedMesh*) dm;
	CCGSubSurf *ss = cgdm->ss;
	CCGFaceIterator *fi = ccgSubSurf_getFaceIterator(ss);

	for (; !ccgFaceIterator_isStopped(fi); ccgFaceIterator_next(fi)) {
		CCGFace *f = ccgFaceIterator_getCurrent(fi);
		int index = ccgDM_getFaceMapIndex(ss, f);

		if (index!=-1) {
				/* Face center data normal isn't updated atm. */
			DMGridData *vd = ccgSubSurf_getFaceGridData(ss, f, 0, 0, 0);

			func(userData, index, vd->co, vd->no);
		}
	}

	ccgFaceIterator_free(fi);
}

static void cgdm_release(DerivedMesh *dm) {
	CCGDerivedMesh *cgdm = (CCGDerivedMesh*) dm;

	if (DM_release(dm)) {
		/* Before freeing, need to update the displacement map */
		if(cgdm->multires.modified) {
			/* Check that mmd still exists */
			if(!cgdm->multires.local_mmd && BLI_findindex(&cgdm->multires.ob->modifiers, cgdm->multires.mmd) < 0)
				cgdm->multires.mmd = NULL;
			if(cgdm->multires.mmd)
				cgdm->multires.update(dm);
		}

		if(cgdm->pbvh) BLI_pbvh_free(cgdm->pbvh);
		if(cgdm->gridFaces) MEM_freeN(cgdm->gridFaces);
		if(cgdm->gridData) MEM_freeN(cgdm->gridData);
		if(cgdm->gridAdjacency) MEM_freeN(cgdm->gridAdjacency);
		if(cgdm->gridOffset) MEM_freeN(cgdm->gridOffset);
		if(cgdm->freeSS) ccgSubSurf_free(cgdm->ss);
		if(cgdm->reverseFaceMap) MEM_freeN(cgdm->reverseFaceMap);

		BLI_edgehash_free(cgdm->ehash, NULL);
		
		MEM_freeN(cgdm->edgeFlags);
		MEM_freeN(cgdm->faceFlags);
		MEM_freeN(cgdm->vertMap);
		MEM_freeN(cgdm->edgeMap);
		MEM_freeN(cgdm->faceMap);
		MEM_freeN(cgdm);
	}
}

void ccg_loops_to_corners(CustomData *fdata, CustomData *ldata, 
			  CustomData *pdata, int loopstart, int findex, 
			  int polyindex, int numTex, int numCol) 
{
	MTFace *texface;
	MTexPoly *texpoly;
	MCol *mcol;
	MLoopCol *mloopcol;
	MLoopUV *mloopuv;
	int i, j, hasWCol = CustomData_has_layer(ldata, CD_WEIGHT_MLOOPCOL);

	for(i=0; i < numTex; i++){
		texface = CustomData_get_n(fdata, CD_MTFACE, findex, i);
		texpoly = CustomData_get_n(pdata, CD_MTEXPOLY, polyindex, i);
		
		texface->tpage = texpoly->tpage;
		texface->flag = texpoly->flag;
		texface->transp = texpoly->transp;
		texface->mode = texpoly->mode;
		texface->tile = texpoly->tile;
		texface->unwrap = texpoly->unwrap;

		mloopuv = CustomData_get_n(ldata, CD_MLOOPUV, loopstart, i);
		for (j=0; j<4; j++, mloopuv++) {
			texface->uv[j][0] = mloopuv->uv[0];
			texface->uv[j][1] = mloopuv->uv[1];
		}
	}

	for(i=0; i < numCol; i++){
		mloopcol = CustomData_get_n(ldata, CD_MLOOPCOL, loopstart, i);
		mcol = CustomData_get_n(fdata, CD_MCOL, findex, i);

		for (j=0; j<4; j++, mloopcol++) {
			mcol[j].r = mloopcol->r;
			mcol[j].g = mloopcol->g;
			mcol[j].b = mloopcol->b;
			mcol[j].a = mloopcol->a;
		}
	}
	
	if (hasWCol) {
		mloopcol = CustomData_get(ldata, loopstart, CD_WEIGHT_MLOOPCOL);
		mcol = CustomData_get(fdata, findex, CD_WEIGHT_MCOL);

		for (j=0; j<4; j++, mloopcol++) {
			mcol[j].r = mloopcol->r;
			mcol[j].g = mloopcol->g;
			mcol[j].b = mloopcol->b;
			mcol[j].a = mloopcol->a;
		}
	}
}

static void *ccgDM_get_vert_data_layer(DerivedMesh *dm, int type)
{
	if(type == CD_ORIGINDEX) {
		/* create origindex on demand to save memory */
		CCGDerivedMesh *cgdm= (CCGDerivedMesh*)dm;
		CCGSubSurf *ss= cgdm->ss;
		int *origindex;
		int a, index, totnone, totorig;

		DM_add_vert_layer(dm, CD_ORIGINDEX, CD_CALLOC, NULL);
		origindex= DM_get_vert_data_layer(dm, CD_ORIGINDEX);

		totorig = ccgSubSurf_getNumVerts(ss);
		totnone= dm->numVertData - totorig;

		/* original vertices are at the end */
		for(a=0; a<totnone; a++)
			origindex[a]= ORIGINDEX_NONE;

		for(index=0; index<totorig; index++, a++) {
			CCGVert *v = cgdm->vertMap[index].vert;
			origindex[a] = ccgDM_getVertMapIndex(cgdm->ss, v);
		}

		return origindex;
	}

	return DM_get_vert_data_layer(dm, type);
}

static void *ccgDM_get_edge_data_layer(DerivedMesh *dm, int type)
{
	if(type == CD_ORIGINDEX) {
		/* create origindex on demand to save memory */
		CCGDerivedMesh *cgdm= (CCGDerivedMesh*)dm;
		CCGSubSurf *ss= cgdm->ss;
		int *origindex;
		int a, i, index, totnone, totorig, totedge;
		int edgeSize= ccgSubSurf_getEdgeSize(ss);

		DM_add_edge_layer(dm, CD_ORIGINDEX, CD_CALLOC, NULL);
		origindex= DM_get_edge_data_layer(dm, CD_ORIGINDEX);

		totedge= ccgSubSurf_getNumEdges(ss);
		totorig= totedge*(edgeSize - 1);
		totnone= dm->numEdgeData - totorig;

		/* original edges are at the end */
		for(a=0; a<totnone; a++)
			origindex[a]= ORIGINDEX_NONE;

		for(index=0; index<totedge; index++) {
			CCGEdge *e= cgdm->edgeMap[index].edge;
			int mapIndex= ccgDM_getEdgeMapIndex(ss, e);

			for(i = 0; i < edgeSize - 1; i++, a++)
				origindex[a]= mapIndex;
		}

		return origindex;
	}

	return DM_get_edge_data_layer(dm, type);
}

static void *ccgDM_get_face_data_layer(DerivedMesh *dm, int type)
{
	if(type == CD_ORIGINDEX) {
		/* create origindex on demand to save memory */
		CCGDerivedMesh *cgdm= (CCGDerivedMesh*)dm;
		CCGSubSurf *ss= cgdm->ss;
		int *origindex;
		int a, i, index, totface;
		int gridFaces = ccgSubSurf_getGridSize(ss) - 1;

		DM_add_face_layer(dm, CD_ORIGINDEX, CD_CALLOC, NULL);
		origindex= DM_get_tessface_data_layer(dm, CD_ORIGINDEX);

		totface= ccgSubSurf_getNumFaces(ss);

		for(a=0, index=0; index<totface; index++) {
			CCGFace *f = cgdm->faceMap[index].face;
			int numVerts = ccgSubSurf_getFaceNumVerts(f);
			int mapIndex = ccgDM_getFaceMapIndex(ss, f);

			for(i=0; i<gridFaces*gridFaces*numVerts; i++, a++)
				origindex[a]= mapIndex;
		}

		return origindex;
	}

	return DM_get_tessface_data_layer(dm, type);
}

static int ccgDM_getNumGrids(DerivedMesh *dm)
{
	CCGDerivedMesh *cgdm= (CCGDerivedMesh*)dm;
	int index, numFaces, numGrids;

	numFaces= ccgSubSurf_getNumFaces(cgdm->ss);
	numGrids= 0;

	for(index=0; index<numFaces; index++) {
		CCGFace *f = cgdm->faceMap[index].face;
		numGrids += ccgSubSurf_getFaceNumVerts(f);
	}

	return numGrids;
}

static int ccgDM_getGridSize(DerivedMesh *dm)
{
	CCGDerivedMesh *cgdm= (CCGDerivedMesh*)dm;
	return ccgSubSurf_getGridSize(cgdm->ss);
}

static int cgdm_adjacent_grid(CCGSubSurf *ss, int *gridOffset, CCGFace *f, int S, int offset)
{
	CCGFace *adjf;
	CCGEdge *e;
	int i, j= 0, numFaces, fIndex, numEdges= 0;

	e = ccgSubSurf_getFaceEdge(ss, f, S);
	numFaces = ccgSubSurf_getEdgeNumFaces(e);

	if(numFaces != 2)
		return -1;

	for(i = 0; i < numFaces; i++) {
		adjf = ccgSubSurf_getEdgeFace(e, i);

		if(adjf != f) {
			numEdges = ccgSubSurf_getFaceNumVerts(adjf);
			for(j = 0; j < numEdges; j++)
				if(ccgSubSurf_getFaceEdge(ss, adjf, j) == e)
					break;

			if(j != numEdges)
				break;
		}
	}
	
	fIndex = GET_INT_FROM_POINTER(ccgSubSurf_getFaceFaceHandle(ss, adjf));

	return gridOffset[fIndex] + (j + offset)%numEdges;
}

static void cgdm_create_grids(DerivedMesh *dm)
{
	CCGDerivedMesh *cgdm= (CCGDerivedMesh*)dm;
	CCGSubSurf *ss= cgdm->ss;
	DMGridData **gridData;
	DMGridAdjacency *gridAdjacency, *adj;
	CCGFace **gridFaces;
	int *gridOffset;
	int index, numFaces, numGrids, S, gIndex, gridSize;

	if(cgdm->gridData)
		return;
	
	numGrids = ccgDM_getNumGrids(dm);
	numFaces = ccgSubSurf_getNumFaces(ss);
	gridSize = ccgDM_getGridSize(dm);

	/* compute offset into grid array for each face */
	gridOffset = MEM_mallocN(sizeof(int)*numFaces, "cgdm.gridOffset");

	for(gIndex = 0, index = 0; index < numFaces; index++) {
		CCGFace *f = cgdm->faceMap[index].face;
		int numVerts = ccgSubSurf_getFaceNumVerts(f);

		gridOffset[index] = gIndex;
		gIndex += numVerts;
	}

	/* compute grid data */
	gridData = MEM_mallocN(sizeof(DMGridData*)*numGrids, "cgdm.gridData");
	gridAdjacency = MEM_mallocN(sizeof(DMGridAdjacency)*numGrids, "cgdm.gridAdjacency");
	gridFaces = MEM_mallocN(sizeof(CCGFace*)*numGrids, "cgdm.gridFaces");

	for(gIndex = 0, index = 0; index < numFaces; index++) {
		CCGFace *f = cgdm->faceMap[index].face;
		int numVerts = ccgSubSurf_getFaceNumVerts(f);

		for(S = 0; S < numVerts; S++, gIndex++) {
			int prevS = (S - 1 + numVerts) % numVerts;
			int nextS = (S + 1 + numVerts) % numVerts;

			gridData[gIndex] = ccgSubSurf_getFaceGridDataArray(ss, f, S);
			gridFaces[gIndex] = f;

			adj = &gridAdjacency[gIndex];

			adj->index[0] = gIndex - S + nextS;
			adj->rotation[0] = 3;
			adj->index[1] = cgdm_adjacent_grid(ss, gridOffset, f, prevS, 0);
			adj->rotation[1] = 1;
			adj->index[2] = cgdm_adjacent_grid(ss, gridOffset, f, S, 1);
			adj->rotation[2] = 3;
			adj->index[3] = gIndex - S + prevS;
			adj->rotation[3] = 1;
		}
	}

	cgdm->gridData = gridData;
	cgdm->gridFaces = gridFaces;
	cgdm->gridAdjacency = gridAdjacency;
	cgdm->gridOffset = gridOffset;
}

static DMGridData **ccgDM_getGridData(DerivedMesh *dm)
{
	CCGDerivedMesh *cgdm= (CCGDerivedMesh*)dm;

	cgdm_create_grids(dm);
	return cgdm->gridData;
}

static DMGridAdjacency *ccgDM_getGridAdjacency(DerivedMesh *dm)
{
	CCGDerivedMesh *cgdm= (CCGDerivedMesh*)dm;

	cgdm_create_grids(dm);
	return cgdm->gridAdjacency;
}

static int *ccgDM_getGridOffset(DerivedMesh *dm)
{
	CCGDerivedMesh *cgdm= (CCGDerivedMesh*)dm;

	cgdm_create_grids(dm);
	return cgdm->gridOffset;
}

static struct PBVH *ccgDM_getPBVH(Object *ob, DerivedMesh *dm)
{
	CCGDerivedMesh *cgdm= (CCGDerivedMesh*)dm;
	int gridSize, numGrids;

	if(cgdm->pbvh)
		return cgdm->pbvh;

	if(cgdm->multires.mmd) {
		cgdm_create_grids(dm);

		gridSize = ccgDM_getGridSize(dm);
		numGrids = ccgDM_getNumGrids(dm);

		cgdm->pbvh = BLI_pbvh_new();
		BLI_pbvh_build_grids(cgdm->pbvh, cgdm->gridData, cgdm->gridAdjacency,
			numGrids, gridSize, (void**)cgdm->gridFaces);
	}
	else if(ob->type == OB_MESH) {
		Mesh *me= ob->data;

		cgdm->pbvh = BLI_pbvh_new();
		BLI_pbvh_build_mesh(cgdm->pbvh, me->mface, me->mvert,
			       me->totface, me->totvert);
	}

	return cgdm->pbvh;
}

static CCGDerivedMesh *getCCGDerivedMesh(CCGSubSurf *ss,
                                         int drawInteriorEdges,
                                         int useSubsurfUv,
                                         DerivedMesh *dm)
{
	CCGDerivedMesh *cgdm = MEM_callocN(sizeof(*cgdm), "cgdm");
	CCGVertIterator *vi;
	CCGEdgeIterator *ei;
	CCGFaceIterator *fi;
	int index, totvert, totedge, totface;
	int i;
	int vertNum, edgeNum, faceNum;
	int *vertOrigIndex, *faceOrigIndex, *polyOrigIndex; /* *edgeOrigIndex - as yet, unused  */
	short *edgeFlags;
	char *faceFlags;
	int *loopidx = NULL, *vertidx = NULL;
	BLI_array_declare(loopidx);
	BLI_array_declare(vertidx);
	int loopindex, loopindex2;
	int edgeSize, has_edge_origindex;
	int gridSize;
	int gridFaces, gridCuts;
	int gridSideVerts;
	int gridSideEdges;
	int numTex, numCol;
	int gridInternalEdges;
	float *w = NULL, one = 1.0f;
	WeightTable wtable = {0};
	MCol *mcol;
	MEdge *medge = NULL, medge2;
	MFace *mface = NULL;
	MPoly *mpoly = NULL;

	DM_from_template(&cgdm->dm, dm, DM_TYPE_CCGDM,
					 ccgSubSurf_getNumFinalVerts(ss),
					 ccgSubSurf_getNumFinalEdges(ss),
					 ccgSubSurf_getNumFinalFaces(ss),
					 ccgSubSurf_getNumFinalFaces(ss)*4, 
					 ccgSubSurf_getNumFinalFaces(ss));
	
	numTex = CustomData_number_of_layers(&cgdm->dm.loopData, CD_MLOOPUV);
	numCol = CustomData_number_of_layers(&cgdm->dm.loopData, CD_MLOOPCOL);
	
	if (numTex && CustomData_number_of_layers(&cgdm->dm.faceData, CD_MTFACE) != numTex)
		CustomData_from_bmeshpoly(&cgdm->dm.faceData, &cgdm->dm.polyData, &cgdm->dm.loopData, ccgSubSurf_getNumFinalFaces(ss));
	else if (numCol && CustomData_number_of_layers(&cgdm->dm.faceData, CD_MCOL) != numCol)
		CustomData_from_bmeshpoly(&cgdm->dm.faceData, &cgdm->dm.polyData, &cgdm->dm.loopData, ccgSubSurf_getNumFinalFaces(ss));

	cgdm->dm.getMinMax = cgdm_getMinMax;
	cgdm->dm.getNumVerts = cgdm_getNumVerts;
	cgdm->dm.getNumTessFaces = cgdm_getNumTessFaces;
	cgdm->dm.getNumFaces = cgdm_getNumTessFaces;

	cgdm->dm.getNumGrids = ccgDM_getNumGrids;
	cgdm->dm.getGridSize = ccgDM_getGridSize;
	cgdm->dm.getGridData = ccgDM_getGridData;
	cgdm->dm.getGridAdjacency = ccgDM_getGridAdjacency;
	cgdm->dm.getGridOffset = ccgDM_getGridOffset;
	cgdm->dm.getPBVH = ccgDM_getPBVH;

	cgdm->dm.newFaceIter = cgdm_newFaceIter;
	cgdm->dm.getNumEdges = cgdm_getNumEdges;
	cgdm->dm.getVert = cgdm_getFinalVert;
	cgdm->dm.getEdge = cgdm_getFinalEdge;
	cgdm->dm.getTessFace = cgdm_getFinalFace;
	cgdm->dm.copyVertArray = cgdm_copyFinalVertArray;
	cgdm->dm.copyEdgeArray = cgdm_copyFinalEdgeArray;
	cgdm->dm.copyTessFaceArray = cgdm_copyFinalFaceArray;
	cgdm->dm.getVertData = DM_get_vert_data;
	cgdm->dm.getEdgeData = DM_get_edge_data;
	cgdm->dm.getTessFaceData = DM_get_face_data;
	cgdm->dm.getVertDataArray = DM_get_vert_data_layer;
	cgdm->dm.getEdgeDataArray = DM_get_edge_data_layer;
	cgdm->dm.getTessFaceDataArray = DM_get_tessface_data_layer;

	cgdm->dm.getVertCos = cgdm_getVertCos;
	cgdm->dm.foreachMappedVert = cgdm_foreachMappedVert;
	cgdm->dm.foreachMappedEdge = cgdm_foreachMappedEdge;
	cgdm->dm.foreachMappedFaceCenter = cgdm_foreachMappedFaceCenter;
	
	cgdm->dm.drawVerts = cgdm_drawVerts;
	cgdm->dm.drawEdges = cgdm_drawEdges;
	cgdm->dm.drawLooseEdges = cgdm_drawLooseEdges;
	cgdm->dm.drawFacesSolid = ccgDM_drawFacesSolid;
	cgdm->dm.drawFacesColored = cgdm_drawFacesColored;
	cgdm->dm.drawFacesTex = cgdm_drawFacesTex;
	cgdm->dm.drawFacesGLSL = cgdm_drawFacesGLSL;
	cgdm->dm.drawMappedFaces = ccgDM_drawMappedFaces;
	cgdm->dm.drawMappedFacesTex = cgdm_drawMappedFacesTex;
	cgdm->dm.drawMappedFacesGLSL = cgdm_drawMappedFacesGLSL;
	cgdm->dm.drawUVEdges = cgdm_drawUVEdges;

	cgdm->dm.drawMappedEdgesInterp = cgdm_drawMappedEdgesInterp;
	cgdm->dm.drawMappedEdges = cgdm_drawMappedEdges;
	
	cgdm->dm.release = cgdm_release;
	
	cgdm->ss = ss;
	cgdm->drawInteriorEdges = drawInteriorEdges;
	cgdm->useSubsurfUv = useSubsurfUv;

	totvert = ccgSubSurf_getNumVerts(ss);
	cgdm->vertMap = MEM_mallocN(totvert * sizeof(*cgdm->vertMap), "vertMap");
	vi = ccgSubSurf_getVertIterator(ss);
	for(; !ccgVertIterator_isStopped(vi); ccgVertIterator_next(vi)) {
		CCGVert *v = ccgVertIterator_getCurrent(vi);

		cgdm->vertMap[GET_INT_FROM_POINTER(ccgSubSurf_getVertVertHandle(v))].vert = v;
	}
	ccgVertIterator_free(vi);

	totedge = ccgSubSurf_getNumEdges(ss);
	cgdm->edgeMap = MEM_mallocN(totedge * sizeof(*cgdm->edgeMap), "edgeMap");
	ei = ccgSubSurf_getEdgeIterator(ss);
	for(; !ccgEdgeIterator_isStopped(ei); ccgEdgeIterator_next(ei)) {
		CCGEdge *e = ccgEdgeIterator_getCurrent(ei);

		cgdm->edgeMap[GET_INT_FROM_POINTER(ccgSubSurf_getEdgeEdgeHandle(e))].edge = e;
	}

	totface = ccgSubSurf_getNumFaces(ss);
	cgdm->faceMap = MEM_mallocN(totface * sizeof(*cgdm->faceMap), "faceMap");
	fi = ccgSubSurf_getFaceIterator(ss);
	for(; !ccgFaceIterator_isStopped(fi); ccgFaceIterator_next(fi)) {
		CCGFace *f = ccgFaceIterator_getCurrent(fi);

		cgdm->faceMap[GET_INT_FROM_POINTER(ccgSubSurf_getFaceFaceHandle(ss, f))].face = f;
	}
	ccgFaceIterator_free(fi);

	cgdm->reverseFaceMap = MEM_callocN(sizeof(int)*ccgSubSurf_getNumFinalFaces(ss), "reverseFaceMap");

	edgeSize = ccgSubSurf_getEdgeSize(ss);
	gridSize = ccgSubSurf_getGridSize(ss);
	gridFaces = gridSize - 1;
	gridSideVerts = gridSize - 2;
	gridCuts = gridSize - 2;
	/*gridInternalVerts = gridSideVerts * gridSideVerts; - as yet, unused */
	gridSideEdges = gridSize - 1;
	gridInternalEdges = (gridSideEdges - 1) * gridSideEdges * 2; 

	vertNum = 0;
	edgeNum = 0;
	faceNum = 0;

	/* mvert = dm->getVertArray(dm); - as yet unused */
	medge = dm->getEdgeArray(dm);
	mface = dm->getTessFaceArray(dm);

	mpoly = CustomData_get_layer(&dm->polyData, CD_MPOLY);
	/*CDDM hack*/
	edgeFlags = cgdm->edgeFlags = MEM_callocN(sizeof(short)*totedge, "faceFlags");
	faceFlags = cgdm->faceFlags = MEM_callocN(sizeof(char)*2*totface, "faceFlags");

	vertOrigIndex = DM_get_vert_data_layer(&cgdm->dm, CD_ORIGINDEX);
	/*edgeOrigIndex = DM_get_edge_data_layer(&cgdm->dm, CD_ORIGINDEX);*/
	faceOrigIndex = DM_get_tessface_data_layer(&cgdm->dm, CD_ORIGINDEX);

	polyOrigIndex = DM_get_face_data_layer(&cgdm->dm, CD_ORIGINDEX);

	if (!CustomData_has_layer(&cgdm->dm.faceData, CD_MCOL))
		DM_add_tessface_layer(&cgdm->dm, CD_MCOL, CD_CALLOC, NULL);

	mcol = DM_get_tessface_data_layer(&cgdm->dm, CD_MCOL);
	has_edge_origindex = CustomData_has_layer(&cgdm->dm.edgeData, CD_ORIGINDEX);

	faceNum = 0;
	loopindex = loopindex2 = 0; //current loop index
	for (index = 0; index < totface; index++) {
		CCGFace *f = cgdm->faceMap[index].face;
		int numVerts = ccgSubSurf_getFaceNumVerts(f);
		int numFinalEdges = numVerts * (gridSideEdges + gridInternalEdges);
		int mapIndex = ccgDM_getFaceMapIndex(ss, f);
		int origIndex = GET_INT_FROM_POINTER(ccgSubSurf_getFaceFaceHandle(ss, f));
		int g2_wid = gridCuts+2;
		float *w2;
		int s, x, y;

		w = get_ss_weights(&wtable, gridCuts, numVerts);

		cgdm->faceMap[index].startVert = vertNum;
		cgdm->faceMap[index].startEdge = edgeNum;
		cgdm->faceMap[index].startFace = faceNum;
		
		faceFlags[0] = mpoly[origIndex].flag;
		faceFlags[1] = mpoly[origIndex].mat_nr;
		faceFlags += 2;

		/* set the face base vert */
		*((int*)ccgSubSurf_getFaceUserData(ss, f)) = vertNum;

		BLI_array_empty(loopidx);		
		for (s=0; s<numVerts; s++) {
			BLI_array_growone(loopidx);
			loopidx[s] = loopindex++;
		}
		
		BLI_array_empty(vertidx);
		for(s = 0; s < numVerts; s++) {
			CCGVert *v = ccgSubSurf_getFaceVert(ss, f, s);
			
			BLI_array_growone(vertidx);
			vertidx[s] = GET_INT_FROM_POINTER(ccgSubSurf_getVertVertHandle(v));
		}
		

		/*I think this is for interpolating the center vert?*/
		w2 = w; // + numVerts*(g2_wid-1)*(g2_wid-1); //numVerts*((g2_wid-1)*g2_wid+g2_wid-1);
		DM_interp_vert_data(dm, &cgdm->dm, vertidx, w2,
		                    numVerts, vertNum);
		if (vertOrigIndex) {
			*vertOrigIndex = ORIGINDEX_NONE;
			++vertOrigIndex;
		}

		++vertNum;

		/*interpolate per-vert data*/
		for(s = 0; s < numVerts; s++) {
			for(x = 1; x < gridFaces; x++) {
				w2 = w + s*numVerts*g2_wid*g2_wid + x*numVerts;
				DM_interp_vert_data(dm, &cgdm->dm, vertidx, w2,
						    numVerts, vertNum);

				if (vertOrigIndex) {
					*vertOrigIndex = ORIGINDEX_NONE;
					++vertOrigIndex;
				}

				++vertNum;
			}
		}

		/*interpolate per-vert data*/
		for(s = 0; s < numVerts; s++) {
			for(y = 1; y < gridFaces; y++) {
				for(x = 1; x < gridFaces; x++) {
					w2 = w + s*numVerts*g2_wid*g2_wid + (y*g2_wid+x)*numVerts;
					DM_interp_vert_data(dm, &cgdm->dm, vertidx, w2,
							    numVerts, vertNum);

					if (vertOrigIndex) {
						*vertOrigIndex = ORIGINDEX_NONE;
						++vertOrigIndex;
					}

					++vertNum;
				}
			}
		}

		if (has_edge_origindex) {
			for(i = 0; i < numFinalEdges; ++i)
				*(int *)DM_get_edge_data(&cgdm->dm, edgeNum + i,
							 CD_ORIGINDEX) = ORIGINDEX_NONE;
		}

		for (s=0; s<numVerts; s++) {
			/*interpolate per-face data*/
			for (y=0; y<gridFaces; y++) {
				for (x=0; x<gridFaces; x++) {
					w2 = w + s*numVerts*g2_wid*g2_wid + (y*g2_wid+x)*numVerts;
					CustomData_interp(&dm->loopData, &cgdm->dm.loopData, 
					                  loopidx, w2, NULL, numVerts, loopindex2);
					loopindex2++;

					w2 = w + s*numVerts*g2_wid*g2_wid + ((y+1)*g2_wid+(x))*numVerts;
					CustomData_interp(&dm->loopData, &cgdm->dm.loopData, 
					                  loopidx, w2, NULL, numVerts, loopindex2);
					loopindex2++;

					w2 = w + s*numVerts*g2_wid*g2_wid + ((y+1)*g2_wid+(x+1))*numVerts;
					CustomData_interp(&dm->loopData, &cgdm->dm.loopData, 
					                  loopidx, w2, NULL, numVerts, loopindex2);
					loopindex2++;
					
					w2 = w + s*numVerts*g2_wid*g2_wid + ((y)*g2_wid+(x+1))*numVerts;
					CustomData_interp(&dm->loopData, &cgdm->dm.loopData, 
					                  loopidx, w2, NULL, numVerts, loopindex2);
					loopindex2++;

					/*copy over poly data, e.g. mtexpoly*/
					CustomData_copy_data(&dm->polyData, &cgdm->dm.polyData, origIndex, faceNum, 1);

					/*generate tesselated face data used for drawing*/
					ccg_loops_to_corners(&cgdm->dm.faceData, &cgdm->dm.loopData, 
						&cgdm->dm.polyData, loopindex2-4, faceNum, faceNum, numTex, numCol);
					
					/*set original index data*/
					if (faceOrigIndex) {
						*faceOrigIndex = origIndex;
						faceOrigIndex++;
					}
					if (polyOrigIndex) {
						*polyOrigIndex = origIndex;
						polyOrigIndex++;
					}

					cgdm->reverseFaceMap[faceNum] = index;

					faceNum++;
				}
			}
		}

		edgeNum += numFinalEdges;
	}

	for(index = 0; index < totedge; ++index) {
		CCGEdge *e = cgdm->edgeMap[index].edge;
		int numFinalEdges = edgeSize - 1;
		int mapIndex = ccgDM_getEdgeMapIndex(ss, e);
		int x;
		int vertIdx[2];
		int edgeIdx = GET_INT_FROM_POINTER(ccgSubSurf_getEdgeEdgeHandle(e));

		CCGVert *v;
		v = ccgSubSurf_getEdgeVert0(e);
		vertIdx[0] = GET_INT_FROM_POINTER(ccgSubSurf_getVertVertHandle(v));
		v = ccgSubSurf_getEdgeVert1(e);
		vertIdx[1] = GET_INT_FROM_POINTER(ccgSubSurf_getVertVertHandle(v));

		cgdm->edgeMap[index].startVert = vertNum;
		cgdm->edgeMap[index].startEdge = edgeNum;

		if(edgeIdx >= 0 && edgeFlags)
			edgeFlags[edgeIdx] = medge[edgeIdx].flag;

		/* set the edge base vert */
		*((int*)ccgSubSurf_getEdgeUserData(ss, e)) = vertNum;

		for(x = 1; x < edgeSize - 1; x++) {
			float w[2];
			w[1] = (float) x / (edgeSize - 1);
			w[0] = 1 - w[1];
			DM_interp_vert_data(dm, &cgdm->dm, vertIdx, w, 2, vertNum);
			if (vertOrigIndex) {
				*vertOrigIndex = ORIGINDEX_NONE;
				++vertOrigIndex;
			}
			++vertNum;
		}

		for(i = 0; i < numFinalEdges; ++i) {
			if (has_edge_origindex) {
				*(int *)DM_get_edge_data(&cgdm->dm, edgeNum + i,
			                         CD_ORIGINDEX) = mapIndex;
			}
		}

		edgeNum += numFinalEdges;
	}

	for(index = 0; index < totvert; ++index) {
		CCGVert *v = cgdm->vertMap[index].vert;
		int mapIndex = ccgDM_getVertMapIndex(cgdm->ss, v);
		int vidx;

		vidx = GET_INT_FROM_POINTER(ccgSubSurf_getVertVertHandle(v));

		cgdm->vertMap[index].startVert = vertNum;

		/* set the vert base vert */
		*((int*) ccgSubSurf_getVertUserData(ss, v)) = vertNum;

		DM_copy_vert_data(dm, &cgdm->dm, vidx, vertNum, 1);

		if (vertOrigIndex) {
			*vertOrigIndex = mapIndex;
			++vertOrigIndex;
		}
		++vertNum;
	}

	cgdm->dm.numVertData = vertNum;
	cgdm->dm.numEdgeData = edgeNum;
	cgdm->dm.numFaceData = faceNum;
	cgdm->dm.numLoopData = loopindex2;
	cgdm->dm.numPolyData = faceNum;

	BLI_array_free(vertidx);
	BLI_array_free(loopidx);
	free_ss_weights(&wtable);

	cgdm->ehash = BLI_edgehash_new();
	for (i=0; i<cgdm->dm.numEdgeData; i++) {
		cgdm_getFinalEdge((DerivedMesh*)cgdm, i, &medge2);
		BLI_edgehash_insert(cgdm->ehash, medge2.v1, medge2.v2, SET_INT_IN_POINTER(i));
	}

	return cgdm;
}

/***/

struct DerivedMesh *subsurf_make_derived_from_derived(
                        struct DerivedMesh *dm,
                        struct SubsurfModifierData *smd,
                        int useRenderParams, float (*vertCos)[3],
                        int isFinalCalc, int editMode)
{
	int useSimple = smd->subdivType == ME_SIMPLE_SUBSURF;
	int useAging = smd->flags & eSubsurfModifierFlag_DebugIncr;
	int useSubsurfUv = smd->flags & eSubsurfModifierFlag_SubsurfUv;
	int drawInteriorEdges = !(smd->flags & eSubsurfModifierFlag_ControlEdges);
	CCGDerivedMesh *result = NULL;

	if(editMode) {
		int levels= (smd->modifier.scene)? get_render_subsurf_level(&smd->modifier.scene->r, smd->levels): smd->levels;

		smd->emCache = _getSubSurf(smd->emCache, levels, useAging, 0,
		                           useSimple);
		ss_sync_from_derivedmesh(smd->emCache, dm, vertCos, useSimple);

		result = getCCGDerivedMesh(smd->emCache,
		                           drawInteriorEdges,
	                               useSubsurfUv, dm);
	} else if(useRenderParams) {
		/* Do not use cache in render mode. */
		CCGSubSurf *ss;
		int levels= (smd->modifier.scene)? get_render_subsurf_level(&smd->modifier.scene->r, smd->renderLevels): smd->renderLevels;

		if(levels == 0)
			return dm;
		
		ss = _getSubSurf(NULL, levels, 0, 1, useSimple);

		ss_sync_from_derivedmesh(ss, dm, vertCos, useSimple);

		result = getCCGDerivedMesh(ss,
			drawInteriorEdges, useSubsurfUv, dm);

		result->freeSS = 1;
	} else {
		int useIncremental = 1; //(smd->flags & eSubsurfModifierFlag_Incremental);
		int useAging = smd->flags & eSubsurfModifierFlag_DebugIncr;
		int levels= (smd->modifier.scene)? get_render_subsurf_level(&smd->modifier.scene->r, smd->levels): smd->levels;
		CCGSubSurf *ss;
		
		/* It is quite possible there is a much better place to do this. It
		 * depends a bit on how rigourously we expect this function to never
		 * be called in editmode. In semi-theory we could share a single
		 * cache, but the handles used inside and outside editmode are not
		 * the same so we would need some way of converting them. Its probably
		 * not worth the effort. But then why am I even writing this long
		 * comment that no one will read? Hmmm. - zr
		 */
		if(smd->emCache) {
			ccgSubSurf_free(smd->emCache);
			smd->emCache = NULL;
		}

		if(useIncremental && isFinalCalc) {
			smd->mCache = ss = _getSubSurf(smd->mCache, levels,
			                               useAging, 0, useSimple);

			ss_sync_from_derivedmesh(ss, dm, vertCos, useSimple);

			result = getCCGDerivedMesh(smd->mCache,
		                               drawInteriorEdges,
	                                   useSubsurfUv, dm);
		} else {
			if (smd->mCache && isFinalCalc) {
				ccgSubSurf_free(smd->mCache);
				smd->mCache = NULL;
			}

			ss = _getSubSurf(NULL, levels, 0, 1, useSimple);
			ss_sync_from_derivedmesh(ss, dm, vertCos, useSimple);

			result = getCCGDerivedMesh(ss, drawInteriorEdges, useSubsurfUv, dm);

			if(isFinalCalc)
				smd->mCache = ss;
			else
				result->freeSS = 1;
		}
	}
	
	return result;
}

void subsurf_calculate_limit_positions(Mesh *me, float (*positions_r)[3]) 
{
	/* Finds the subsurf limit positions for the verts in a mesh 
	 * and puts them in an array of floats. Please note that the 
	 * calculated vert positions is incorrect for the verts 
	 * on the boundary of the mesh.
	 */
	CCGSubSurf *ss = _getSubSurf(NULL, 1, 0, 1, 0);
	float edge_sum[3], face_sum[3];
	CCGVertIterator *vi;
	DerivedMesh *dm = CDDM_from_mesh(me, NULL);

	ss_sync_from_derivedmesh(ss, dm, NULL, 0);

	vi = ccgSubSurf_getVertIterator(ss);
	for (; !ccgVertIterator_isStopped(vi); ccgVertIterator_next(vi)) {
		CCGVert *v = ccgVertIterator_getCurrent(vi);
		int idx = GET_INT_FROM_POINTER(ccgSubSurf_getVertVertHandle(v));
		int N = ccgSubSurf_getVertNumEdges(v);
		int numFaces = ccgSubSurf_getVertNumFaces(v);
		float *co;
		int i;
                
		edge_sum[0]= edge_sum[1]= edge_sum[2]= 0.0;
		face_sum[0]= face_sum[1]= face_sum[2]= 0.0;

		for (i=0; i<N; i++) {
			CCGEdge *e = ccgSubSurf_getVertEdge(v, i);
			add_v3_v3v3(edge_sum, edge_sum, ccgSubSurf_getEdgeData(ss, e, 1));
		}
		for (i=0; i<numFaces; i++) {
			CCGFace *f = ccgSubSurf_getVertFace(v, i);
			add_v3_v3v3(face_sum, face_sum, ccgSubSurf_getFaceCenterData(f));
		}

		/* ad-hoc correction for boundary vertices, to at least avoid them
		   moving completely out of place (brecht) */
		if(numFaces && numFaces != N)
			mul_v3_fl(face_sum, (float)N/(float)numFaces);

		co = ccgSubSurf_getVertData(ss, v);
		positions_r[idx][0] = (co[0]*N*N + edge_sum[0]*4 + face_sum[0])/(N*(N+5));
		positions_r[idx][1] = (co[1]*N*N + edge_sum[1]*4 + face_sum[1])/(N*(N+5));
		positions_r[idx][2] = (co[2]*N*N + edge_sum[2]*4 + face_sum[2])/(N*(N+5));
	}
	ccgVertIterator_free(vi);

	ccgSubSurf_free(ss);

	dm->release(dm);
}
<|MERGE_RESOLUTION|>--- conflicted
+++ resolved
@@ -1256,13 +1256,8 @@
 	if(faceFlags) {
 		mf->flag = faceFlags[i*2];
 		mf->mat_nr = faceFlags[i*2+1];
-<<<<<<< HEAD
-	} else 
-		mf->flag = ME_SMOOTH;
-=======
 	}
 	else mf->flag = ME_SMOOTH;
->>>>>>> 790d6ca2
 }
 
 static void cgdm_copyFinalVertArray(DerivedMesh *dm, MVert *mvert)
@@ -1900,41 +1895,18 @@
 	char *faceFlags = cgdm->faceFlags;
 	int step = (fast)? gridSize-1: 1;
 
-<<<<<<< HEAD
+	ccgdm_pbvh_update(cgdm);
 	if(cgdm->pbvh && cgdm->multires.mmd && !fast) {
-		CCGFace **faces;
-		int totface;
-		
-		BLI_pbvh_get_grid_updates(cgdm->pbvh, 1, (void***)&faces, &totface);
-		if(totface) {
-			ccgSubSurf_updateFromFaces(ss, 0, faces, totface);
-			ccgSubSurf_updateNormals(ss, faces, totface);
-			MEM_freeN(faces);
-		}
-
-		/* should be per face */
-		if(faceFlags && faceFlags[0] & ME_SMOOTH)
-			glShadeModel(GL_SMOOTH);
-
-		BLI_pbvh_draw(cgdm->pbvh, partial_redraw_planes, NULL);
-
-		glShadeModel(GL_FLAT);
-
-=======
-	ccgdm_pbvh_update(ccgdm);
-
-	if(ccgdm->pbvh && ccgdm->multires.mmd && !fast) {
 		if(dm->numFaceData) {
 			/* should be per face */
 			if(!setMaterial(faceFlags[1]+1, NULL))
 				return;
 
 			glShadeModel((faceFlags[0] & ME_SMOOTH)? GL_SMOOTH: GL_FLAT);
-			BLI_pbvh_draw(ccgdm->pbvh, partial_redraw_planes, NULL);
+			BLI_pbvh_draw(cgdm->pbvh, partial_redraw_planes, NULL);
 			glShadeModel(GL_FLAT);
 		}
 
->>>>>>> 790d6ca2
 		return;
 	}
 
@@ -2017,7 +1989,7 @@
 	char *faceFlags = cgdm->faceFlags;
 	int a, b, i, doDraw, numVerts, matnr, new_matnr, totface;
 
-	ccgdm_pbvh_update(ccgdm);
+	ccgdm_pbvh_update(cgdm);
 
 	doDraw = 0;
 	numVerts = 0;
@@ -2173,7 +2145,7 @@
 	unsigned char *cp1, *cp2;
 	int useTwoSide=1;
 
-	ccgdm_pbvh_update(ccgdm);
+	ccgdm_pbvh_update(cgdm);
 
 	cp1= col1;
 	if(col2) {
@@ -2245,7 +2217,7 @@
 	int i, totface, flag, gridSize = ccgSubSurf_getGridSize(ss);
 	int gridFaces = gridSize - 1;
 
-	ccgdm_pbvh_update(ccgdm);
+	ccgdm_pbvh_update(cgdm);
 
 	if(!mcol)
 		mcol = dm->getTessFaceDataArray(dm, CD_MCOL);
