--- conflicted
+++ resolved
@@ -78,7 +78,6 @@
 #include "BKE_scene.h"
 
 #include "PIL_time.h"
-
 
 #include "RE_shader_ext.h"
 
@@ -4482,23 +4481,8 @@
 	oldtotpart = psys->totpart;
 	oldtotchild = psys->totchild;
 
-<<<<<<< HEAD
-		psys->recalc &= ~PSYS_TYPE;
-		alloc = 1;
-
-		/* this is a bad level call, but currently type change
-		 * can happen after redraw, so force redraw from here */
-// XXX		allqueue(REDRAWBUTSOBJECT, 0);
-	}
-	else
-		oldtotpart = psys->totpart;
-
-	if(part->distr == PART_DISTR_GRID)
-		totpart = part->grid_res * part->grid_res * part->grid_res;
-=======
 	if(part->distr == PART_DISTR_GRID && part->from != PART_FROM_VERT)
 		totpart = part->grid_res*part->grid_res*part->grid_res;
->>>>>>> 7e4db234
 	else
 		totpart = psys->part->totpart;
 	totchild = get_psys_tot_child(psys);
@@ -4511,19 +4495,10 @@
 		init= 1;
 	}
 
-<<<<<<< HEAD
-	/* bad context? XXX */
-	if(alloc || psys->recalc&PSYS_DISTR || (psys->vgroup[PSYS_VG_DENSITY] && (G.f & G_WEIGHTPAINT) && ob==(G.scene->basact?G.scene->basact->object:NULL)))
-		distr = 1;
-
-	if(distr || psys->recalc&PSYS_INIT)
-		init = 1;
-=======
 	if(psys->recalc & PSYS_DISTR) {
 		distr= 1;
 		init= 1;
 	}
->>>>>>> 7e4db234
 
 	if(init) {
 		if(distr) {
@@ -4710,11 +4685,7 @@
 	if(!psys_check_enabled(ob, psys))
 		return;
 
-<<<<<<< HEAD
-	cfra=bsystem_time(ob,(float)G.scene->r.cfra,0.0);
-=======
-	cfra= bsystem_time(ob, CFRA, 0.0f);
->>>>>>> 7e4db234
+	cfra= bsystem_time(ob, (float)G.scene->r.cfra, 0.0f);
 	psmd= psys_get_modifier(ob, psys);
 
 	/* system was already updated from modifier stack */
