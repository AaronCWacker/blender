--- conflicted
+++ resolved
@@ -46,13 +46,7 @@
 #include "DNA_space_types.h"
 #include "DNA_text_types.h"
 
-<<<<<<< HEAD
-#include "BKE_utildefines.h"
-#include "BKE_text.h"
-#include "BKE_library.h"
-=======
 #include "BKE_depsgraph.h"
->>>>>>> 16c1a294
 #include "BKE_global.h"
 #include "BKE_library.h"
 #include "BKE_main.h"
@@ -1345,11 +1339,7 @@
 	return buf;
 }
 
-<<<<<<< HEAD
-void txt_insert_buf(Text *text, char *in_buffer)
-=======
 void txt_insert_buf(Text *text, const char *in_buffer)
->>>>>>> 16c1a294
 {
 	int i=0, l=0, j, u, len;
 	TextLine *add;
