--- conflicted
+++ resolved
@@ -217,17 +217,6 @@
 {
 	Base *base = BKE_collection_or_layer_objects(depsgraph, scene, NULL, weights->group);
 	ListBase *effectors = NULL;
-<<<<<<< HEAD
-=======
-
-	if (weights->group) {
-		GroupObject *go;
-
-		for (go= weights->group->gobject.first; go; go= go->next) {
-			if ( (go->ob->lay & layer) ) {
-				if ( go->ob->pd && go->ob->pd->forcefield )
-					add_object_to_effectors(&effectors, scene, weights, go->ob, ob_src, for_simulation);
->>>>>>> a24b4e60
 
 	for (; base; base = base->next) {
 		if (base->object->pd && base->object->pd->forcefield) {
@@ -243,14 +232,9 @@
 		}
 	}
 
-<<<<<<< HEAD
 	if (for_simulation) {
 		pdPrecalculateEffectors(depsgraph, effectors);
 	}
-=======
-	if (for_simulation)
-		pdPrecalculateEffectors(effectors);
->>>>>>> a24b4e60
 
 	return effectors;
 }
