
/*  mesh.c
 *
 *  
 * 
 * $Id$
 *
 * ***** BEGIN GPL LICENSE BLOCK *****
 *
 * This program is free software; you can redistribute it and/or
 * modify it under the terms of the GNU General Public License
 * as published by the Free Software Foundation; either version 2
 * of the License, or (at your option) any later version.
 *
 * This program is distributed in the hope that it will be useful,
 * but WITHOUT ANY WARRANTY; without even the implied warranty of
 * MERCHANTABILITY or FITNESS FOR A PARTICULAR PURPOSE.  See the
 * GNU General Public License for more details.
 *
 * You should have received a copy of the GNU General Public License
 * along with this program; if not, write to the Free Software Foundation,
 * Inc., 51 Franklin Street, Fifth Floor, Boston, MA 02110-1301, USA.
 *
 * The Original Code is Copyright (C) 2001-2002 by NaN Holding BV.
 * All rights reserved.
 *
 * Contributor(s): Blender Foundation
 *
 * ***** END GPL LICENSE BLOCK *****
 */

#include <stdlib.h>
#include <string.h>
#include <stdio.h>
#include <math.h>

#include "MEM_guardedalloc.h"

#include "DNA_scene_types.h"
#include "DNA_material_types.h"
#include "DNA_object_types.h"
#include "DNA_key_types.h"
#include "DNA_meshdata_types.h"
#include "DNA_ipo_types.h"

#include "BKE_animsys.h"
#include "BKE_main.h"
#include "BKE_DerivedMesh.h"
#include "BKE_global.h"
#include "BKE_mesh.h"
#include "BKE_displist.h"
#include "BKE_library.h"
#include "BKE_material.h"
#include "BKE_key.h"
/* these 2 are only used by conversion functions */
#include "BKE_curve.h"
/* -- */
#include "BKE_object.h"
#include "BKE_utildefines.h"
#include "BKE_tessmesh.h"

#include "BLI_blenlib.h"
#include "BLI_editVert.h"
#include "BLI_math.h"
#include "BLI_cellalloc.h"
#include "BLI_array.h"
#include "BLI_edgehash.h"

#include "bmesh.h"

static void mesh_ensure_tesselation_customdata(Mesh *me)
{
	int tottex, totcol;

	tottex = CustomData_number_of_layers(&me->fdata, CD_MTFACE);
	totcol = CustomData_number_of_layers(&me->fdata, CD_MCOL);
	
	if (tottex != CustomData_number_of_layers(&me->pdata, CD_MTEXPOLY) ||
	    totcol != CustomData_number_of_layers(&me->ldata, CD_MLOOPCOL))
	{
		CustomData_free(&me->fdata, me->totface);
		
		me->mface = NULL;
		me->mtface = NULL;
		me->mcol = NULL;
		me->totface = 0;

		memset(&me->fdata, 0, sizeof(&me->fdata));

		CustomData_from_bmeshpoly(&me->fdata, &me->pdata, &me->ldata, me->totface);
		printf("Warning! Tesselation uvs or vcol data got out of sync, had to reset!\n");
	}
}

/*this ensures grouped customdata (e.g. mtexpoly and mloopuv and mtface, or
  mloopcol and mcol) have the same relative active/render/clone/mask indices.*/
void mesh_update_linked_customdata(Mesh *me)
{
	int act;

	if (me->edit_btmesh)
		BMEdit_UpdateLinkedCustomData(me->edit_btmesh);

	mesh_ensure_tesselation_customdata(me);

	if (CustomData_has_layer(&me->pdata, CD_MTEXPOLY)) {
		act = CustomData_get_active_layer(&me->pdata, CD_MTEXPOLY);
		CustomData_set_layer_active(&me->ldata, CD_MLOOPUV, act);
		CustomData_set_layer_active(&me->fdata, CD_MTFACE, act);

		act = CustomData_get_render_layer(&me->pdata, CD_MTEXPOLY);
		CustomData_set_layer_render(&me->ldata, CD_MLOOPUV, act);
		CustomData_set_layer_render(&me->fdata, CD_MTFACE, act);

		act = CustomData_get_clone_layer(&me->pdata, CD_MTEXPOLY);
		CustomData_set_layer_clone(&me->ldata, CD_MLOOPUV, act);
		CustomData_set_layer_clone(&me->fdata, CD_MTFACE, act);

		act = CustomData_get_stencil_layer(&me->pdata, CD_MTEXPOLY);
		CustomData_set_layer_stencil(&me->ldata, CD_MLOOPUV, act);
		CustomData_set_layer_stencil(&me->fdata, CD_MTFACE, act);
	}

	if (CustomData_has_layer(&me->ldata, CD_MLOOPCOL)) {
		act = CustomData_get_active_layer(&me->ldata, CD_MLOOPCOL);
		CustomData_set_layer_active(&me->fdata, CD_MCOL, act);

		act = CustomData_get_render_layer(&me->ldata, CD_MLOOPCOL);
		CustomData_set_layer_render(&me->fdata, CD_MCOL, act);

		act = CustomData_get_clone_layer(&me->ldata, CD_MLOOPCOL);
		CustomData_set_layer_clone(&me->fdata, CD_MCOL, act);

		act = CustomData_get_stencil_layer(&me->ldata, CD_MLOOPCOL);
		CustomData_set_layer_stencil(&me->fdata, CD_MCOL, act);
	}
}

void mesh_update_customdata_pointers(Mesh *me)
{
	mesh_update_linked_customdata(me);

	me->mvert = CustomData_get_layer(&me->vdata, CD_MVERT);
	me->dvert = CustomData_get_layer(&me->vdata, CD_MDEFORMVERT);
	me->msticky = CustomData_get_layer(&me->vdata, CD_MSTICKY);

	me->medge = CustomData_get_layer(&me->edata, CD_MEDGE);

	me->mface = CustomData_get_layer(&me->fdata, CD_MFACE);
	me->mcol = CustomData_get_layer(&me->fdata, CD_MCOL);
	me->mtface = CustomData_get_layer(&me->fdata, CD_MTFACE);
	
	me->mpoly = CustomData_get_layer(&me->pdata, CD_MPOLY);
	me->mloop = CustomData_get_layer(&me->ldata, CD_MLOOP);

	me->mtpoly = CustomData_get_layer(&me->pdata, CD_MTEXPOLY);
	me->mloopcol = CustomData_get_layer(&me->ldata, CD_MLOOPCOL);
	me->mloopuv = CustomData_get_layer(&me->ldata, CD_MLOOPUV);
}

/* Note: unlinking is called when me->id.us is 0, question remains how
 * much unlinking of Library data in Mesh should be done... probably
 * we need a more generic method, like the expand() functions in
 * readfile.c */

void unlink_mesh(Mesh *me)
{
	int a;
	
	if(me==0) return;
	
	for(a=0; a<me->totcol; a++) {
		if(me->mat[a]) me->mat[a]->id.us--;
		me->mat[a]= 0;
	}

	if(me->key) {
		   me->key->id.us--;
		if (me->key->id.us == 0 && me->key->ipo )
			me->key->ipo->id.us--;
	}
	me->key= 0;
	
	if(me->texcomesh) me->texcomesh= 0;
}


/* do not free mesh itself */
void free_mesh(Mesh *me, int unlink)
{
	if (unlink)
		unlink_mesh(me);

	if(me->pv) {
		if(me->pv->vert_map) MEM_freeN(me->pv->vert_map);
		if(me->pv->edge_map) MEM_freeN(me->pv->edge_map);
		if(me->pv->old_faces) MEM_freeN(me->pv->old_faces);
		if(me->pv->old_edges) MEM_freeN(me->pv->old_edges);
		me->totvert= me->pv->totvert;
		me->totedge= me->pv->totedge;
		me->totface= me->pv->totface;
		MEM_freeN(me->pv);
	}

	CustomData_free(&me->vdata, me->totvert);
	CustomData_free(&me->edata, me->totedge);
	CustomData_free(&me->fdata, me->totface);
	CustomData_free(&me->ldata, me->totloop);
	CustomData_free(&me->pdata, me->totpoly);

	if(me->adt) {
		BKE_free_animdata(&me->id);
		me->adt= NULL;
	}
	
	if(me->mat) MEM_freeN(me->mat);
	
	if(me->bb) MEM_freeN(me->bb);
	if(me->mselect) MEM_freeN(me->mselect);
	if(me->edit_btmesh) MEM_freeN(me->edit_btmesh);
}

void copy_dverts(MDeformVert *dst, MDeformVert *src, int copycount)
{
	/* Assumes dst is already set up */
	int i;

	if (!src || !dst)
		return;

	memcpy (dst, src, copycount * sizeof(MDeformVert));
	
	for (i=0; i<copycount; i++){
		if (src[i].dw){
			dst[i].dw = BLI_cellalloc_calloc (sizeof(MDeformWeight)*src[i].totweight, "copy_deformWeight");
			memcpy (dst[i].dw, src[i].dw, sizeof (MDeformWeight)*src[i].totweight);
		}
	}

}

void free_dverts(MDeformVert *dvert, int totvert)
{
	/* Instead of freeing the verts directly,
	call this function to delete any special
	vert data */
	int	i;

	if (!dvert)
		return;

	/* Free any special data from the verts */
	for (i=0; i<totvert; i++){
		if (dvert[i].dw) BLI_cellalloc_free (dvert[i].dw);
	}
	MEM_freeN (dvert);
}

Mesh *add_mesh(char *name)
{
	Mesh *me;
	
	me= alloc_libblock(&G.main->mesh, ID_ME, name);
	
	me->size[0]= me->size[1]= me->size[2]= 1.0;
	me->smoothresh= 30;
	me->texflag= AUTOSPACE;
	me->flag= ME_TWOSIDED;
	me->bb= unit_boundbox();
	me->drawflag= ME_DRAWEDGES|ME_DRAWFACES|ME_DRAWCREASES;
	
	return me;
}

Mesh *copy_mesh(Mesh *me)
{
	Mesh *men;
	MTFace *tface;
	MTexPoly *txface;
	int a, i;
	
	men= copy_libblock(me);
	
	men->mat= MEM_dupallocN(me->mat);
	for(a=0; a<men->totcol; a++) {
		id_us_plus((ID *)men->mat[a]);
	}
	id_us_plus((ID *)men->texcomesh);

	CustomData_copy(&me->vdata, &men->vdata, CD_MASK_MESH, CD_DUPLICATE, men->totvert);
	CustomData_copy(&me->edata, &men->edata, CD_MASK_MESH, CD_DUPLICATE, men->totedge);
	CustomData_copy(&me->fdata, &men->fdata, CD_MASK_MESH, CD_DUPLICATE, men->totface);
	CustomData_copy(&me->ldata, &men->ldata, CD_MASK_MESH, CD_DUPLICATE, men->totloop);
	CustomData_copy(&me->pdata, &men->pdata, CD_MASK_MESH, CD_DUPLICATE, men->totpoly);
	mesh_update_customdata_pointers(men);

	/* ensure indirect linked data becomes lib-extern */
	for(i=0; i<me->fdata.totlayer; i++) {
		if(me->fdata.layers[i].type == CD_MTFACE) {
			tface= (MTFace*)me->fdata.layers[i].data;

			for(a=0; a<me->totface; a++, tface++)
				if(tface->tpage)
					id_lib_extern((ID*)tface->tpage);
		}
	}

	for(i=0; i<me->pdata.totlayer; i++) {
		if(me->pdata.layers[i].type == CD_MTEXPOLY) {
			txface= (MTexPoly*)me->pdata.layers[i].data;

			for(a=0; a<me->totpoly; a++, txface++)
				if(txface->tpage)
					id_lib_extern((ID*)txface->tpage);
		}
	}

	men->mselect= NULL;

	men->bb= MEM_dupallocN(men->bb);
	
	men->key= copy_key(me->key);
	if(men->key) men->key->from= (ID *)men;

	return men;
}

BMesh *BKE_mesh_to_bmesh(Mesh *me, Object *ob)
{
	BMesh *bm;
	int allocsize[4] = {512,512,2048,512};

	bm = BM_Make_Mesh(allocsize);

	BMO_CallOpf(bm, "mesh_to_bmesh mesh=%p object=%p", me, ob);

	return bm;
}

void make_local_tface(Mesh *me)
{
	MTFace *tface;
	MTexPoly *txface;
	Image *ima;
	int a, i;
	
	for(i=0; i<me->pdata.totlayer; i++) {
		if(me->pdata.layers[i].type == CD_MTEXPOLY) {
			txface= (MTexPoly*)me->fdata.layers[i].data;
			
			for(a=0; a<me->totpoly; a++, txface++) {
				/* special case: ima always local immediately */
				if(txface->tpage) {
					ima= txface->tpage;
					if(ima->id.lib) {
						ima->id.lib= 0;
						ima->id.flag= LIB_LOCAL;
						new_id(0, (ID *)ima, 0);
					}
				}
			}
		}
	}

	for(i=0; i<me->fdata.totlayer; i++) {
		if(me->fdata.layers[i].type == CD_MTFACE) {
			tface= (MTFace*)me->fdata.layers[i].data;
			
			for(a=0; a<me->totface; a++, tface++) {
				/* special case: ima always local immediately */
				if(tface->tpage) {
					ima= tface->tpage;
					if(ima->id.lib) {
						ima->id.lib= 0;
						ima->id.flag= LIB_LOCAL;
						new_id(0, (ID *)ima, 0);
					}
				}
			}
		}
	}

}

void make_local_mesh(Mesh *me)
{
	Main *bmain= G.main;
	Object *ob;
	Mesh *men;
	int local=0, lib=0;

	/* - only lib users: do nothing
		* - only local users: set flag
		* - mixed: make copy
		*/
	
	if(me->id.lib==0) return;
	if(me->id.us==1) {
		me->id.lib= 0;
		me->id.flag= LIB_LOCAL;
		new_id(0, (ID *)me, 0);
		
		if(me->mtface) make_local_tface(me);
		
		return;
	}
	
	ob= bmain->object.first;
	while(ob) {
		if( me==get_mesh(ob) ) {
			if(ob->id.lib) lib= 1;
			else local= 1;
		}
		ob= ob->id.next;
	}
	
	if(local && lib==0) {
		me->id.lib= 0;
		me->id.flag= LIB_LOCAL;
		new_id(0, (ID *)me, 0);
		
		if(me->mtface) make_local_tface(me);
		
	}
	else if(local && lib) {
		men= copy_mesh(me);
		men->id.us= 0;
		
		ob= bmain->object.first;
		while(ob) {
			if( me==get_mesh(ob) ) {				
				if(ob->id.lib==0) {
					set_mesh(ob, men);
				}
			}
			ob= ob->id.next;
		}
	}
}

void boundbox_mesh(Mesh *me, float *loc, float *size)
{
	BoundBox *bb;
	float min[3], max[3];
	float mloc[3], msize[3];
	
	if(me->bb==0) me->bb= MEM_callocN(sizeof(BoundBox), "boundbox");
	bb= me->bb;

	if (!loc) loc= mloc;
	if (!size) size= msize;
	
	INIT_MINMAX(min, max);
	if(!minmax_mesh(me, min, max)) {
		min[0] = min[1] = min[2] = -1.0f;
		max[0] = max[1] = max[2] = 1.0f;
	}

	mid_v3_v3v3(loc, min, max);
		
	size[0]= (max[0]-min[0])/2.0f;
	size[1]= (max[1]-min[1])/2.0f;
	size[2]= (max[2]-min[2])/2.0f;
	
	boundbox_set_from_min_max(bb, min, max);
}

void tex_space_mesh(Mesh *me)
{
	float loc[3], size[3];
	int a;

	boundbox_mesh(me, loc, size);

	if(me->texflag & AUTOSPACE) {
		for (a=0; a<3; a++) {
			if(size[a]==0.0) size[a]= 1.0;
			else if(size[a]>0.0 && size[a]<0.00001) size[a]= 0.00001;
			else if(size[a]<0.0 && size[a]> -0.00001) size[a]= -0.00001;
		}

		copy_v3_v3(me->loc, loc);
		copy_v3_v3(me->size, size);
		zero_v3(me->rot);
	}
}

BoundBox *mesh_get_bb(Object *ob)
{
	Mesh *me= ob->data;

	if(ob->bb)
		return ob->bb;

	if (!me->bb)
		tex_space_mesh(me);

	return me->bb;
}

void mesh_get_texspace(Mesh *me, float *loc_r, float *rot_r, float *size_r)
{
	if (!me->bb) {
		tex_space_mesh(me);
	}

	if (loc_r) VECCOPY(loc_r, me->loc);
	if (rot_r) VECCOPY(rot_r, me->rot);
	if (size_r) VECCOPY(size_r, me->size);
}

float *get_mesh_orco_verts(Object *ob)
{
	Mesh *me = ob->data;
	MVert *mvert = NULL;
	Mesh *tme = me->texcomesh?me->texcomesh:me;
	int a, totvert;
	float (*vcos)[3] = NULL;

	/* Get appropriate vertex coordinates */
	vcos = MEM_callocN(sizeof(*vcos)*me->totvert, "orco mesh");
	mvert = tme->mvert;
	totvert = MIN2(tme->totvert, me->totvert);

	for(a=0; a<totvert; a++, mvert++) {
		copy_v3_v3(vcos[a], mvert->co);
	}

	return (float*)vcos;
}

void transform_mesh_orco_verts(Mesh *me, float (*orco)[3], int totvert, int invert)
{
	float loc[3], size[3];
	int a;

	mesh_get_texspace(me->texcomesh?me->texcomesh:me, loc, NULL, size);

	if(invert) {
		for(a=0; a<totvert; a++) {
			float *co = orco[a];
			madd_v3_v3v3v3(co, loc, co, size);
		}
	}
	else {
		for(a=0; a<totvert; a++) {
			float *co = orco[a];
			co[0] = (co[0]-loc[0])/size[0];
			co[1] = (co[1]-loc[1])/size[1];
			co[2] = (co[2]-loc[2])/size[2];
		}
	}
}

/* rotates the vertices of a face in case v[2] or v[3] (vertex index) is = 0.
   this is necessary to make the if(mface->v4) check for quads work */
int test_index_face(MFace *mface, CustomData *fdata, int mfindex, int nr)
{
	/* first test if the face is legal */
	if(mface->v3 && mface->v3==mface->v4) {
		mface->v4= 0;
		nr--;
	}
	if(mface->v2 && mface->v2==mface->v3) {
		mface->v3= mface->v4;
		mface->v4= 0;
		nr--;
	}
	if(mface->v1==mface->v2) {
		mface->v2= mface->v3;
		mface->v3= mface->v4;
		mface->v4= 0;
		nr--;
	}

	/* prevent a zero at wrong index location */
	if(nr==3) {
		if(mface->v3==0) {
			static int corner_indices[4] = {1, 2, 0, 3};

			SWAP(int, mface->v1, mface->v2);
			SWAP(int, mface->v2, mface->v3);

			if(fdata)
				CustomData_swap(fdata, mfindex, corner_indices);
		}
	}
	else if(nr==4) {
		if(mface->v3==0 || mface->v4==0) {
			static int corner_indices[4] = {2, 3, 0, 1};

			SWAP(int, mface->v1, mface->v3);
			SWAP(int, mface->v2, mface->v4);

			if(fdata)
				CustomData_swap(fdata, mfindex, corner_indices);
		}
	}

	return nr;
}

Mesh *get_mesh(Object *ob)
{
	
	if(ob==0) return 0;
	if(ob->type==OB_MESH) return ob->data;
	else return 0;
}

void set_mesh(Object *ob, Mesh *me)
{
	Mesh *old=0;
	
	if(ob==0) return;
	
	if(ob->type==OB_MESH) {
		old= ob->data;
		if (old)
			old->id.us--;
		ob->data= me;
		id_us_plus((ID *)me);
	}
	
	test_object_materials((ID *)me);
}

/* ************** make edges in a Mesh, for outside of editmode */

struct edgesort {
	int v1, v2;
	short is_loose, is_draw;
};

/* edges have to be added with lowest index first for sorting */
static void to_edgesort(struct edgesort *ed, int v1, int v2, short is_loose, short is_draw)
{
	if(v1<v2) {
		ed->v1= v1; ed->v2= v2;
	}
	else {
		ed->v1= v2; ed->v2= v1;
	}
	ed->is_loose= is_loose;
	ed->is_draw= is_draw;
}

static int vergedgesort(const void *v1, const void *v2)
{
	const struct edgesort *x1=v1, *x2=v2;

	if( x1->v1 > x2->v1) return 1;
	else if( x1->v1 < x2->v1) return -1;
	else if( x1->v2 > x2->v2) return 1;
	else if( x1->v2 < x2->v2) return -1;
	
	return 0;
}

static void mfaces_strip_loose(MFace *mface, int *totface)
{
	int a,b;

	for (a=b=0; a<*totface; a++) {
		if (mface[a].v3) {
			if (a!=b) {
				memcpy(&mface[b],&mface[a],sizeof(mface[b]));
			}
			b++;
		}
	}

	*totface= b;
}

/* Create edges based on known verts and faces */
static void make_edges_mdata(MVert *allvert, MFace *allface, int totvert, int totface,
	int old, MEdge **alledge, int *_totedge)
{
	MFace *mface;
	MEdge *medge;
	struct edgesort *edsort, *ed;
	int a, totedge=0, final=0;

	/* we put all edges in array, sort them, and detect doubles that way */

	for(a= totface, mface= allface; a>0; a--, mface++) {
		if(mface->v4) totedge+=4;
		else if(mface->v3) totedge+=3;
		else totedge+=1;
	}

	if(totedge==0) {
		/* flag that mesh has edges */
		(*alledge)= MEM_callocN(0, "make mesh edges");
		(*_totedge) = 0;
		return;
	}

	ed= edsort= MEM_mallocN(totedge*sizeof(struct edgesort), "edgesort");

	for(a= totface, mface= allface; a>0; a--, mface++) {
		to_edgesort(ed++, mface->v1, mface->v2, !mface->v3, mface->edcode & ME_V1V2);
		if(mface->v4) {
			to_edgesort(ed++, mface->v2, mface->v3, 0, mface->edcode & ME_V2V3);
			to_edgesort(ed++, mface->v3, mface->v4, 0, mface->edcode & ME_V3V4);
			to_edgesort(ed++, mface->v4, mface->v1, 0, mface->edcode & ME_V4V1);
		}
		else if(mface->v3) {
			to_edgesort(ed++, mface->v2, mface->v3, 0, mface->edcode & ME_V2V3);
			to_edgesort(ed++, mface->v3, mface->v1, 0, mface->edcode & ME_V3V1);
		}
	}

	qsort(edsort, totedge, sizeof(struct edgesort), vergedgesort);

	/* count final amount */
	for(a=totedge, ed=edsort; a>1; a--, ed++) {
		/* edge is unique when it differs from next edge, or is last */
		if(ed->v1 != (ed+1)->v1 || ed->v2 != (ed+1)->v2) final++;
	}
	final++;

	(*alledge)= medge= MEM_callocN(sizeof (MEdge) * final, "make_edges mdge");
	(*_totedge)= final;

	for(a=totedge, ed=edsort; a>1; a--, ed++) {
		/* edge is unique when it differs from next edge, or is last */
		if(ed->v1 != (ed+1)->v1 || ed->v2 != (ed+1)->v2) {
			medge->v1= ed->v1;
			medge->v2= ed->v2;
			if(old==0 || ed->is_draw) medge->flag= ME_EDGEDRAW|ME_EDGERENDER;
			if(ed->is_loose) medge->flag|= ME_LOOSEEDGE;

			/* order is swapped so extruding this edge as a surface wont flip face normals
			 * with cyclic curves */
			if(ed->v1+1 != ed->v2) {
				SWAP(int, medge->v1, medge->v2);
			}
			medge++;
		}
		else {
			/* equal edge, we merge the drawflag */
			(ed+1)->is_draw |= ed->is_draw;
		}
	}
	/* last edge */
	medge->v1= ed->v1;
	medge->v2= ed->v2;
	medge->flag= ME_EDGEDRAW;
	if(ed->is_loose) medge->flag|= ME_LOOSEEDGE;
	medge->flag |= ME_EDGERENDER;

	MEM_freeN(edsort);
}

void make_edges(Mesh *me, int old)
{
	MEdge *medge;
	int totedge=0;

	make_edges_mdata(me->mvert, me->mface, me->totvert, me->totface, old, &medge, &totedge);
	if(totedge==0) {
		/* flag that mesh has edges */
		me->medge = medge;
		me->totedge = 0;
		return;
	}

	medge= CustomData_add_layer(&me->edata, CD_MEDGE, CD_ASSIGN, medge, totedge);
	me->medge= medge;
	me->totedge= totedge;

	mesh_strip_loose_faces(me);
}

void mesh_strip_loose_faces(Mesh *me)
{
	int a,b;

	for (a=b=0; a<me->totface; a++) {
		if (me->mface[a].v3) {
			if (a!=b) {
				memcpy(&me->mface[b],&me->mface[a],sizeof(me->mface[b]));
				CustomData_copy_data(&me->fdata, &me->fdata, a, b, 1);
				CustomData_free_elem(&me->fdata, a, 1);
			}
			b++;
		}
	}
	me->totface = b;
}

void mball_to_mesh(ListBase *lb, Mesh *me)
{
	DispList *dl;
	MVert *mvert;
	MFace *mface;
	float *nors, *verts;
	int a, *index;
	
	dl= lb->first;
	if(dl==0) return;

	if(dl->type==DL_INDEX4) {
		me->totvert= dl->nr;
		me->totface= dl->parts;
		
		mvert= CustomData_add_layer(&me->vdata, CD_MVERT, CD_CALLOC, NULL, dl->nr);
		mface= CustomData_add_layer(&me->fdata, CD_MFACE, CD_CALLOC, NULL, dl->parts);
		me->mvert= mvert;
		me->mface= mface;

		a= dl->nr;
		nors= dl->nors;
		verts= dl->verts;
		while(a--) {
			VECCOPY(mvert->co, verts);
			mvert->no[0]= (short int)(nors[0]*32767.0);
			mvert->no[1]= (short int)(nors[1]*32767.0);
			mvert->no[2]= (short int)(nors[2]*32767.0);
			mvert++;
			nors+= 3;
			verts+= 3;
		}
		
		a= dl->parts;
		index= dl->index;
		while(a--) {
			mface->v1= index[0];
			mface->v2= index[1];
			mface->v3= index[2];
			mface->v4= index[3];
			mface->flag= ME_SMOOTH;

			test_index_face(mface, NULL, 0, (mface->v3==mface->v4)? 3: 4);

			mface++;
			index+= 4;
		}

		make_edges(me, 0);	// all edges
	}	
}

/* Initialize mverts, medges and, faces for converting nurbs to mesh and derived mesh */
/* return non-zero on error */
int nurbs_to_mdata(Object *ob, MVert **allvert, int *totvert,
	MEdge **alledge, int *totedge, MFace **allface, int *totface)
{
	return nurbs_to_mdata_customdb(ob, &((Curve *)ob->data)->disp,
		allvert, totvert, alledge, totedge, allface, totface);
}

/* Initialize mverts, medges and, faces for converting nurbs to mesh and derived mesh */
/* use specified dispbase  */
int nurbs_to_mdata_customdb(Object *ob, ListBase *dispbase, MVert **allvert, int *_totvert,
	MEdge **alledge, int *_totedge, MFace **allface, int *_totface)
{
	DispList *dl;
	Curve *cu;
	MVert *mvert;
	MFace *mface;
	float *data;
	int a, b, ofs, vertcount, startvert, totvert=0, totvlak=0;
	int p1, p2, p3, p4, *index;

	cu= ob->data;

	/* count */
	dl= dispbase->first;
	while(dl) {
		if(dl->type==DL_SEGM) {
			totvert+= dl->parts*dl->nr;
			totvlak+= dl->parts*(dl->nr-1);
		}
		else if(dl->type==DL_POLY) {
			totvert+= dl->parts*dl->nr;
			totvlak+= dl->parts*dl->nr;
		}
		else if(dl->type==DL_SURF) {
			totvert+= dl->parts*dl->nr;
			totvlak+= (dl->parts-1+((dl->flag & DL_CYCL_V)==2))*(dl->nr-1+(dl->flag & DL_CYCL_U));
		}
		else if(dl->type==DL_INDEX3) {
			totvert+= dl->nr;
			totvlak+= dl->parts;
		}
		dl= dl->next;
	}

	if(totvert==0) {
		/* error("can't convert"); */
		/* Make Sure you check ob->data is a curve */
		return -1;
	}

	*allvert= mvert= MEM_callocN(sizeof (MVert) * totvert, "nurbs_init mvert");
	*allface= mface= MEM_callocN(sizeof (MVert) * totvert, "nurbs_init mface");

	/* verts and faces */
	vertcount= 0;

	dl= dispbase->first;
	while(dl) {
		int smooth= dl->rt & CU_SMOOTH ? 1 : 0;

		if(dl->type==DL_SEGM) {
			startvert= vertcount;
			a= dl->parts*dl->nr;
			data= dl->verts;
			while(a--) {
				VECCOPY(mvert->co, data);
				data+=3;
				vertcount++;
				mvert++;
			}

			for(a=0; a<dl->parts; a++) {
				ofs= a*dl->nr;
				for(b=1; b<dl->nr; b++) {
					mface->v1= startvert+ofs+b-1;
					mface->v2= startvert+ofs+b;
					if(smooth) mface->flag |= ME_SMOOTH;
					mface++;
				}
			}

		}
		else if(dl->type==DL_POLY) {
			startvert= vertcount;
			a= dl->parts*dl->nr;
			data= dl->verts;
			while(a--) {
				VECCOPY(mvert->co, data);
				data+=3;
				vertcount++;
				mvert++;
			}

			for(a=0; a<dl->parts; a++) {
				ofs= a*dl->nr;
				for(b=0; b<dl->nr; b++) {
					mface->v1= startvert+ofs+b;
					if(b==dl->nr-1) mface->v2= startvert+ofs;
					else mface->v2= startvert+ofs+b+1;
					if(smooth) mface->flag |= ME_SMOOTH;
					mface++;
				}
			}
		}
		else if(dl->type==DL_INDEX3) {
			startvert= vertcount;
			a= dl->nr;
			data= dl->verts;
			while(a--) {
				VECCOPY(mvert->co, data);
				data+=3;
				vertcount++;
				mvert++;
			}

			a= dl->parts;
			index= dl->index;
			while(a--) {
				mface->v1= startvert+index[0];
				mface->v2= startvert+index[2];
				mface->v3= startvert+index[1];
				mface->v4= 0;
				test_index_face(mface, NULL, 0, 3);

				if(smooth) mface->flag |= ME_SMOOTH;
				mface++;
				index+= 3;
			}


		}
		else if(dl->type==DL_SURF) {
			startvert= vertcount;
			a= dl->parts*dl->nr;
			data= dl->verts;
			while(a--) {
				VECCOPY(mvert->co, data);
				data+=3;
				vertcount++;
				mvert++;
			}

			for(a=0; a<dl->parts; a++) {

				if( (dl->flag & DL_CYCL_V)==0 && a==dl->parts-1) break;

				if(dl->flag & DL_CYCL_U) {			/* p2 -> p1 -> */
					p1= startvert+ dl->nr*a;	/* p4 -> p3 -> */
					p2= p1+ dl->nr-1;		/* -----> next row */
					p3= p1+ dl->nr;
					p4= p2+ dl->nr;
					b= 0;
				}
				else {
					p2= startvert+ dl->nr*a;
					p1= p2+1;
					p4= p2+ dl->nr;
					p3= p1+ dl->nr;
					b= 1;
				}
				if( (dl->flag & DL_CYCL_V) && a==dl->parts-1) {
					p3-= dl->parts*dl->nr;
					p4-= dl->parts*dl->nr;
				}

				for(; b<dl->nr; b++) {
					mface->v1= p1;
					mface->v2= p3;
					mface->v3= p4;
					mface->v4= p2;
					mface->mat_nr= (unsigned char)dl->col;
					test_index_face(mface, NULL, 0, 4);

					if(smooth) mface->flag |= ME_SMOOTH;
					mface++;

					p4= p3;
					p3++;
					p2= p1;
					p1++;
				}
			}

		}

		dl= dl->next;
	}

	*_totvert= totvert;
	*_totface= totvlak;

	make_edges_mdata(*allvert, *allface, totvert, totvlak, 0, alledge, _totedge);
	mfaces_strip_loose(*allface, _totface);

	return 0;
}

/* this may fail replacing ob->data, be sure to check ob->type */
void nurbs_to_mesh(Object *ob)
{
	Main *bmain= G.main;
	Object *ob1;
	DerivedMesh *dm= ob->derivedFinal;
	Mesh *me;
	Curve *cu;
	MVert *allvert= NULL;
	MEdge *alledge= NULL;
	MFace *allface= NULL;
	int totvert, totedge, totface;

	cu= ob->data;

	if (dm == NULL) {
		if (nurbs_to_mdata (ob, &allvert, &totvert, &alledge, &totedge, &allface, &totface) != 0) {
			/* Error initializing */
			return;
		}

		/* make mesh */
		me= add_mesh("Mesh");
		me->totvert= totvert;
		me->totface= totface;
		me->totedge= totedge;

		me->mvert= CustomData_add_layer(&me->vdata, CD_MVERT, CD_ASSIGN, allvert, me->totvert);
		me->mface= CustomData_add_layer(&me->fdata, CD_MFACE, CD_ASSIGN, allface, me->totface);
		me->medge= CustomData_add_layer(&me->edata, CD_MEDGE, CD_ASSIGN, alledge, me->totedge);

		mesh_calc_normals(me->mvert, me->totvert, me->mface, me->totface, NULL);
	} else {
		me= add_mesh("Mesh");
		DM_to_mesh(dm, me);
	}

	me->totcol= cu->totcol;
	me->mat= cu->mat;

	tex_space_mesh(me);

	cu->mat= 0;
	cu->totcol= 0;

	if(ob->data) {
		free_libblock(&bmain->curve, ob->data);
	}
	ob->data= me;
	ob->type= OB_MESH;

	/* other users */
	ob1= bmain->object.first;
	while(ob1) {
		if(ob1->data==cu) {
			ob1->type= OB_MESH;
		
			ob1->data= ob->data;
			id_us_plus((ID *)ob->data);
		}
		ob1= ob1->id.next;
	}
}

typedef struct EdgeLink {
	Link *next, *prev;
	void *edge;
} EdgeLink;

typedef struct VertLink {
	Link *next, *prev;
	int index;
} VertLink;

static void prependPolyLineVert(ListBase *lb, int index)
{
	VertLink *vl= MEM_callocN(sizeof(VertLink), "VertLink");
	vl->index = index;
	BLI_addhead(lb, vl);
}

static void appendPolyLineVert(ListBase *lb, int index)
{
	VertLink *vl= MEM_callocN(sizeof(VertLink), "VertLink");
	vl->index = index;
	BLI_addtail(lb, vl);
}

void mesh_to_curve(Scene *scene, Object *ob)
{
	/* make new mesh data from the original copy */
	DerivedMesh *dm= mesh_get_derived_final(scene, ob, CD_MASK_MESH);

	MVert *mverts= dm->getVertArray(dm);
	MEdge *med, *medge= dm->getEdgeArray(dm);
	MFace *mf,  *mface= dm->getTessFaceArray(dm);

	int totedge = dm->getNumEdges(dm);
	int totface = dm->getNumTessFaces(dm);
	int totedges = 0;
	int i, needsFree = 0;

	/* only to detect edge polylines */
	EdgeHash *eh = BLI_edgehash_new();
	EdgeHash *eh_edge = BLI_edgehash_new();


	ListBase edges = {NULL, NULL};

	/* create edges from all faces (so as to find edges not in any faces) */
	mf= mface;
	for (i = 0; i < totface; i++, mf++) {
		if (!BLI_edgehash_haskey(eh, mf->v1, mf->v2))
			BLI_edgehash_insert(eh, mf->v1, mf->v2, NULL);
		if (!BLI_edgehash_haskey(eh, mf->v2, mf->v3))
			BLI_edgehash_insert(eh, mf->v2, mf->v3, NULL);

		if (mf->v4) {
			if (!BLI_edgehash_haskey(eh, mf->v3, mf->v4))
				BLI_edgehash_insert(eh, mf->v3, mf->v4, NULL);
			if (!BLI_edgehash_haskey(eh, mf->v4, mf->v1))
				BLI_edgehash_insert(eh, mf->v4, mf->v1, NULL);
		} else {
			if (!BLI_edgehash_haskey(eh, mf->v3, mf->v1))
				BLI_edgehash_insert(eh, mf->v3, mf->v1, NULL);
		}
	}

	med= medge;
	for(i=0; i<totedge; i++, med++) {
		if (!BLI_edgehash_haskey(eh, med->v1, med->v2)) {
			EdgeLink *edl= MEM_callocN(sizeof(EdgeLink), "EdgeLink");

			BLI_edgehash_insert(eh_edge, med->v1, med->v2, NULL);
			edl->edge= med;

			BLI_addtail(&edges, edl);	totedges++;
		}
	}
	BLI_edgehash_free(eh_edge, NULL);
	BLI_edgehash_free(eh, NULL);

	if(edges.first) {
		Curve *cu = add_curve(ob->id.name+2, OB_CURVE);
		cu->flag |= CU_3D;

		while(edges.first) {
			/* each iteration find a polyline and add this as a nurbs poly spline */

			ListBase polyline = {NULL, NULL}; /* store a list of VertLink's */
			int closed = FALSE;
			int totpoly= 0;
			MEdge *med_current= ((EdgeLink *)edges.last)->edge;
			int startVert= med_current->v1;
			int endVert= med_current->v2;
			int ok= TRUE;

			appendPolyLineVert(&polyline, startVert);	totpoly++;
			appendPolyLineVert(&polyline, endVert);		totpoly++;
			BLI_freelinkN(&edges, edges.last);			totedges--;

			while(ok) { /* while connected edges are found... */
				ok = FALSE;
				i= totedges;
				while(i) {
					EdgeLink *edl;

					i-=1;
					edl= BLI_findlink(&edges, i);
					med= edl->edge;

					if(med->v1==endVert) {
						endVert = med->v2;
						appendPolyLineVert(&polyline, med->v2);	totpoly++;
						BLI_freelinkN(&edges, edl);				totedges--;
						ok= TRUE;
					}
					else if(med->v2==endVert) {
						endVert = med->v1;
						appendPolyLineVert(&polyline, endVert);	totpoly++;
						BLI_freelinkN(&edges, edl);				totedges--;
						ok= TRUE;
					}
					else if(med->v1==startVert) {
						startVert = med->v2;
						prependPolyLineVert(&polyline, startVert);	totpoly++;
						BLI_freelinkN(&edges, edl);					totedges--;
						ok= TRUE;
					}
					else if(med->v2==startVert) {
						startVert = med->v1;
						prependPolyLineVert(&polyline, startVert);	totpoly++;
						BLI_freelinkN(&edges, edl);					totedges--;
						ok= TRUE;
					}
				}
			}

			/* Now we have a polyline, make into a curve */
			if(startVert==endVert) {
				BLI_freelinkN(&polyline, polyline.last);
				totpoly--;
				closed = TRUE;
			}

			/* --- nurbs --- */
			{
				Nurb *nu;
				BPoint *bp;
				VertLink *vl;

				/* create new 'nurb' within the curve */
				nu = (Nurb *)MEM_callocN(sizeof(Nurb), "MeshNurb");

				nu->pntsu= totpoly;
				nu->pntsv= 1;
				nu->orderu= 4;
				nu->flagu= CU_NURB_ENDPOINT | (closed ? CU_NURB_CYCLIC:0);	/* endpoint */
				nu->resolu= 12;

				nu->bp= (BPoint *)MEM_callocN(sizeof(BPoint)*totpoly, "bpoints");

				/* add points */
				vl= polyline.first;
				for (i=0, bp=nu->bp; i < totpoly; i++, bp++, vl=(VertLink *)vl->next) {
					copy_v3_v3(bp->vec, mverts[vl->index].co);
					bp->f1= SELECT;
					bp->radius = bp->weight = 1.0;
				}
				BLI_freelistN(&polyline);

				/* add nurb to curve */
				BLI_addtail(&cu->nurb, nu);
			}
			/* --- done with nurbs --- */
		}

		((Mesh *)ob->data)->id.us--;
		ob->data= cu;
		ob->type= OB_CURVE;

		/* curve objects can't contain DM in usual cases, we could free memory */
		needsFree= 1;
	}

	dm->needsFree = needsFree;
	dm->release(dm);

	if (needsFree) {
		ob->derivedFinal = NULL;

		/* curve object could have got bounding box only in special cases */
		if(ob->bb) {
			MEM_freeN(ob->bb);
			ob->bb= NULL;
		}
	}
}

void mesh_delete_material_index(Mesh *me, int index)
{
	int i;

	for (i=0; i<me->totface; i++) {
		MFace *mf = &((MFace*) me->mface)[i];
		if (mf->mat_nr && mf->mat_nr>=index) 
			mf->mat_nr--;
	}
}

void mesh_set_smooth_flag(Object *meshOb, int enableSmooth) 
{
	Mesh *me = meshOb->data;
	int i;

	for (i=0; i<me->totface; i++) {
		MFace *mf = &((MFace*) me->mface)[i];

		if (enableSmooth) {
			mf->flag |= ME_SMOOTH;
		} else {
			mf->flag &= ~ME_SMOOTH;
		}
	}

// XXX do this in caller	DAG_id_flush_update(&me->id, OB_RECALC_DATA);
}

void mesh_calc_normals(MVert *mverts, int numVerts, MFace *mfaces, int numFaces, float **faceNors_r) 
{
	float (*tnorms)[3]= MEM_callocN(numVerts*sizeof(*tnorms), "tnorms");
	float *fnors= MEM_mallocN(sizeof(*fnors)*3*numFaces, "meshnormals");
	int i;

	for (i=0; i<numFaces; i++) {
		MFace *mf= &mfaces[i];
		float *f_no= &fnors[i*3];

		if (mf->v4)
			normal_quad_v3( f_no,mverts[mf->v1].co, mverts[mf->v2].co, mverts[mf->v3].co, mverts[mf->v4].co);
		else
			normal_tri_v3( f_no,mverts[mf->v1].co, mverts[mf->v2].co, mverts[mf->v3].co);
		
		add_v3_v3(tnorms[mf->v1], f_no);
		add_v3_v3(tnorms[mf->v2], f_no);
		add_v3_v3(tnorms[mf->v3], f_no);
		if (mf->v4)
			add_v3_v3(tnorms[mf->v4], f_no);
	}
	for (i=0; i<numVerts; i++) {
		MVert *mv= &mverts[i];
		float *no= tnorms[i];
		
		if (normalize_v3(no)==0.0)
			normalize_v3_v3(no, mv->co);

		normal_float_to_short_v3(mv->no, no);
	}
	
	MEM_freeN(tnorms);

	if (faceNors_r) {
		*faceNors_r = fnors;
	} else {
		MEM_freeN(fnors);
	}
}

float (*mesh_getVertexCos(Mesh *me, int *numVerts_r))[3]
{
	int i, numVerts = me->totvert;
	float (*cos)[3] = MEM_mallocN(sizeof(*cos)*numVerts, "vertexcos1");
	
	if (numVerts_r) *numVerts_r = numVerts;
	for (i=0; i<numVerts; i++)
		VECCOPY(cos[i], me->mvert[i].co);
	
	return cos;
}

UvVertMap *make_uv_vert_map(struct MFace *mface, struct MTFace *tface, unsigned int totface, unsigned int totvert, int selected, float *limit)
{
	UvVertMap *vmap;
	UvMapVert *buf;
	MFace *mf;
	MTFace *tf;
	unsigned int a;
	int	i, totuv, nverts;

	totuv = 0;

	/* generate UvMapVert array */
	mf= mface;
	tf= tface;
	for(a=0; a<totface; a++, mf++, tf++)
		if(!selected || (!(mf->flag & ME_HIDE) && (mf->flag & ME_FACE_SEL)))
			totuv += (mf->v4)? 4: 3;
		
	if(totuv==0)
		return NULL;
	
	vmap= (UvVertMap*)MEM_callocN(sizeof(*vmap), "UvVertMap");
	if (!vmap)
		return NULL;

	vmap->vert= (UvMapVert**)MEM_callocN(sizeof(*vmap->vert)*totvert, "UvMapVert*");
	buf= vmap->buf= (UvMapVert*)MEM_callocN(sizeof(*vmap->buf)*totuv, "UvMapVert");

	if (!vmap->vert || !vmap->buf) {
		free_uv_vert_map(vmap);
		return NULL;
	}

	mf= mface;
	tf= tface;
	for(a=0; a<totface; a++, mf++, tf++) {
		if(!selected || (!(mf->flag & ME_HIDE) && (mf->flag & ME_FACE_SEL))) {
			nverts= (mf->v4)? 4: 3;

			for(i=0; i<nverts; i++) {
				buf->tfindex= i;
				buf->f= a;
				buf->separate = 0;
				buf->next= vmap->vert[*(&mf->v1 + i)];
				vmap->vert[*(&mf->v1 + i)]= buf;
				buf++;
			}
		}
	}
	
	/* sort individual uvs for each vert */
	tf= tface;
	for(a=0; a<totvert; a++) {
		UvMapVert *newvlist= NULL, *vlist=vmap->vert[a];
		UvMapVert *iterv, *v, *lastv, *next;
		float *uv, *uv2, uvdiff[2];

		while(vlist) {
			v= vlist;
			vlist= vlist->next;
			v->next= newvlist;
			newvlist= v;

			uv= (tf+v->f)->uv[v->tfindex];
			lastv= NULL;
			iterv= vlist;

			while(iterv) {
				next= iterv->next;

				uv2= (tf+iterv->f)->uv[iterv->tfindex];
				sub_v2_v2v2(uvdiff, uv2, uv);


				if(fabs(uv[0]-uv2[0]) < limit[0] && fabs(uv[1]-uv2[1]) < limit[1]) {
					if(lastv) lastv->next= next;
					else vlist= next;
					iterv->next= newvlist;
					newvlist= iterv;
				}
				else
					lastv=iterv;

				iterv= next;
			}

			newvlist->separate = 1;
		}

		vmap->vert[a]= newvlist;
	}
	
	return vmap;
}

UvMapVert *get_uv_map_vert(UvVertMap *vmap, unsigned int v)
{
	return vmap->vert[v];
}

void free_uv_vert_map(UvVertMap *vmap)
{
	if (vmap) {
		if (vmap->vert) MEM_freeN(vmap->vert);
		if (vmap->buf) MEM_freeN(vmap->buf);
		MEM_freeN(vmap);
	}
}

/* Generates a map where the key is the vertex and the value is a list
   of faces that use that vertex as a corner. The lists are allocated
   from one memory pool. */
void create_vert_face_map(ListBase **map, IndexNode **mem, const MFace *mface, const int totvert, const int totface)
{
	int i,j;
	IndexNode *node = NULL;
	
	(*map) = MEM_callocN(sizeof(ListBase) * totvert, "vert face map");
	(*mem) = MEM_callocN(sizeof(IndexNode) * totface*4, "vert face map mem");
	node = *mem;
	
	/* Find the users */
	for(i = 0; i < totface; ++i){
		for(j = 0; j < (mface[i].v4?4:3); ++j, ++node) {
			node->index = i;
			BLI_addtail(&(*map)[((unsigned int*)(&mface[i]))[j]], node);
		}
	}
}

/* Generates a map where the key is the vertex and the value is a list
   of edges that use that vertex as an endpoint. The lists are allocated
   from one memory pool. */
void create_vert_edge_map(ListBase **map, IndexNode **mem, const MEdge *medge, const int totvert, const int totedge)
{
	int i, j;
	IndexNode *node = NULL;
 
	(*map) = MEM_callocN(sizeof(ListBase) * totvert, "vert edge map");
	(*mem) = MEM_callocN(sizeof(IndexNode) * totedge * 2, "vert edge map mem");
	node = *mem;
       
	/* Find the users */
	for(i = 0; i < totedge; ++i){
		for(j = 0; j < 2; ++j, ++node) {
			node->index = i;
			BLI_addtail(&(*map)[((unsigned int*)(&medge[i].v1))[j]], node);
		}
	}
}

/* Partial Mesh Visibility */
PartialVisibility *mesh_pmv_copy(PartialVisibility *pmv)
{
	PartialVisibility *n= MEM_dupallocN(pmv);
	n->vert_map= MEM_dupallocN(pmv->vert_map);
	n->edge_map= MEM_dupallocN(pmv->edge_map);
	n->old_edges= MEM_dupallocN(pmv->old_edges);
	n->old_faces= MEM_dupallocN(pmv->old_faces);
	return n;
}

void mesh_pmv_free(PartialVisibility *pv)
{
	MEM_freeN(pv->vert_map);
	MEM_freeN(pv->edge_map);
	MEM_freeN(pv->old_faces);
	MEM_freeN(pv->old_edges);
	MEM_freeN(pv);
}

void mesh_pmv_revert(Object *ob, Mesh *me)
{
	if(me->pv) {
		unsigned i;
		MVert *nve, *old_verts;
		
		/* Reorder vertices */
		nve= me->mvert;
		old_verts = MEM_mallocN(sizeof(MVert)*me->pv->totvert,"PMV revert verts");
		for(i=0; i<me->pv->totvert; ++i)
			old_verts[i]= nve[me->pv->vert_map[i]];

		/* Restore verts, edges and faces */
		CustomData_free_layer_active(&me->vdata, CD_MVERT, me->totvert);
		CustomData_free_layer_active(&me->edata, CD_MEDGE, me->totedge);
		CustomData_free_layer_active(&me->fdata, CD_MFACE, me->totface);

		CustomData_add_layer(&me->vdata, CD_MVERT, CD_ASSIGN, old_verts, me->pv->totvert);
		CustomData_add_layer(&me->edata, CD_MEDGE, CD_ASSIGN, me->pv->old_edges, me->pv->totedge);
		CustomData_add_layer(&me->fdata, CD_MFACE, CD_ASSIGN, me->pv->old_faces, me->pv->totface);
		mesh_update_customdata_pointers(me);

		me->totvert= me->pv->totvert;
		me->totedge= me->pv->totedge;
		me->totface= me->pv->totface;

		me->pv->old_edges= NULL;
		me->pv->old_faces= NULL;

		/* Free maps */
		MEM_freeN(me->pv->edge_map);
		me->pv->edge_map= NULL;
		MEM_freeN(me->pv->vert_map);
		me->pv->vert_map= NULL;

// XXX do this in caller		DAG_id_flush_update(&me->id, OB_RECALC_DATA);
	}
}

void mesh_pmv_off(Object *ob, Mesh *me)
{
	if(ob && me->pv) {
		mesh_pmv_revert(ob, me);
		MEM_freeN(me->pv);
		me->pv= NULL;
	}
}

<<<<<<< HEAD
static void mesh_loops_to_corners(CustomData *fdata, CustomData *ldata, 
			   CustomData *pdata, int lindex[3], int findex, 
			   int polyindex, int numTex, int numCol) 
{
	MTFace *texface;
	MTexPoly *texpoly;
	MCol *mcol;
	MLoopCol *mloopcol;
	MLoopUV *mloopuv;
	int i, j, hasWCol = CustomData_has_layer(ldata, CD_WEIGHT_MLOOPCOL);

	for(i=0; i < numTex; i++){
		texface = CustomData_get_n(fdata, CD_MTFACE, findex, i);
		texpoly = CustomData_get_n(pdata, CD_MTEXPOLY, polyindex, i);
		
		texface->tpage = texpoly->tpage;
		texface->flag = texpoly->flag;
		texface->transp = texpoly->transp;
		texface->mode = texpoly->mode;
		texface->tile = texpoly->tile;
		texface->unwrap = texpoly->unwrap;

		for (j=0; j<3; j++) {
			mloopuv = CustomData_get_n(ldata, CD_MLOOPUV, lindex[j], i);
			texface->uv[j][0] = mloopuv->uv[0];
			texface->uv[j][1] = mloopuv->uv[1];
		}
	}

	for(i=0; i < numCol; i++){
		mcol = CustomData_get_n(fdata, CD_MCOL, findex, i);

		for (j=0; j<3; j++) {
			mloopcol = CustomData_get_n(ldata, CD_MLOOPCOL, lindex[j], i);
			mcol[j].r = mloopcol->r;
			mcol[j].g = mloopcol->g;
			mcol[j].b = mloopcol->b;
			mcol[j].a = mloopcol->a;
		}
	}

	if (hasWCol) {
		mcol = CustomData_get(fdata,  findex, CD_WEIGHT_MCOL);

		for (j=0; j<3; j++) {
			mloopcol = CustomData_get(ldata, lindex[j], CD_WEIGHT_MLOOPCOL);
			mcol[j].r = mloopcol->r;
			mcol[j].g = mloopcol->g;
			mcol[j].b = mloopcol->b;
			mcol[j].a = mloopcol->a;
		}
	}
}

/*
  this function recreates a tesselation.
  returns number of tesselation faces.

  use_poly_origindex sets whether or not the tesselation faces' origindex
  layer should point to original poly indices or real poly indices.

  use_face_origindex sets the tesselation faces' origindex layer
  to point to the tesselation faces themselves, not the polys.

  if both of the above are 0, it'll use the indices of the mpolys of the MPoly
  data in pdata, and ignore the origindex layer altogether.
 */
int mesh_recalcTesselation(CustomData *fdata, 
                           CustomData *ldata, CustomData *pdata,
                           MVert *mvert, int totface, int totloop, 
                           int totpoly, int use_poly_origindex, 
			   int use_face_origindex)
{
	MPoly *mp, *mpoly;
	MLoop *ml, *mloop;
	MFace *mf = NULL, *mface;
	BLI_array_declare(mf);
	EditVert *v, *lastv, *firstv;
	EditFace *f;
	BLI_array_declare(origIndex);
	int i, j, k, lindex[3], *origIndex = NULL, *polyorigIndex;
	int numTex, numCol;

	mpoly = CustomData_get_layer(pdata, CD_MPOLY);
	mloop = CustomData_get_layer(ldata, CD_MLOOP);

	numTex = CustomData_number_of_layers(ldata, CD_MLOOPUV);
	numCol = CustomData_number_of_layers(ldata, CD_MLOOPCOL);
	
	k = 0;
	mp = mpoly;
	polyorigIndex = use_poly_origindex? CustomData_get_layer(pdata, CD_ORIGINDEX) : NULL;
	for (i=0; i<totpoly; i++, mp++) {
		ml = mloop + mp->loopstart;
		firstv = NULL;
		lastv = NULL;
		for (j=0; j<mp->totloop; j++, ml++) {
			v = BLI_addfillvert(mvert[ml->v].co);
			if (polyorigIndex)
				v->tmp.l = polyorigIndex[i];
			else
				v->tmp.l = i;

			v->keyindex = mp->loopstart + j;

			if (lastv)
				BLI_addfilledge(lastv, v);

			if (!firstv)
				firstv = v;
			lastv = v;
		}
		BLI_addfilledge(lastv, firstv);
		
		BLI_edgefill(0, 0);
		for (f=fillfacebase.first; f; f=f->next) {
			BLI_array_growone(mf);
			BLI_array_growone(origIndex);

			/*these are loop indices, they'll be transformed
			  into vert indices later.*/
			mf[k].v1 = f->v1->keyindex;
			mf[k].v2 = f->v2->keyindex;
			mf[k].v3 = f->v3->keyindex;
			mf[k].mat_nr = mp->mat_nr;
			mf[k].flag = mp->flag;
			origIndex[k] = use_face_origindex ? k : f->v1->tmp.l;

			k++;
		}

		BLI_end_edgefill();
	}

	CustomData_free(fdata, totface);
	memset(fdata, 0, sizeof(CustomData));
	totface = k;
	
	CustomData_add_layer(fdata, CD_MFACE, CD_ASSIGN, mf, totface);
	CustomData_add_layer(fdata, CD_ORIGINDEX, CD_ASSIGN, origIndex, totface);
	CustomData_from_bmeshpoly(fdata, pdata, ldata, totface);

	mface = mf;
	for (i=0; i<totface; i++, mf++) {
		/*ensure winding is correct*/
		if (mf->v1 > mf->v2) {
			SWAP(int, mf->v1, mf->v2);
		}
		if (mf->v2 > mf->v3) {
			SWAP(int, mf->v2, mf->v3);
		}
		if (mf->v1 > mf->v2) {
			SWAP(int, mf->v1, mf->v2);
		}

		lindex[0] = mf->v1;
		lindex[1] = mf->v2;
		lindex[2] = mf->v3;

		/*transform loop indices to vert indices*/
		mf->v1 = mloop[mf->v1].v;
		mf->v2 = mloop[mf->v2].v;
		mf->v3 = mloop[mf->v3].v;

		mesh_loops_to_corners(fdata, ldata, pdata,
			lindex, i, origIndex[i], numTex, numCol);
	}

	return totface;
}

/*
 * COMPUTE POLY NORMAL
 *
 * Computes the normal of a planar 
 * polygon See Graphics Gems for 
 * computing newell normal.
 *
*/
static void mesh_calc_ngon_normal(MPoly *mpoly, MLoop *loopstart, 
				  MVert *mvert, float *normal)
{

	MVert *v1, *v2, *v3;
	double u[3],  v[3], w[3];
	double n[3] = {0.0, 0.0, 0.0}, l;
	int i, s=0;

	for(i = 0; i < mpoly->totloop; i++){
		v1 = mvert + loopstart[i].v;
		v2 = mvert + loopstart[(i+1)%mpoly->totloop].v;
		v3 = mvert + loopstart[(i+2)%mpoly->totloop].v;
		
		VECCOPY(u, v1->co);
		VECCOPY(v, v2->co);
		VECCOPY(w, v3->co);

		/*this fixes some weird numerical error*/
		if (i==0) {
			u[0] += 0.0001f;
			u[1] += 0.0001f;
			u[2] += 0.0001f;
		}
		
		/* newell's method
		
		so thats?:
		(a[1] - b[1]) * (a[2] + b[2]);
		a[1]*b[2] - b[1]*a[2] - b[1]*b[2] + a[1]*a[2]

		odd.  half of that is the cross product. . .what's the
		other half?

		also could be like a[1]*(b[2] + a[2]) - b[1]*(a[2] - b[2])
		*/

		n[0] += (u[1] - v[1]) * (u[2] + v[2]);
		n[1] += (u[2] - v[2]) * (u[0] + v[0]);
		n[2] += (u[0] - v[0]) * (u[1] + v[1]);
	}
	
	l = n[0]*n[0]+n[1]*n[1]+n[2]*n[2];
	l = sqrt(l);

	if (l == 0.0) {
		normal[0] = 0.0f;
		normal[1] = 0.0f;
		normal[2] = 1.0f;

		return;
	} else l = 1.0f / l;

	n[0] *= l;
	n[1] *= l;
	n[2] *= l;
	
	normal[0] = (float) n[0];
	normal[1] = (float) n[1];
	normal[2] = (float) n[2];

}

void mesh_calc_poly_normal(MPoly *mpoly, MLoop *loopstart, 
                           MVert *mvarray, float *no)
{
	if(mpoly->totloop > 4) {
		mesh_calc_ngon_normal(mpoly, loopstart, mvarray, no);
	}
	else if(mpoly->totloop == 3){
		MVert *v1, *v2, *v3;

		v1 = mvarray + (loopstart++)->v;
		v2 = mvarray + (loopstart++)->v;
		v3 = mvarray + loopstart->v;
		normal_tri_v3( no,v1->co, v2->co, v3->co);
	}
	else if(mpoly->totloop == 4){
		MVert *v1, *v2, *v3, *v4;

		v1 = mvarray + (loopstart++)->v;
		v2 = mvarray + (loopstart++)->v;
		v3 = mvarray + (loopstart++)->v;
		v4 = mvarray + loopstart->v;
		normal_quad_v3( no,v1->co, v2->co, v3->co, v4->co);
	}
	else{ /*horrible, two sided face!*/
		no[0] = 0.0;
		no[1] = 0.0;
		no[2] = 1.0;
=======
/* basic vertex data functions */
int minmax_mesh(Mesh *me, float min[3], float max[3])
{
	int i= me->totvert;
	MVert *mvert;
	for(mvert= me->mvert; i--; mvert++) {
		DO_MINMAX(mvert->co, min, max);
	}
	
	return (me->totvert != 0);
}

int mesh_center_median(Mesh *me, float cent[3])
{
	int i= me->totvert;
	MVert *mvert;
	zero_v3(cent);
	for(mvert= me->mvert; i--; mvert++) {
		add_v3_v3(cent, mvert->co);
	}
	mul_v3_fl(cent, 1.0f/(float)me->totvert);

	return (me->totvert != 0);
}

int mesh_center_bounds(Mesh *me, float cent[3])
{
	float min[3], max[3];
	INIT_MINMAX(min, max);
	if(minmax_mesh(me, min, max)) {
		mid_v3_v3v3(cent, min, max);
		return 1;
	}

	return 0;
}

void mesh_translate(Mesh *me, float offset[3], int do_keys)
{
	int i= me->totvert;
	MVert *mvert;
	for(mvert= me->mvert; i--; mvert++) {
		add_v3_v3(mvert->co, offset);
	}
	
	if (do_keys && me->key) {
		KeyBlock *kb;
		for (kb=me->key->block.first; kb; kb=kb->next) {
			float *fp= kb->data;
			for (i= kb->totelem; i--; fp+=3) {
				add_v3_v3(fp, offset);
			}
		}
>>>>>>> 8a320974
	}
}<|MERGE_RESOLUTION|>--- conflicted
+++ resolved
@@ -1601,7 +1601,6 @@
 	}
 }
 
-<<<<<<< HEAD
 static void mesh_loops_to_corners(CustomData *fdata, CustomData *ldata, 
 			   CustomData *pdata, int lindex[3], int findex, 
 			   int polyindex, int numTex, int numCol) 
@@ -1871,7 +1870,9 @@
 		no[0] = 0.0;
 		no[1] = 0.0;
 		no[2] = 1.0;
-=======
+	}
+}
+
 /* basic vertex data functions */
 int minmax_mesh(Mesh *me, float min[3], float max[3])
 {
@@ -1925,6 +1926,5 @@
 				add_v3_v3(fp, offset);
 			}
 		}
->>>>>>> 8a320974
 	}
 }