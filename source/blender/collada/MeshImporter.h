/*
 * ***** BEGIN GPL LICENSE BLOCK *****
 *
 * This program is free software; you can redistribute it and/or
 * modify it under the terms of the GNU General Public License
 * as published by the Free Software Foundation; either version 2
 * of the License, or (at your option) any later version.
 *
 * This program is distributed in the hope that it will be useful,
 * but WITHOUT ANY WARRANTY; without even the implied warranty of
 * MERCHANTABILITY or FITNESS FOR A PARTICULAR PURPOSE.  See the
 * GNU General Public License for more details.
 *
 * You should have received a copy of the GNU General Public License
 * along with this program; if not, write to the Free Software Foundation,
 * Inc., 51 Franklin Street, Fifth Floor, Boston, MA 02110-1301, USA.
 *
 * Contributor(s): Chingiz Dyussenov, Arystanbek Dyussenov, Nathan Letwory.
 *
 * ***** END GPL LICENSE BLOCK *****
 */

/** \file MeshImporter.h
 *  \ingroup collada
 */

#ifndef __MESHIMPORTER_H__
#define __MESHIMPORTER_H__

#include <map>
#include <vector>

#include "COLLADAFWIndexList.h"
#include "COLLADAFWPolygons.h"
#include "COLLADAFWInstanceGeometry.h"
#include "COLLADAFWMaterialBinding.h"
#include "COLLADAFWMesh.h"
#include "COLLADAFWMeshVertexData.h"
#include "COLLADAFWNode.h"
#include "COLLADAFWTextureCoordinateBinding.h"
#include "COLLADAFWTypes.h"
#include "COLLADAFWUniqueId.h"

#include "ArmatureImporter.h"
#include "collada_utils.h"

extern "C" {
#include "BLI_edgehash.h"
#include "DNA_material_types.h"
#include "DNA_mesh_types.h"
#include "DNA_meshdata_types.h"
#include "DNA_object_types.h"
#include "DNA_scene_types.h"

}

// only for ArmatureImporter to "see" MeshImporter::get_object_by_geom_uid
class MeshImporterBase
{
public:
	virtual Object *get_object_by_geom_uid(const COLLADAFW::UniqueId& geom_uid) = 0;
	virtual Mesh *get_mesh_by_geom_uid(const COLLADAFW::UniqueId& mesh_uid) = 0;
	virtual std::string *get_geometry_name(const std::string &mesh_name) = 0;
};

class UVDataWrapper
{
	COLLADAFW::MeshVertexData *mVData;
public:
	UVDataWrapper(COLLADAFW::MeshVertexData& vdata);

#ifdef COLLADA_DEBUG
	void print();
#endif

	void getUV(int uv_index, float *uv);
};

class VCOLDataWrapper
{
	COLLADAFW::MeshVertexData *mVData;
public:
	VCOLDataWrapper(COLLADAFW::MeshVertexData& vdata);
	void get_vcol(int v_index, MLoopCol *mloopcol);
};

class MeshImporter : public MeshImporterBase
{
private:

	UnitConverter *unitconverter;

	Scene *scene;
	ViewLayer *view_layer;

	ArmatureImporter *armature_importer;

	std::map<std::string, std::string> mesh_geom_map; // needed for correct shape key naming
	std::map<COLLADAFW::UniqueId, Mesh*> uid_mesh_map; // geometry unique id-to-mesh map
	std::map<COLLADAFW::UniqueId, Object*> uid_object_map; // geom uid-to-object
	std::vector<Object*> imported_objects; // list of imported objects

	// this structure is used to assign material indices to polygons
	// it holds a portion of Mesh faces and corresponds to a DAE primitive list (<triangles>, <polylist>, etc.)
	struct Primitive {
		MPoly *mpoly;
		unsigned int totpoly;
	};
	typedef std::map<COLLADAFW::MaterialId, std::vector<Primitive> > MaterialIdPrimitiveArrayMap;
	std::map<COLLADAFW::UniqueId, MaterialIdPrimitiveArrayMap> geom_uid_mat_mapping_map; // crazy name!
	std::multimap<COLLADAFW::UniqueId, COLLADAFW::UniqueId> materials_mapped_to_geom; //< materials that have already been mapped to a geometry. A pair of geom uid and mat uid, one geometry can have several materials

	bool set_poly_indices(MPoly *mpoly,
						  MLoop *mloop,
						  int loop_index,
						  unsigned int *indices,
						  int loop_count);

	void set_face_uv(MLoopUV *mloopuv,
					 UVDataWrapper &uvs,
					 int loop_index,
					 COLLADAFW::IndexList& index_list,
					 int count);

	void set_vcol(MLoopCol *mloopcol,
		          VCOLDataWrapper &vob,
		          int loop_index,
		          COLLADAFW::IndexList& index_list,
		          int count);

#ifdef COLLADA_DEBUG
	void print_index_list(COLLADAFW::IndexList& index_list);
#endif

	bool is_nice_mesh(COLLADAFW::Mesh *mesh);

	void read_vertices(COLLADAFW::Mesh *mesh, Mesh *me);

	bool primitive_has_useable_normals(COLLADAFW::MeshPrimitive *mp);
	bool primitive_has_faces(COLLADAFW::MeshPrimitive *mp);

	static void mesh_add_edges(Mesh *mesh, int len);

	unsigned int get_loose_edge_count(COLLADAFW::Mesh *mesh);

	CustomData create_edge_custom_data(EdgeHash *eh);

	void allocate_poly_data(COLLADAFW::Mesh *collada_mesh, Mesh *me);

	// TODO: import uv set names
	void read_polys(COLLADAFW::Mesh *mesh, Mesh *me);
	void read_lines(COLLADAFW::Mesh *mesh, Mesh *me);
	unsigned int get_vertex_count(COLLADAFW::Polygons *mp, int index);

	void get_vector(float v[3], COLLADAFW::MeshVertexData& arr, int i, int stride);

	bool is_flat_face(unsigned int *nind, COLLADAFW::MeshVertexData& nor, int count);

	std::vector<Object *> get_all_users_of(Mesh *reference_mesh);

public:

	MeshImporter(UnitConverter *unitconv, ArmatureImporter *arm, Scene *sce, ViewLayer *view_layer);

	virtual Object *get_object_by_geom_uid(const COLLADAFW::UniqueId& geom_uid);

	virtual Mesh *get_mesh_by_geom_uid(const COLLADAFW::UniqueId& geom_uid);
<<<<<<< HEAD
	
	void optimize_material_assignements();

	void assign_material_to_geom(
	        COLLADAFW::MaterialBinding cmaterial,
	        std::map<COLLADAFW::UniqueId, Material*>& uid_material_map,
	        Object *ob, const COLLADAFW::UniqueId *geom_uid,
	        short mat_index);
	
	
=======

	MTex *assign_textures_to_uvlayer(COLLADAFW::TextureCoordinateBinding &ctexture,
	                                 Mesh *me, TexIndexTextureArrayMap& texindex_texarray_map,
	                                 MTex *color_texture);

	void optimize_material_assignements();

	MTFace *assign_material_to_geom(COLLADAFW::MaterialBinding cmaterial,
	                                std::map<COLLADAFW::UniqueId, Material*>& uid_material_map,
	                                Object *ob, const COLLADAFW::UniqueId *geom_uid,
	                                char *layername, MTFace *texture_face,
	                                std::map<Material*, TexIndexTextureArrayMap>& material_texture_mapping_map, short mat_index);


>>>>>>> a25c11fd
	Object *create_mesh_object(COLLADAFW::Node *node, COLLADAFW::InstanceGeometry *geom,
	                           bool isController,
	                           std::map<COLLADAFW::UniqueId, Material*>& uid_material_map);

	// create a mesh storing a pointer in a map so it can be retrieved later by geometry UID
	bool write_geometry(const COLLADAFW::Geometry* geom);
	std::string *get_geometry_name(const std::string &mesh_name);
};

#endif<|MERGE_RESOLUTION|>--- conflicted
+++ resolved
@@ -165,8 +165,7 @@
 	virtual Object *get_object_by_geom_uid(const COLLADAFW::UniqueId& geom_uid);
 
 	virtual Mesh *get_mesh_by_geom_uid(const COLLADAFW::UniqueId& geom_uid);
-<<<<<<< HEAD
-	
+
 	void optimize_material_assignements();
 
 	void assign_material_to_geom(
@@ -174,24 +173,8 @@
 	        std::map<COLLADAFW::UniqueId, Material*>& uid_material_map,
 	        Object *ob, const COLLADAFW::UniqueId *geom_uid,
 	        short mat_index);
-	
-	
-=======
-
-	MTex *assign_textures_to_uvlayer(COLLADAFW::TextureCoordinateBinding &ctexture,
-	                                 Mesh *me, TexIndexTextureArrayMap& texindex_texarray_map,
-	                                 MTex *color_texture);
-
-	void optimize_material_assignements();
-
-	MTFace *assign_material_to_geom(COLLADAFW::MaterialBinding cmaterial,
-	                                std::map<COLLADAFW::UniqueId, Material*>& uid_material_map,
-	                                Object *ob, const COLLADAFW::UniqueId *geom_uid,
-	                                char *layername, MTFace *texture_face,
-	                                std::map<Material*, TexIndexTextureArrayMap>& material_texture_mapping_map, short mat_index);
 
 
->>>>>>> a25c11fd
 	Object *create_mesh_object(COLLADAFW::Node *node, COLLADAFW::InstanceGeometry *geom,
 	                           bool isController,
 	                           std::map<COLLADAFW::UniqueId, Material*>& uid_material_map);
