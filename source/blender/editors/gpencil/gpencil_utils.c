--- conflicted
+++ resolved
@@ -211,13 +211,8 @@
 	/* We have to make sure active object is actually visible and selected, else we must use default scene gpd,
 	 * to be consistent with ED_gpencil_data_get_active's behavior.
 	 */
-<<<<<<< HEAD
-	
+
 	if (base && TESTBASE(base)) {
-=======
-
-	if (base && TESTBASE(v3d, base)) {
->>>>>>> 44505b38
 		gpd = base->object->gpd;
 	}
 	return gpd ? gpd : scene->gpd;
@@ -551,13 +546,8 @@
 		view3d_operator_needs_opengl(C);
 
 		view3d_region_operator_needs_opengl(win, ar);
-<<<<<<< HEAD
 		ED_view3d_autodist_init(depsgraph, ar, v3d, 0);
-		
-=======
-		ED_view3d_autodist_init(scene, ar, v3d, 0);
-
->>>>>>> 44505b38
+
 		/* for camera view set the subrect */
 		if (rv3d->persp == RV3D_CAMOB) {
 			ED_view3d_calc_camera_border(scene, CTX_data_depsgraph(C), ar, v3d, rv3d, &r_gsc->subrect_data, true); /* no shift */
