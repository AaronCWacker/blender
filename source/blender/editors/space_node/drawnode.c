--- conflicted
+++ resolved
@@ -3405,18 +3405,11 @@
 		}
 
 		if (do_triple) {
-<<<<<<< HEAD
 			immUniformThemeColorShadeAlpha(th_col3, -80, -120);
-			glLineWidth(4.0f * px_fac);
+			glLineWidth(4.0f);
 
 			immBegin(PRIM_LINE_STRIP, (LINK_RESOL + 1));
 
-=======
-			UI_ThemeColorShadeAlpha(th_col3, -80, -120);
-			glLineWidth(4.0f);
-			
-			glBegin(GL_LINE_STRIP);
->>>>>>> 6da53e46
 			for (i = 0; i <= LINK_RESOL; i++) {
 				immVertex2fv(pos, coord_array[i]);
 			}
@@ -3431,9 +3424,8 @@
 				immEnd();
 			}
 		}
-<<<<<<< HEAD
-
-		glLineWidth(1.5f * px_fac);
+
+		glLineWidth(1.5f);
 
 		if (drawarrow) {
 			immUniformThemeColorBlend(th_col1, th_col2, 0.5f);
@@ -3443,26 +3435,6 @@
 			immVertex2fv(pos, arrow);
 			immVertex2fv(pos, arrow2);
 			immEnd();
-=======
-		
-		/* XXX using GL_LINES for shaded node lines is a workaround
-		 * for Intel hardware, this breaks with GL_LINE_STRIP and
-		 * changing color in begin/end blocks.
-		 */
-		glLineWidth(1.5f);
-		if (do_shaded) {
-			glBegin(GL_LINES);
-			for (i = 0; i < LINK_RESOL; i++) {
-				UI_ThemeColorBlend(th_col1, th_col2, spline_step);
-				glVertex2fv(coord_array[i]);
-				
-				UI_ThemeColorBlend(th_col1, th_col2, spline_step + dist);
-				glVertex2fv(coord_array[i + 1]);
-				
-				spline_step += dist;
-			}
-			glEnd();
->>>>>>> 6da53e46
 		}
 
 		if (!do_shaded) {
