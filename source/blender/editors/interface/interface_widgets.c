/**
* ***** BEGIN GPL LICENSE BLOCK *****
 *
 * This program is free software; you can redistribute it and/or
 * modify it under the terms of the GNU General Public License
 * as published by the Free Software Foundation; either version 2
 * of the License, or (at your option) any later version. 
 *
 * This program is distributed in the hope that it will be useful,
 * but WITHOUT ANY WARRANTY; without even the implied warranty of
 * MERCHANTABILITY or FITNESS FOR A PARTICULAR PURPOSE.  See the
 * GNU General Public License for more details.
 *
 * You should have received a copy of the GNU General Public License
 * along with this program; if not, write to the Free Software Foundation,
 * Inc., 59 Temple Place - Suite 330, Boston, MA  02111-1307, USA.
 *
 * The Original Code is Copyright (C) 2009 Blender Foundation.
 * All rights reserved.
 * 
 * Contributor(s): Blender Foundation
 *
 * ***** END GPL LICENSE BLOCK *****
 */

#include <limits.h>
#include <math.h>
#include <stdlib.h>
#include <string.h>

#include "MEM_guardedalloc.h"

#include "DNA_ID.h"
#include "DNA_screen_types.h"
#include "DNA_userdef_types.h"
#include "DNA_windowmanager_types.h"

#include "BLI_arithb.h"
#include "BLI_listbase.h"
#include "BLI_rect.h"

#include "BKE_context.h"
#include "BKE_curve.h"
#include "BKE_global.h"
#include "BKE_utildefines.h"

#include "BIF_gl.h"
#include "BIF_glutil.h"

#include "BLF_api.h"

#include "UI_interface.h"
#include "UI_interface_icons.h"
#include "UI_resources.h"
#include "UI_view2d.h"

#include "ED_util.h"
#include "ED_types.h"

#include "interface_intern.h"

/* ************** widget base functions ************** */
/*
     - in: roundbox codes for corner types and radius
     - return: array of [size][2][x,y] points, the edges of the roundbox, + UV coords
 
     - draw black box with alpha 0 on exact button boundbox
     - for ever AA step:
        - draw the inner part for a round filled box, with color blend codes or texture coords
        - draw outline in outline color
        - draw outer part, bottom half, extruded 1 pixel to bottom, for emboss shadow
        - draw extra decorations
     - draw background color box with alpha 1 on exact button boundbox
 
 */

/* fill this struct with polygon info to draw AA'ed */
/* it has outline, back, and two optional tria meshes */

typedef struct uiWidgetTrias {
	int tot;
	
	float vec[32][2];
	int (*index)[3];
	
} uiWidgetTrias;

typedef struct uiWidgetStateColors {
	char inner_anim[4];
	char inner_anim_sel[4];
	char inner_key[4];
	char inner_key_sel[4];
	char inner_driven[4];
	char inner_driven_sel[4];
} uiWidgetStateColors;

typedef struct uiWidgetBase {
	
	int totvert, halfwayvert;
	float outer_v[64][2];
	float inner_v[64][2];
	float inner_uv[64][2];
	
	short inner, outline, emboss; /* set on/off */
	
	uiWidgetTrias tria1;
	uiWidgetTrias tria2;
	
} uiWidgetBase;

/* uiWidgetType: for time being only for visual appearance,
   later, a handling callback can be added too 
*/
typedef struct uiWidgetType {
	
	/* pointer to theme color definition */
	uiWidgetColors *wcol_theme;
	
	/* converted colors for state */
	uiWidgetColors wcol;
	
	void (*state)(struct uiWidgetType *, int state);
	void (*draw)(uiWidgetColors *, rcti *, int state, int roundboxalign);
	void (*custom)(uiBut *, uiWidgetColors *, rcti *, int state, int roundboxalign);
	void (*text)(uiFontStyle *, uiWidgetColors *, uiBut *, rcti *);
	
} uiWidgetType;


/* *********************** draw data ************************** */

static float cornervec[9][2]= {{0.0, 0.0}, {0.195, 0.02}, {0.383, 0.067}, {0.55, 0.169}, 
{0.707, 0.293}, {0.831, 0.45}, {0.924, 0.617}, {0.98, 0.805}, {1.0, 1.0}};

static float jit[8][2]= {{0.468813 , -0.481430}, {-0.155755 , -0.352820}, 
{0.219306 , -0.238501},  {-0.393286 , -0.110949}, {-0.024699 , 0.013908}, 
{0.343805 , 0.147431}, {-0.272855 , 0.269918}, {0.095909 , 0.388710}};

static float num_tria_vert[19][2]= {
{0.382684, 0.923879}, {0.000001, 1.000000}, {-0.382683, 0.923880}, {-0.707107, 0.707107},
{-0.923879, 0.382684}, {-1.000000, 0.000000}, {-0.923880, -0.382684}, {-0.707107, -0.707107},
{-0.382683, -0.923880}, {0.000000, -1.000000}, {0.382684, -0.923880}, {0.707107, -0.707107},
{0.923880, -0.382684}, {1.000000, -0.000000}, {0.923880, 0.382683}, {0.707107, 0.707107}, 
{-0.352077, 0.532607}, {-0.352077, -0.549313}, {0.729843, -0.008353}};

static int num_tria_face[19][3]= {
{13, 14, 18}, {17, 5, 6}, {12, 13, 18}, {17, 6, 7}, {15, 18, 14}, {16, 4, 5}, {16, 5, 17}, {18, 11, 12}, 
{18, 17, 10}, {18, 10, 11}, {17, 9, 10}, {15, 0, 18}, {18, 0, 16}, {3, 4, 16}, {8, 9, 17}, {8, 17, 7}, 
{2, 3, 16}, {1, 2, 16}, {16, 0, 1}};

static float menu_tria_vert[6][2]= {
{-0.41, 0.16}, {0.41, 0.16}, {0, 0.82}, 
{0, -0.82}, {-0.41, -0.16}, {0.41, -0.16}};

static int menu_tria_face[2][3]= {{2, 0, 1}, {3, 5, 4}};

static float check_tria_vert[6][2]= {
{-0.578579, 0.253369}, 	{-0.392773, 0.412794}, 	{-0.004241, -0.328551}, 
{-0.003001, 0.034320}, 	{1.055313, 0.864744}, 	{0.866408, 1.026895}};

static int check_tria_face[4][3]= {
{3, 2, 4}, {3, 4, 5}, {1, 0, 3}, {0, 2, 3}};

/* ************************************************* */

void ui_draw_anti_tria(float x1, float y1, float x2, float y2, float x3, float y3)
{
	float color[4];
	int j;
	
	glEnable(GL_BLEND);
	glGetFloatv(GL_CURRENT_COLOR, color);
	color[3]= 0.125;
	glColor4fv(color);
	
	/* for each AA step */
	for(j=0; j<8; j++) {
		glTranslatef(1.0*jit[j][0], 1.0*jit[j][1], 0.0f);

		glBegin(GL_POLYGON);
		glVertex2f(x1, y1);
		glVertex2f(x2, y2);
		glVertex2f(x3, y3);
		glEnd();
		
		glTranslatef(-1.0*jit[j][0], -1.0*jit[j][1], 0.0f);
	}

	glDisable(GL_BLEND);
	
}

static void widget_init(uiWidgetBase *wtb)
{
	wtb->totvert= wtb->halfwayvert= 0;
	wtb->tria1.tot= 0;
	wtb->tria2.tot= 0;
	
	wtb->inner= 1;
	wtb->outline= 1;
	wtb->emboss= 1;
}

/* helper call, makes shadow rect, with 'sun' above menu, so only shadow to left/right/bottom */
/* return tot */
static int round_box_shadow_edges(float (*vert)[2], rcti *rect, float rad, int roundboxalign, float step)
{
	float vec[9][2];
	float minx, miny, maxx, maxy;
	int a, tot= 0;
	
	rad+= step;
	
	if(2.0f*rad > rect->ymax-rect->ymin)
		rad= 0.5f*(rect->ymax-rect->ymin);
	
	minx= rect->xmin-step;
	miny= rect->ymin-step;
	maxx= rect->xmax+step;
	maxy= rect->ymax+step;
	
	/* mult */
	for(a=0; a<9; a++) {
		vec[a][0]= rad*cornervec[a][0]; 
		vec[a][1]= rad*cornervec[a][1]; 
	}
	
	/* start with left-top, anti clockwise */
	if(roundboxalign & 1) {
		for(a=0; a<9; a++, tot++) {
			vert[tot][0]= minx+rad-vec[a][0];
			vert[tot][1]= maxy-vec[a][1];
		}
	}
	else {
		for(a=0; a<9; a++, tot++) {
			vert[tot][0]= minx;
			vert[tot][1]= maxy;
		}
	}
	
	if(roundboxalign & 8) {
		for(a=0; a<9; a++, tot++) {
			vert[tot][0]= minx+vec[a][1];
			vert[tot][1]= miny+rad-vec[a][0];
		}
	}
	else {
		for(a=0; a<9; a++, tot++) {
			vert[tot][0]= minx;
			vert[tot][1]= miny;
		}
	}
	
	if(roundboxalign & 4) {
		for(a=0; a<9; a++, tot++) {
			vert[tot][0]= maxx-rad+vec[a][0];
			vert[tot][1]= miny+vec[a][1];
		}
	}
	else {
		for(a=0; a<9; a++, tot++) {
			vert[tot][0]= maxx;
			vert[tot][1]= miny;
		}
	}
	
	if(roundboxalign & 2) {
		for(a=0; a<9; a++, tot++) {
			vert[tot][0]= maxx-vec[a][1];
			vert[tot][1]= maxy-rad+vec[a][0];
		}
	}
	else {
		for(a=0; a<9; a++, tot++) {
			vert[tot][0]= maxx;
			vert[tot][1]= maxy;
		}
	}
	return tot;
}

/* this call has 1 extra arg to allow mask outline */
static void round_box__edges(uiWidgetBase *wt, int roundboxalign, rcti *rect, float rad, float radi)
{
	float vec[9][2], veci[9][2];
	float minx= rect->xmin, miny= rect->ymin, maxx= rect->xmax, maxy= rect->ymax;
	float minxi= minx + 1.0f; /* boundbox inner */
	float maxxi= maxx - 1.0f;
	float minyi= miny + 1.0f;
	float maxyi= maxy - 1.0f;
	float facxi= 1.0f/(maxxi-minxi); /* for uv */
	float facyi= 1.0f/(maxyi-minyi);
	int a, tot= 0;
	
	if(2.0f*rad > rect->ymax-rect->ymin)
		rad= 0.5f*(rect->ymax-rect->ymin);

	if(2.0f*(radi+1.0f) > rect->ymax-rect->ymin)
		radi= 0.5f*(rect->ymax-rect->ymin) - 1.0f;
	
	/* mult */
	for(a=0; a<9; a++) {
		veci[a][0]= radi*cornervec[a][0]; 
		veci[a][1]= radi*cornervec[a][1]; 
		vec[a][0]= rad*cornervec[a][0]; 
		vec[a][1]= rad*cornervec[a][1]; 
	}
	
	/* corner left-bottom */
	if(roundboxalign & 8) {
		
		for(a=0; a<9; a++, tot++) {
			wt->inner_v[tot][0]= minxi+veci[a][1];
			wt->inner_v[tot][1]= minyi+radi-veci[a][0];
			
			wt->outer_v[tot][0]= minx+vec[a][1];
			wt->outer_v[tot][1]= miny+rad-vec[a][0];
			
			wt->inner_uv[tot][0]= facxi*(wt->inner_v[tot][0] - minxi);
			wt->inner_uv[tot][1]= facyi*(wt->inner_v[tot][1] - minyi);
		}
	}
	else {
		wt->inner_v[tot][0]= minxi;
		wt->inner_v[tot][1]= minyi;
		
		wt->outer_v[tot][0]= minx;
		wt->outer_v[tot][1]= miny;

		wt->inner_uv[tot][0]= 0.0f;
		wt->inner_uv[tot][1]= 0.0f;
		
		tot++;
	}
	
	/* corner right-bottom */
	if(roundboxalign & 4) {
		
		for(a=0; a<9; a++, tot++) {
			wt->inner_v[tot][0]= maxxi-radi+veci[a][0];
			wt->inner_v[tot][1]= minyi+veci[a][1];
			
			wt->outer_v[tot][0]= maxx-rad+vec[a][0];
			wt->outer_v[tot][1]= miny+vec[a][1];
			
			wt->inner_uv[tot][0]= facxi*(wt->inner_v[tot][0] - minxi);
			wt->inner_uv[tot][1]= facyi*(wt->inner_v[tot][1] - minyi);
		}
	}
	else {
		wt->inner_v[tot][0]= maxxi;
		wt->inner_v[tot][1]= minyi;
		
		wt->outer_v[tot][0]= maxx;
		wt->outer_v[tot][1]= miny;

		wt->inner_uv[tot][0]= 1.0f;
		wt->inner_uv[tot][1]= 0.0f;
		
		tot++;
	}
	
	wt->halfwayvert= tot;
	
	/* corner right-top */
	if(roundboxalign & 2) {
		
		for(a=0; a<9; a++, tot++) {
			wt->inner_v[tot][0]= maxxi-veci[a][1];
			wt->inner_v[tot][1]= maxyi-radi+veci[a][0];
			
			wt->outer_v[tot][0]= maxx-vec[a][1];
			wt->outer_v[tot][1]= maxy-rad+vec[a][0];
			
			wt->inner_uv[tot][0]= facxi*(wt->inner_v[tot][0] - minxi);
			wt->inner_uv[tot][1]= facyi*(wt->inner_v[tot][1] - minyi);
		}
	}
	else {
		wt->inner_v[tot][0]= maxxi;
		wt->inner_v[tot][1]= maxyi;
		
		wt->outer_v[tot][0]= maxx;
		wt->outer_v[tot][1]= maxy;
		
		wt->inner_uv[tot][0]= 1.0f;
		wt->inner_uv[tot][1]= 1.0f;
		
		tot++;
	}
	
	/* corner left-top */
	if(roundboxalign & 1) {
		
		for(a=0; a<9; a++, tot++) {
			wt->inner_v[tot][0]= minxi+radi-veci[a][0];
			wt->inner_v[tot][1]= maxyi-veci[a][1];
			
			wt->outer_v[tot][0]= minx+rad-vec[a][0];
			wt->outer_v[tot][1]= maxy-vec[a][1];
			
			wt->inner_uv[tot][0]= facxi*(wt->inner_v[tot][0] - minxi);
			wt->inner_uv[tot][1]= facyi*(wt->inner_v[tot][1] - minyi);
		}
		
	}
	else {
		
		wt->inner_v[tot][0]= minxi;
		wt->inner_v[tot][1]= maxyi;
		
		wt->outer_v[tot][0]= minx;
		wt->outer_v[tot][1]= maxy;
		
		wt->inner_uv[tot][0]= 0.0f;
		wt->inner_uv[tot][1]= 1.0f;
		
		tot++;
	}
		
	wt->totvert= tot;
}

static void round_box_edges(uiWidgetBase *wt, int roundboxalign, rcti *rect, float rad)
{
	round_box__edges(wt, roundboxalign, rect, rad, rad-1.0f);
}


/* based on button rect, return scaled array of triangles */
static void widget_num_tria(uiWidgetTrias *tria, rcti *rect, float triasize, char where)
{
	float centx, centy, size;
	int a;
	
	/* center position and size */
	centx= (float)rect->xmin + 0.5f*(rect->ymax-rect->ymin);
	centy= (float)rect->ymin + 0.5f*(rect->ymax-rect->ymin);
	size= -0.5f*triasize*(rect->ymax-rect->ymin);

	if(where=='r') {
		centx= (float)rect->xmax - 0.5f*(rect->ymax-rect->ymin);
		size= -size;
	}	
	
	for(a=0; a<19; a++) {
		tria->vec[a][0]= size*num_tria_vert[a][0] + centx;
		tria->vec[a][1]= size*num_tria_vert[a][1] + centy;
	}
	
	tria->tot= 19;
	tria->index= num_tria_face;
}

static void widget_trias_draw(uiWidgetTrias *tria)
{
	int a;
	
	glBegin(GL_TRIANGLES);
	for(a=0; a<tria->tot; a++) {
		glVertex2fv(tria->vec[ tria->index[a][0] ]);
		glVertex2fv(tria->vec[ tria->index[a][1] ]);
		glVertex2fv(tria->vec[ tria->index[a][2] ]);
	}
	glEnd();
	
}

static void widget_menu_trias(uiWidgetTrias *tria, rcti *rect)
{
	float centx, centy, size, asp;
	int a;
		
	/* center position and size */
	centx= rect->xmax - 0.5f*(rect->ymax-rect->ymin);
	centy= rect->ymin + 0.5f*(rect->ymax-rect->ymin);
	size= 0.4f*(rect->ymax-rect->ymin);
	
	/* XXX exception */
	asp= ((float)rect->xmax-rect->xmin)/((float)rect->ymax-rect->ymin);
	if(asp > 1.2f && asp < 2.6f)
		centx= rect->xmax - 0.3f*(rect->ymax-rect->ymin);
	
	for(a=0; a<6; a++) {
		tria->vec[a][0]= size*menu_tria_vert[a][0] + centx;
		tria->vec[a][1]= size*menu_tria_vert[a][1] + centy;
	}

	tria->tot= 2;
	tria->index= menu_tria_face;
}

static void widget_check_trias(uiWidgetTrias *tria, rcti *rect)
{
	float centx, centy, size;
	int a;
	
	/* center position and size */
	centx= rect->xmin + 0.5f*(rect->ymax-rect->ymin);
	centy= rect->ymin + 0.5f*(rect->ymax-rect->ymin);
	size= 0.5f*(rect->ymax-rect->ymin);
	
	for(a=0; a<6; a++) {
		tria->vec[a][0]= size*check_tria_vert[a][0] + centx;
		tria->vec[a][1]= size*check_tria_vert[a][1] + centy;
	}
	
	tria->tot= 4;
	tria->index= check_tria_face;
}


/* prepares shade colors */
static void shadecolors4(char *coltop, char *coldown, char *color, short shadetop, short shadedown)
{
	
	coltop[0]= CLAMPIS(color[0]+shadetop, 0, 255);
	coltop[1]= CLAMPIS(color[1]+shadetop, 0, 255);
	coltop[2]= CLAMPIS(color[2]+shadetop, 0, 255);
	coltop[3]= color[3];

	coldown[0]= CLAMPIS(color[0]+shadedown, 0, 255);
	coldown[1]= CLAMPIS(color[1]+shadedown, 0, 255);
	coldown[2]= CLAMPIS(color[2]+shadedown, 0, 255);
	coldown[3]= color[3];
}

static void round_box_shade_col4(char *col1, char *col2, float fac)
{
	int faci, facm;
	char col[4];
	
	faci= floor(255.1f*fac);
	facm= 255-faci;
	
	col[0]= (faci*col1[0] + facm*col2[0])>>8;
	col[1]= (faci*col1[1] + facm*col2[1])>>8;
	col[2]= (faci*col1[2] + facm*col2[2])>>8;
	col[3]= (faci*col1[3] + facm*col2[3])>>8;
	
	glColor4ubv(col);
}

static void widgetbase_outline(uiWidgetBase *wtb)
{
	int a;
	
	/* outline */
	glBegin(GL_QUAD_STRIP);
	for(a=0; a<wtb->totvert; a++) {
		glVertex2fv(wtb->outer_v[a]);
		glVertex2fv(wtb->inner_v[a]);
	}
	glVertex2fv(wtb->outer_v[0]);
	glVertex2fv(wtb->inner_v[0]);
	glEnd();
}

static void widgetbase_draw(uiWidgetBase *wtb, uiWidgetColors *wcol)
{
	int j, a;
	
	glEnable(GL_BLEND);

	/* backdrop non AA */
	if(wtb->inner) {
		if(wcol->shaded==0) {
			
			/* filled center, solid */
			glColor4ubv(wcol->inner);
			glBegin(GL_POLYGON);
			for(a=0; a<wtb->totvert; a++)
				glVertex2fv(wtb->inner_v[a]);
			glEnd();

		}
		else {
			char col1[4], col2[4];
			
			shadecolors4(col1, col2, wcol->inner, wcol->shadetop, wcol->shadedown);
			
			glShadeModel(GL_SMOOTH);
			glBegin(GL_POLYGON);
			for(a=0; a<wtb->totvert; a++) {
				round_box_shade_col4(col1, col2, wtb->inner_uv[a][1]);
				glVertex2fv(wtb->inner_v[a]);
			}
			glEnd();
			glShadeModel(GL_FLAT);
		}
	}
	
	/* for each AA step */
	if(wtb->outline) {
		for(j=0; j<8; j++) {
			glTranslatef(1.0*jit[j][0], 1.0*jit[j][1], 0.0f);
			
			/* outline */
			glColor4ub(wcol->outline[0], wcol->outline[1], wcol->outline[2], 32);
			glBegin(GL_QUAD_STRIP);
			for(a=0; a<wtb->totvert; a++) {
				glVertex2fv(wtb->outer_v[a]);
				glVertex2fv(wtb->inner_v[a]);
			}
			glVertex2fv(wtb->outer_v[0]);
			glVertex2fv(wtb->inner_v[0]);
			glEnd();
		
			/* emboss bottom shadow */
			if(wtb->emboss) {
				glColor4f(1.0f, 1.0f, 1.0f, 0.02f);
				glBegin(GL_QUAD_STRIP);
				for(a=0; a<wtb->halfwayvert; a++) {
					glVertex2fv(wtb->outer_v[a]);
					glVertex2f(wtb->outer_v[a][0], wtb->outer_v[a][1]-1.0f);
				}
				glEnd();
			}
			
			glTranslatef(-1.0*jit[j][0], -1.0*jit[j][1], 0.0f);
		}
	}
	
	/* decoration */
	if(wtb->tria1.tot || wtb->tria2.tot) {
		/* for each AA step */
		for(j=0; j<8; j++) {
			glTranslatef(1.0*jit[j][0], 1.0*jit[j][1], 0.0f);

			if(wtb->tria1.tot) {
				glColor4ub(wcol->item[0], wcol->item[1], wcol->item[2], 32);
				widget_trias_draw(&wtb->tria1);
			}
			if(wtb->tria2.tot) {
				glColor4ub(wcol->item[0], wcol->item[1], wcol->item[2], 32);
				widget_trias_draw(&wtb->tria2);
			}
		
			glTranslatef(-1.0*jit[j][0], -1.0*jit[j][1], 0.0f);
		}
	}

	glDisable(GL_BLEND);
	
}

/* *********************** text/icon ************************************** */


/* icons have been standardized... and this call draws in untransformed coordinates */
#define ICON_HEIGHT		16.0f

static void widget_draw_icon(uiBut *but, BIFIconID icon, int blend, rcti *rect)
{
	int xs=0, ys=0;
	float aspect, height;
	
	/* this icon doesn't need draw... */
	if(icon==ICON_BLANK1 && (but->flag & UI_ICON_SUBMENU)==0) return;
	
	/* we need aspect from block, for menus... these buttons are scaled in uiPositionBlock() */
	aspect= but->block->aspect;
	if(aspect != but->aspect) {
		/* prevent scaling up icon in pupmenu */
		if (aspect < 1.0f) {			
			height= ICON_HEIGHT;
			aspect = 1.0f;
			
		}
		else 
			height= ICON_HEIGHT/aspect;
	}
	else
		height= ICON_HEIGHT;
	
	/* calculate blend color */
	if ELEM3(but->type, TOG, ROW, TOGN) {
		if(but->flag & UI_SELECT);
		else if(but->flag & UI_ACTIVE);
		else blend= -60;
	}
	
	glEnable(GL_BLEND);
	
	if(icon && icon!=ICON_BLANK1) {
		if(but->flag & UI_ICON_LEFT) {
			if (but->type==BUT_TOGDUAL) {
				if (but->drawstr[0]) {
					xs= rect->xmin-1;
				} else {
					xs= (rect->xmin+rect->xmax- height)/2;
				}
			}
			else if (but->block->flag & UI_BLOCK_LOOP) {
				if(but->type==SEARCH_MENU)
					xs= rect->xmin+4;
				else
					xs= rect->xmin+1;
			}
			else if ((but->type==ICONROW) || (but->type==ICONTEXTROW)) {
				xs= rect->xmin+3;
			}
			else {
				xs= rect->xmin+4;
			}
			ys= (rect->ymin+rect->ymax- height)/2;
		}
		else {
			xs= (rect->xmin+rect->xmax- height)/2;
			ys= (rect->ymin+rect->ymax- height)/2;
		}
	
		UI_icon_draw_aspect_blended(xs, ys, icon, aspect, blend);
	}
	
	if(but->flag & UI_ICON_SUBMENU) {
		xs= rect->xmax-17;
		ys= (rect->ymin+rect->ymax- height)/2;
		
		UI_icon_draw_aspect_blended(xs, ys, ICON_RIGHTARROW_THIN, aspect, blend);
	}
	
	glDisable(GL_BLEND);
}

/* sets but->ofs to make sure text is correctly visible */
static void ui_text_leftclip(uiFontStyle *fstyle, uiBut *but, rcti *rect)
{
	int okwidth= rect->xmax-rect->xmin;
	
	/* need to set this first */
	uiStyleFontSet(fstyle);

	but->strwidth= BLF_width(but->drawstr);
	but->ofs= 0;
	
	while(but->strwidth > okwidth ) {
		
		but->ofs++;
		but->strwidth= BLF_width(but->drawstr+but->ofs);
		
		/* textbut exception */
		if(but->editstr && but->pos != -1) {
			int pos= but->pos+strlen(but->str);
			
			if(pos-1 < but->ofs) {
				pos= but->ofs-pos+1;
				but->ofs -= pos;
				if(but->ofs<0) {
					but->ofs= 0;
					pos--;
				}
				but->drawstr[ strlen(but->drawstr)-pos ]= 0;
			}
		}
		
		if(but->strwidth < 10) break;
	}
}

static void widget_draw_text(uiFontStyle *fstyle, uiWidgetColors *wcol, uiBut *but, rcti *rect)
{
//	int transopts;
	char *cpoin = NULL;
	
	uiStyleFontSet(fstyle);
	
	if(but->editstr || (but->flag & UI_TEXT_LEFT))
		fstyle->align= UI_STYLE_TEXT_LEFT;
	else
		fstyle->align= UI_STYLE_TEXT_CENTER;			
		
	/* text button selection and cursor */
	if(but->editstr && but->pos != -1) {
		short t, pos, ch;
		short selsta_tmp, selend_tmp, selsta_draw, selwidth_draw;
		
		if ((but->selend - but->selsta) > 0) {
			/* XXX weak, why is this? (ton) */
			t= but->str[0]?1:-2;
			
			/* text button selection */
			selsta_tmp = but->selsta + strlen(but->str);
			selend_tmp = but->selend + strlen(but->str);
			
			if(but->drawstr[0]!=0) {
				ch= but->drawstr[selsta_tmp];
				but->drawstr[selsta_tmp]= 0;
				
				selsta_draw = BLF_width(but->drawstr+but->ofs) + t;
				
				but->drawstr[selsta_tmp]= ch;
				
				ch= but->drawstr[selend_tmp];
				but->drawstr[selend_tmp]= 0;
				
				selwidth_draw = BLF_width(but->drawstr+but->ofs) + t;
				
				but->drawstr[selend_tmp]= ch;
				
				glColor3ubv(wcol->item);
				glRects(rect->xmin+selsta_draw+1, rect->ymin+2, rect->xmin+selwidth_draw+1, rect->ymax-2);
			}
		} else {
			/* text cursor */
			pos= but->pos+strlen(but->str);
			if(pos >= but->ofs) {
				if(but->drawstr[0]!=0) {
					ch= but->drawstr[pos];
					but->drawstr[pos]= 0;
					
					t= BLF_width(but->drawstr+but->ofs) + 1;
					
					but->drawstr[pos]= ch;
				}
				else t= 1;
				
				glColor3ub(255,0,0);
				glRects(rect->xmin+t, rect->ymin+2, rect->xmin+t+2, rect->ymax-2);
			}
		}
	}
	//	ui_rasterpos_safe(x, y, but->aspect);
//	if(but->type==IDPOIN) transopts= 0;	// no translation, of course!
//	else transopts= ui_translate_buttons();
	
	/* cut string in 2 parts - only for menu entries */
	if(ELEM5(but->type, SLI, NUM, TEX, NUMSLI, NUMABS)==0) {
		cpoin= strchr(but->drawstr, '|');
		if(cpoin) *cpoin= 0;		
	}
	
	glColor3ubv(wcol->text);
	uiStyleFontDraw(fstyle, rect, but->drawstr+but->ofs);

	/* part text right aligned */
	if(cpoin) {
		fstyle->align= UI_STYLE_TEXT_RIGHT;
		rect->xmax-=5;
		uiStyleFontDraw(fstyle, rect, cpoin+1);
		*cpoin= '|';
	}
}

/* draws text and icons for buttons */
static void widget_draw_text_icon(uiFontStyle *fstyle, uiWidgetColors *wcol, uiBut *but, rcti *rect)
{
	
	if(but==NULL) return;
	
	/* cutting off from left part */
	if ELEM3(but->type, NUM, NUMABS, TEX) {	
		ui_text_leftclip(fstyle, but, rect);
	}
	else but->ofs= 0;
	
	/* check for button text label */
	if (but->type == ICONTEXTROW) {
		widget_draw_icon(but, (BIFIconID) (but->icon+but->iconadd), 0, rect);
	}
	else {
				
		if(but->type==BUT_TOGDUAL) {
			int dualset= 0;
			if(but->pointype==SHO)
				dualset= BTST( *(((short *)but->poin)+1), but->bitnr);
			else if(but->pointype==INT)
				dualset= BTST( *(((int *)but->poin)+1), but->bitnr);
			
			widget_draw_icon(but, ICON_DOT, dualset?0:-100, rect);
		}
		
		/* If there's an icon too (made with uiDefIconTextBut) then draw the icon
		and offset the text label to accomodate it */
		
		if (but->flag & UI_HAS_ICON) {
			widget_draw_icon(but, but->icon+but->iconadd, 0, rect);
			
			rect->xmin += UI_icon_get_width(but->icon+but->iconadd);
			
			if(but->editstr || (but->flag & UI_TEXT_LEFT)) 
				rect->xmin += 5;
<<<<<<< HEAD
			
			widget_draw_text(fstyle, wcol, but, rect);
			
		}
		/* if there's no text label, then check to see if there's an icon only and draw it */
		else if( but->flag & UI_HAS_ICON ) {
			widget_draw_icon(but, (BIFIconID) (but->icon+but->iconadd), 0, rect);
=======
>>>>>>> db27ab91
		}
		else if(but->flag & UI_TEXT_LEFT)
			rect->xmin += 5;
		
		/* always draw text for textbutton cursor */
		widget_draw_text(fstyle, wcol, but, rect);

	}
}



/* *********************** widget types ************************************* */


/*   uiWidgetStateColors
 char inner_anim[4];
 char inner_anim_sel[4];
 char inner_key[4];
 char inner_key_sel[4];
 char inner_driven[4];
 char inner_driven_sel[4];
 
*/

static struct uiWidgetStateColors wcol_state= {
	{115, 190, 76, 255},
	{90, 166, 51, 255},
	{240, 235, 100, 255},
	{148, 204, 76, 255},
	{180, 0, 255, 255},
	{153, 0, 230, 255}
};

/*  uiWidgetColors
 float outline[3];
 float inner[4];
 float inner_sel[4];
 float item[3];
 float text[3];
 float text_sel[3];

 short shaded;
 float shadetop, shadedown;
*/	

static struct uiWidgetColors wcol_num= {
	{25, 25, 25, 255},
	{180, 180, 180, 255},
	{153, 153, 153, 255},
	{90, 90, 90, 255},
	
	{0, 0, 0, 255},
	{255, 255, 255, 255},
	
	1,
	-20, 0
};

static struct uiWidgetColors wcol_numslider= {
	{25, 25, 25, 255},
	{180, 180, 180, 255},
	{153, 153, 153, 255},
	{128, 128, 128, 255},
	
	{0, 0, 0, 255},
	{255, 255, 255, 255},
	
	1,
	-20, 0
};

static struct uiWidgetColors wcol_text= {
	{25, 25, 25, 255},
	{153, 153, 153, 255},
	{153, 153, 153, 255},
	{90, 90, 90, 255},
	
	{0, 0, 0, 255},
	{255, 255, 255, 255},
	
	1,
	0, 25
};

static struct uiWidgetColors wcol_option= {
	{0, 0, 0, 255},
	{70, 70, 70, 255},
	{70, 70, 70, 255},
	{255, 255, 255, 255},
	
	{0, 0, 0, 255},
	{255, 255, 255, 255},
	
	1,
	15, -15
};

/* button that shows popup */
static struct uiWidgetColors wcol_menu= {
	{0, 0, 0, 255},
	{70, 70, 70, 255},
	{70, 70, 70, 255},
	{255, 255, 255, 255},
	
	{255, 255, 255, 255},
	{204, 204, 204, 255},
	
	1,
	15, -15
};

/* button that starts pulldown */
static struct uiWidgetColors wcol_pulldown= {
	{0, 0, 0, 255},
	{63, 63, 63, 255},
	{86, 128, 194, 255},
	{255, 255, 255, 255},
	
	{0, 0, 0, 255},
	{0, 0, 0, 255},
	
	0,
	25, -20
};

/* button inside menu */
static struct uiWidgetColors wcol_menu_item= {
	{0, 0, 0, 255},
	{0, 0, 0, 0},
	{86, 128, 194, 255},
	{255, 255, 255, 255},
	
	{255, 255, 255, 255},
	{0, 0, 0, 255},
	
	0,
	38, 0
};

/* backdrop menu + title text color */
static struct uiWidgetColors wcol_menu_back= {
	{0, 0, 0, 255},
	{25, 25, 25, 230},
	{45, 45, 45, 230},
	{255, 255, 255, 255},
	
	{255, 255, 255, 255},
	{255, 255, 255, 255},
	
	0,
	25, -20
};


static struct uiWidgetColors wcol_radio= {
	{0, 0, 0, 255},
	{70, 70, 70, 255},
	{86, 128, 194, 255},
	{255, 255, 255, 255},
	
	{255, 255, 255, 255},
	{0, 0, 0, 255},
	
	1,
	15, -15
};

static struct uiWidgetColors wcol_regular= {
	{25, 25, 25, 255},
	{153, 153, 153, 255},
	{100, 100, 100, 255},
	{25, 25, 25, 255},
	
	{0, 0, 0, 255},
	{255, 255, 255, 255},
	
	0,
	0, 0
};

static struct uiWidgetColors wcol_tool= {
	{25, 25, 25, 255},
	{153, 153, 153, 255},
	{100, 100, 100, 255},
	{25, 25, 25, 255},
	
	{0, 0, 0, 255},
	{255, 255, 255, 255},
	
	1,
	25, -25
};

static struct uiWidgetColors wcol_box= {
	{25, 25, 25, 255},
	{128, 128, 128, 255},
	{100, 100, 100, 255},
	{25, 25, 25, 255},
	
	{0, 0, 0, 255},
	{255, 255, 255, 255},
	
	0,
	0, 0
};

/* free wcol struct to play with */
static struct uiWidgetColors wcol_tmp= {
	{0, 0, 0, 255},
	{128, 128, 128, 255},
	{100, 100, 100, 255},
	{25, 25, 25, 255},
	
	{0, 0, 0, 255},
	{255, 255, 255, 255},
	
	0,
	0, 0
};


/* called for theme init (new theme) and versions */
void ui_widget_color_init(ThemeUI *tui)
{

	tui->wcol_regular= wcol_regular;
	tui->wcol_tool= wcol_tool;
	tui->wcol_radio= wcol_radio;
	tui->wcol_text= wcol_text;
	tui->wcol_option= wcol_option;
	tui->wcol_num= wcol_num;
	tui->wcol_numslider= wcol_numslider;
	tui->wcol_menu= wcol_menu;
	tui->wcol_pulldown= wcol_pulldown;
	tui->wcol_menu_back= wcol_menu_back;
	tui->wcol_menu_item= wcol_menu_item;
	tui->wcol_box= wcol_box;
}

/* ************ button callbacks, state ***************** */

/* copy colors from theme, and set changes in it based on state */
static void widget_state(uiWidgetType *wt, int state)
{
	wt->wcol= *(wt->wcol_theme);
	
	if(state & UI_SELECT) {
		if(state & UI_BUT_ANIMATED_KEY)
			QUATCOPY(wt->wcol.inner, wcol_state.inner_key_sel)
		else if(state & UI_BUT_ANIMATED)
			QUATCOPY(wt->wcol.inner, wcol_state.inner_anim_sel)
		else if(state & UI_BUT_DRIVEN)
			QUATCOPY(wt->wcol.inner, wcol_state.inner_driven_sel)
		else
			QUATCOPY(wt->wcol.inner, wt->wcol.inner_sel)

		VECCOPY(wt->wcol.text, wt->wcol.text_sel);
		
		/* only flip shade if it's not "pushed in" already */
		if(wt->wcol.shaded && wt->wcol.shadetop>wt->wcol.shadedown) {
			SWAP(short, wt->wcol.shadetop, wt->wcol.shadedown);
		}
	}
	else {
		if(state & UI_BUT_ANIMATED_KEY)
			QUATCOPY(wt->wcol.inner, wcol_state.inner_key)
		else if(state & UI_BUT_ANIMATED)
			QUATCOPY(wt->wcol.inner, wcol_state.inner_anim)
		else if(state & UI_BUT_DRIVEN)
			QUATCOPY(wt->wcol.inner, wcol_state.inner_driven)

		if(state & UI_ACTIVE) { /* mouse over? */
			wt->wcol.inner[0]= wt->wcol.inner[0]>=240? 255 : wt->wcol.inner[0]+15;
			wt->wcol.inner[1]= wt->wcol.inner[1]>=240? 255 : wt->wcol.inner[1]+15;
			wt->wcol.inner[2]= wt->wcol.inner[2]>=240? 255 : wt->wcol.inner[2]+15;
		}
	}
}

/* labels use theme colors for text */
static void widget_state_label(uiWidgetType *wt, int state)
{
	/* call this for option button */
	widget_state(wt, state);

	if(state & UI_SELECT)
		UI_GetThemeColor4ubv(TH_TEXT_HI, wt->wcol.text);
	else
		UI_GetThemeColor4ubv(TH_TEXT, wt->wcol.text);
	
}


/* special case, button that calls pulldown */
static void widget_state_pulldown(uiWidgetType *wt, int state)
{
	wt->wcol= *(wt->wcol_theme);
	
	QUATCOPY(wt->wcol.inner, wt->wcol.inner_sel);
	VECCOPY(wt->wcol.outline, wt->wcol.inner);

	if(state & UI_ACTIVE)
		VECCOPY(wt->wcol.text, wt->wcol.text_sel);
}

/* special case, menu items */
static void widget_state_menu_item(uiWidgetType *wt, int state)
{
	wt->wcol= *(wt->wcol_theme);
	
	if(state & (UI_BUT_DISABLED|UI_BUT_INACTIVE)) {
		wt->wcol.text[0]= 0.5f*(wt->wcol.text[0]+wt->wcol.text_sel[0]);
		wt->wcol.text[1]= 0.5f*(wt->wcol.text[1]+wt->wcol.text_sel[1]);
		wt->wcol.text[2]= 0.5f*(wt->wcol.text[2]+wt->wcol.text_sel[2]);
	}
	else if(state & UI_ACTIVE) {
		QUATCOPY(wt->wcol.inner, wt->wcol.inner_sel);
		VECCOPY(wt->wcol.text, wt->wcol.text_sel);
		
		wt->wcol.shaded= 1;
	}
}


/* ************ menu backdrop ************************* */

/* outside of rect, rad to left/bottom/right */
static void widget_softshadow(rcti *rect, int roundboxalign, float radin, float radout)
{
	uiWidgetBase wtb;
	rcti rect1= *rect;
	float alpha, alphastep;
	int step, tot, a;
	
	/* prevent tooltips to not show round shadow */
	if( 2.0f*radout > 0.2f*(rect1.ymax-rect1.ymin) )
		rect1.ymax -= 0.2f*(rect1.ymax-rect1.ymin);
	else
		rect1.ymax -= 2.0f*radout;
	
	/* inner part */
	tot= round_box_shadow_edges(wtb.inner_v, &rect1, radin, roundboxalign & 12, 0.0f);
	
	/* inverse linear shadow alpha */
	alpha= 0.15;
	alphastep= 0.67;
	
	for(step= 1; step<=radout; step++, alpha*=alphastep) {
		round_box_shadow_edges(wtb.outer_v, &rect1, radin, 15, (float)step);
		
		glColor4f(0.0f, 0.0f, 0.0f, alpha);
		
		glBegin(GL_QUAD_STRIP);
		for(a=0; a<tot; a++) {
			glVertex2fv(wtb.outer_v[a]);
			glVertex2fv(wtb.inner_v[a]);
		}
		glEnd();
	}
	
}

static void widget_menu_back(uiWidgetColors *wcol, rcti *rect, int flag, int direction)
{
	uiWidgetBase wtb;
	int roundboxalign= 15;
	
	widget_init(&wtb);
	
	/* menu is 2nd level or deeper */
	if (flag & UI_BLOCK_POPUP) {
		//rect->ymin -= 4.0;
		//rect->ymax += 4.0;
	}
	else if (direction == UI_DOWN) {
		roundboxalign= 12;
		rect->ymin -= 4.0;
	} 
	else if (direction == UI_TOP) {
		roundboxalign= 3;
		rect->ymax += 4.0;
	}
	
	glEnable(GL_BLEND);
	widget_softshadow(rect, roundboxalign, 5.0f, 8.0f);
	
	round_box_edges(&wtb, roundboxalign, rect, 5.0f);
	wtb.emboss= 0;
	widgetbase_draw(&wtb, wcol);
	
	glDisable(GL_BLEND);
}


static void ui_hsv_cursor(float x, float y)
{
	
	glPushMatrix();
	glTranslatef(x, y, 0.0f);
	
	glColor3f(1.0f, 1.0f, 1.0f);
	glutil_draw_filled_arc(0.0f, M_PI*2.0, 3.0f, 8);
	
	glEnable(GL_BLEND);
	glEnable(GL_LINE_SMOOTH );
	glColor3f(0.0f, 0.0f, 0.0f);
	glutil_draw_lined_arc(0.0f, M_PI*2.0, 3.0f, 12);
	glDisable(GL_BLEND);
	glDisable(GL_LINE_SMOOTH );
	
	glPopMatrix();
	
}

void ui_hsvcircle_vals_from_pos(float *valrad, float *valdist, rcti *rect, float mx, float my)
{
	/* duplication of code... well, simple is better now */
	float centx= (float)(rect->xmin + rect->xmax)/2;
	float centy= (float)(rect->ymin + rect->ymax)/2;
	float radius, dist;
	
	if( rect->xmax-rect->xmin > rect->ymax-rect->ymin )
		radius= (float)(rect->ymax - rect->ymin)/2; 
	else
		radius= (float)(rect->xmax - rect->xmin)/2; 

	mx-= centx;
	my-= centy;
	dist= sqrt( mx*mx + my*my);
	if(dist < radius)
		*valdist= dist/radius;
	else
		*valdist= 1.0f;
	
	*valrad= atan2(mx, my)/(2.0f*M_PI) + 0.5f;
}

void ui_draw_but_HSVCIRCLE(uiBut *but, rcti *rect)
{
	/* gouraud triangle fan */
	float radstep, ang= 0.0f;
	float centx, centy, radius;
	float hsv[3], col[3], colcent[3];
	int a, tot= 32;
	
	radstep= 2.0f*M_PI/(float)tot;
	centx= (float)(rect->xmin + rect->xmax)/2;
	centy= (float)(rect->ymin + rect->ymax)/2;
	
	if( rect->xmax-rect->xmin > rect->ymax-rect->ymin )
		radius= (float)(rect->ymax - rect->ymin)/2; 
	else
		radius= (float)(rect->xmax - rect->xmin)/2; 
	
	/* color */
	VECCOPY(hsv, but->hsv);
	hsv[0]= hsv[1]= 0.0f;
	hsv_to_rgb(hsv[0], hsv[1], hsv[2], colcent, colcent+1, colcent+2);
	
	glShadeModel(GL_SMOOTH);

	glBegin(GL_TRIANGLE_FAN);
	glColor3fv(colcent);
	glVertex2f( centx, centy);
	
	for(a=0; a<=tot; a++, ang+=radstep) {
		float si= sin(ang);
		float co= cos(ang);
		
		ui_hsvcircle_vals_from_pos(hsv, hsv+1, rect, centx + co*radius, centy + si*radius);
		hsv_to_rgb(hsv[0], hsv[1], hsv[2], col, col+1, col+2);
		glColor3fv(col);
		glVertex2f( centx + co*radius, centy + si*radius);
	}
	glEnd();
	
	glShadeModel(GL_FLAT);
	
	/* fully rounded outline */
	glPushMatrix();
	glTranslatef(centx, centy, 0.0f);
	glEnable(GL_BLEND);
	glEnable(GL_LINE_SMOOTH );
	glColor3f(0.0f, 0.0f, 0.0f);
	glutil_draw_lined_arc(0.0f, M_PI*2.0, radius, tot);
	glDisable(GL_BLEND);
	glDisable(GL_LINE_SMOOTH );
	glPopMatrix();

	/* cursor */
	ang= 2.0f*M_PI*but->hsv[0] + 0.5f*M_PI;
	radius= but->hsv[1]*radius;
	ui_hsv_cursor(centx + cos(-ang)*radius, centy + sin(-ang)*radius);
	
}

/* ************ custom buttons, old stuff ************** */

/* draws in resolution of 20x4 colors */
static void ui_draw_but_HSVCUBE(uiBut *but, rcti *rect)
{
	int a;
	float h,s,v;
	float dx, dy, sx1, sx2, sy, x, y;
	float col0[4][3];	// left half, rect bottom to top
	float col1[4][3];	// right half, rect bottom to top
	
	h= but->hsv[0];
	s= but->hsv[1];
	v= but->hsv[2];
	
	/* draw series of gouraud rects */
	glShadeModel(GL_SMOOTH);
	
	if(but->a1==0) {	// H and V vary
		hsv_to_rgb(0.0, s, 0.0,   &col1[0][0], &col1[0][1], &col1[0][2]);
		hsv_to_rgb(0.0, s, 0.333, &col1[1][0], &col1[1][1], &col1[1][2]);
		hsv_to_rgb(0.0, s, 0.666, &col1[2][0], &col1[2][1], &col1[2][2]);
		hsv_to_rgb(0.0, s, 1.0,   &col1[3][0], &col1[3][1], &col1[3][2]);
		x= h; y= v;
	}
	else if(but->a1==1) {	// H and S vary
		hsv_to_rgb(0.0, 0.0, v,   &col1[0][0], &col1[0][1], &col1[0][2]);
		hsv_to_rgb(0.0, 0.333, v, &col1[1][0], &col1[1][1], &col1[1][2]);
		hsv_to_rgb(0.0, 0.666, v, &col1[2][0], &col1[2][1], &col1[2][2]);
		hsv_to_rgb(0.0, 1.0, v,   &col1[3][0], &col1[3][1], &col1[3][2]);
		x= h; y= s;
	}
	else if(but->a1==2) {	// S and V vary
		hsv_to_rgb(h, 0.0, 0.0,   &col1[0][0], &col1[0][1], &col1[0][2]);
		hsv_to_rgb(h, 0.333, 0.0, &col1[1][0], &col1[1][1], &col1[1][2]);
		hsv_to_rgb(h, 0.666, 0.0, &col1[2][0], &col1[2][1], &col1[2][2]);
		hsv_to_rgb(h, 1.0, 0.0,   &col1[3][0], &col1[3][1], &col1[3][2]);
		x= v; y= s;
	}
	else if(but->a1==3) {		// only hue slider
		hsv_to_rgb(0.0, 1.0, 1.0,   &col1[0][0], &col1[0][1], &col1[0][2]);
		VECCOPY(col1[1], col1[0]);
		VECCOPY(col1[2], col1[0]);
		VECCOPY(col1[3], col1[0]);
		x= h; y= 0.5;
	}
	
	for(dx=0.0; dx<1.0; dx+= 0.05) {
		// previous color
		VECCOPY(col0[0], col1[0]);
		VECCOPY(col0[1], col1[1]);
		VECCOPY(col0[2], col1[2]);
		VECCOPY(col0[3], col1[3]);
		
		// new color
		if(but->a1==0) {	// H and V vary
			hsv_to_rgb(dx, s, 0.0,   &col1[0][0], &col1[0][1], &col1[0][2]);
			hsv_to_rgb(dx, s, 0.333, &col1[1][0], &col1[1][1], &col1[1][2]);
			hsv_to_rgb(dx, s, 0.666, &col1[2][0], &col1[2][1], &col1[2][2]);
			hsv_to_rgb(dx, s, 1.0,   &col1[3][0], &col1[3][1], &col1[3][2]);
		}
		else if(but->a1==1) {	// H and S vary
			hsv_to_rgb(dx, 0.0, v,   &col1[0][0], &col1[0][1], &col1[0][2]);
			hsv_to_rgb(dx, 0.333, v, &col1[1][0], &col1[1][1], &col1[1][2]);
			hsv_to_rgb(dx, 0.666, v, &col1[2][0], &col1[2][1], &col1[2][2]);
			hsv_to_rgb(dx, 1.0, v,   &col1[3][0], &col1[3][1], &col1[3][2]);
		}
		else if(but->a1==2) {	// S and V vary
			hsv_to_rgb(h, 0.0, dx,   &col1[0][0], &col1[0][1], &col1[0][2]);
			hsv_to_rgb(h, 0.333, dx, &col1[1][0], &col1[1][1], &col1[1][2]);
			hsv_to_rgb(h, 0.666, dx, &col1[2][0], &col1[2][1], &col1[2][2]);
			hsv_to_rgb(h, 1.0, dx,   &col1[3][0], &col1[3][1], &col1[3][2]);
		}
		else if(but->a1==3) {	// only H
			hsv_to_rgb(dx, 1.0, 1.0,   &col1[0][0], &col1[0][1], &col1[0][2]);
			VECCOPY(col1[1], col1[0]);
			VECCOPY(col1[2], col1[0]);
			VECCOPY(col1[3], col1[0]);
		}
		
		// rect
		sx1= rect->xmin + dx*(rect->xmax-rect->xmin);
		sx2= rect->xmin + (dx+0.05)*(rect->xmax-rect->xmin);
		sy= rect->ymin;
		dy= (rect->ymax-rect->ymin)/3.0;
		
		glBegin(GL_QUADS);
		for(a=0; a<3; a++, sy+=dy) {
			glColor3fv(col0[a]);
			glVertex2f(sx1, sy);
			
			glColor3fv(col1[a]);
			glVertex2f(sx2, sy);
			
			glColor3fv(col1[a+1]);
			glVertex2f(sx2, sy+dy);
			
			glColor3fv(col0[a+1]);
			glVertex2f(sx1, sy+dy);
		}
		glEnd();
	}
	
	glShadeModel(GL_FLAT);
	
	/* cursor */
	x= rect->xmin + x*(rect->xmax-rect->xmin);
	y= rect->ymin + y*(rect->ymax-rect->ymin);
	CLAMP(x, rect->xmin+3.0, rect->xmax-3.0);
	CLAMP(y, rect->ymin+3.0, rect->ymax-3.0);
	
	ui_hsv_cursor(x, y);
	
	/* outline */
	glColor3ub(0,  0,  0);
	fdrawbox((rect->xmin), (rect->ymin), (rect->xmax), (rect->ymax));
}

/* vertical 'value' slider, using new widget code */
static void ui_draw_but_HSV_v(uiBut *but, rcti *rect)
{
	uiWidgetBase wtb;
	float rad= 0.5f*(rect->xmax - rect->xmin);
	float x, y;
	
	widget_init(&wtb);
	
	/* fully rounded */
	round_box_edges(&wtb, 15, rect, rad);
	
	/* setup temp colors */
	wcol_tmp.outline[0]= wcol_tmp.outline[1]= wcol_tmp.outline[2]= 0;
	wcol_tmp.inner[0]= wcol_tmp.inner[1]= wcol_tmp.inner[2]= 128;
	wcol_tmp.shadetop= 127;
	wcol_tmp.shadedown= -128;
	wcol_tmp.shaded= 1;
	
	widgetbase_draw(&wtb, &wcol_tmp);

	/* cursor */
	x= rect->xmin + 0.5f*(rect->xmax-rect->xmin);
	y= rect->ymin + but->hsv[2]*(rect->ymax-rect->ymin);
	CLAMP(y, rect->ymin+3.0, rect->ymax-3.0);
	
	ui_hsv_cursor(x, y);
	
}

/* ************ button callbacks, draw ***************** */

static void widget_numbut(uiWidgetColors *wcol, rcti *rect, int state, int roundboxalign)
{
	uiWidgetBase wtb;
	float rad= 0.5f*(rect->ymax - rect->ymin);
	
	widget_init(&wtb);
	
	/* fully rounded */
	round_box_edges(&wtb, roundboxalign, rect, rad);
	
	/* decoration */
	if(!(state & UI_TEXTINPUT)) {
		widget_num_tria(&wtb.tria1, rect, 0.6f, 0);
		widget_num_tria(&wtb.tria2, rect, 0.6f, 'r');
	}	
	widgetbase_draw(&wtb, wcol);
	
	/* text space */
	rect->xmin += (rect->ymax-rect->ymin);
	rect->xmax -= (rect->ymax-rect->ymin);

}


static int ui_link_bezier_points(rcti *rect, float coord_array[][2], int resol)
{
	float dist, vec[4][2];

	vec[0][0]= rect->xmin;
	vec[0][1]= rect->ymin;
	vec[3][0]= rect->xmax;
	vec[3][1]= rect->ymax;
	
	dist= 0.5f*ABS(vec[0][0] - vec[3][0]);
	
	vec[1][0]= vec[0][0]+dist;
	vec[1][1]= vec[0][1];
	
	vec[2][0]= vec[3][0]-dist;
	vec[2][1]= vec[3][1];
	
	forward_diff_bezier(vec[0][0], vec[1][0], vec[2][0], vec[3][0], coord_array[0], resol, 2);
	forward_diff_bezier(vec[0][1], vec[1][1], vec[2][1], vec[3][1], coord_array[0]+1, resol, 2);
	
	return 1;
}

#define LINK_RESOL	24
void ui_draw_link_bezier(rcti *rect)
{
	float coord_array[LINK_RESOL+1][2];
	
	if(ui_link_bezier_points(rect, coord_array, LINK_RESOL)) {
		float dist;
		int i;
		
		/* we can reuse the dist variable here to increment the GL curve eval amount*/
		dist = 1.0f/(float)LINK_RESOL;
		
		glEnable(GL_BLEND);
		glEnable(GL_LINE_SMOOTH);
		
		glBegin(GL_LINE_STRIP);
		for(i=0; i<=LINK_RESOL; i++) {
			glVertex2fv(coord_array[i]);
		}
		glEnd();
		
		glDisable(GL_BLEND);
		glDisable(GL_LINE_SMOOTH);

	}
}


static void widget_link(uiBut *but, uiWidgetColors *wcol, rcti *rect, int state, int roundboxalign)
{

	if(but->flag & UI_SELECT) {
		rcti rectlink;
		
		UI_ThemeColor(TH_TEXT_HI);
		
		rectlink.xmin= (rect->xmin+rect->xmax)/2;
		rectlink.ymin= (rect->ymin+rect->ymax)/2;
		rectlink.xmax= but->linkto[0];
		rectlink.ymax= but->linkto[1];
		
		ui_draw_link_bezier(&rectlink);
	}
}


static void widget_numslider(uiBut *but, uiWidgetColors *wcol, rcti *rect, int state, int roundboxalign)
{
	uiWidgetBase wtb, wtb1;
	rcti rect1;
	double value;
	float offs, fac;
	char outline[3];
	
	widget_init(&wtb);
	widget_init(&wtb1);
	
	/* backdrop first */
	
	/* fully rounded */
	offs= 0.5f*(rect->ymax - rect->ymin);
	round_box_edges(&wtb, roundboxalign, rect, offs);

	wtb.outline= 0;
	widgetbase_draw(&wtb, wcol);
	
	/* slider part */
	VECCOPY(outline, wcol->outline);
	VECCOPY(wcol->outline, wcol->item);
	VECCOPY(wcol->inner, wcol->item);
	SWAP(short, wcol->shadetop, wcol->shadedown);
	
	rect1= *rect;
	
	value= ui_get_but_val(but);
	fac= (value-but->softmin)*(rect1.xmax - rect1.xmin - offs)/(but->softmax - but->softmin);
	
	/* left part of slider, always rounded */
	rect1.xmax= rect1.xmin + ceil(offs+1.0f);
	round_box_edges(&wtb1, roundboxalign & ~6, &rect1, offs);
	wtb1.outline= 0;
	widgetbase_draw(&wtb1, wcol);
	
	/* right part of slider, interpolate roundness */
	rect1.xmax= rect1.xmin + fac + offs;
	rect1.xmin+=  floor(offs-1.0f);
	if(rect1.xmax + offs > rect->xmax)
		offs*= (rect1.xmax + offs - rect->xmax)/offs;
	else 
		offs= 0.0f;
	round_box_edges(&wtb1, roundboxalign & ~9, &rect1, offs);
	
	widgetbase_draw(&wtb1, wcol);
	VECCOPY(wcol->outline, outline);
	SWAP(short, wcol->shadetop, wcol->shadedown);
	
	/* outline */
	wtb.outline= 1;
	wtb.inner= 0;
	widgetbase_draw(&wtb, wcol);
	
	/* text space */
	rect->xmin += (rect->ymax-rect->ymin);
	rect->xmax -= (rect->ymax-rect->ymin);
	
}

static void widget_swatch(uiBut *but, uiWidgetColors *wcol, rcti *rect, int state, int roundboxalign)
{
	uiWidgetBase wtb;
	float col[4];
	
	widget_init(&wtb);
	
	/* half rounded */
	round_box_edges(&wtb, roundboxalign, rect, 4.0f);
		
	ui_get_but_vectorf(but, col);
	wcol->inner[0]= FTOCHAR(col[0]);
	wcol->inner[1]= FTOCHAR(col[1]);
	wcol->inner[2]= FTOCHAR(col[2]);
	
	widgetbase_draw(&wtb, wcol);
	
}


static void widget_textbut(uiWidgetColors *wcol, rcti *rect, int state, int roundboxalign)
{
	uiWidgetBase wtb;
	
	widget_init(&wtb);
	
	/* half rounded */
	round_box_edges(&wtb, roundboxalign, rect, 5.0f);
	
	widgetbase_draw(&wtb, wcol);

}


static void widget_menubut(uiWidgetColors *wcol, rcti *rect, int state, int roundboxalign)
{
	uiWidgetBase wtb;
	
	widget_init(&wtb);
	
	/* half rounded */
	round_box_edges(&wtb, roundboxalign, rect, 4.0f);
	
	/* decoration */
	widget_menu_trias(&wtb.tria1, rect);
	
	widgetbase_draw(&wtb, wcol);
	
	/* text space */
	rect->xmax -= (rect->ymax-rect->ymin);
	
}

static void widget_pulldownbut(uiWidgetColors *wcol, rcti *rect, int state, int roundboxalign)
{
	if(state & UI_ACTIVE) {
		uiWidgetBase wtb;
		float rad= 0.5f*(rect->ymax - rect->ymin);
		
		widget_init(&wtb);
		
		/* fully rounded */
		round_box_edges(&wtb, roundboxalign, rect, rad);
		
		widgetbase_draw(&wtb, wcol);
	}
}

static void widget_menu_itembut(uiWidgetColors *wcol, rcti *rect, int state, int roundboxalign)
{
	uiWidgetBase wtb;
	
	widget_init(&wtb);
	
	/* not rounded, no outline */
	wtb.outline= 0;
	round_box_edges(&wtb, 0, rect, 0.0f);
	
	widgetbase_draw(&wtb, wcol);
}


static void widget_optionbut(uiWidgetColors *wcol, rcti *rect, int state, int roundboxalign)
{
	uiWidgetBase wtb;
	rcti recttemp= *rect;
	int delta;
	
	widget_init(&wtb);
	
	/* square */
	recttemp.xmax= recttemp.xmin + (recttemp.ymax-recttemp.ymin);
	
	/* smaller */
	delta= 1 + (recttemp.ymax-recttemp.ymin)/8;
	recttemp.xmin+= delta;
	recttemp.ymin+= delta;
	recttemp.xmax-= delta;
	recttemp.ymax-= delta;
	
	/* half rounded */
	round_box_edges(&wtb, 15, &recttemp, 4.0f);
	
	/* decoration */
	if(state & UI_SELECT) {
		widget_check_trias(&wtb.tria1, &recttemp);
	}
	
	widgetbase_draw(&wtb, wcol);
	
	/* text space */
	rect->xmin += (rect->ymax-rect->ymin)*0.7 + delta;
}


static void widget_radiobut(uiWidgetColors *wcol, rcti *rect, int state, int roundboxalign)
{
	uiWidgetBase wtb;
	
	widget_init(&wtb);
	
	/* half rounded */
	round_box_edges(&wtb, roundboxalign, rect, 4.0f);
	
	widgetbase_draw(&wtb, wcol);

}

static void widget_but(uiWidgetColors *wcol, rcti *rect, int state, int roundboxalign)
{
	uiWidgetBase wtb;
	
	widget_init(&wtb);
	
	/* half rounded */
	round_box_edges(&wtb, roundboxalign, rect, 4.0f);
		
	widgetbase_draw(&wtb, wcol);

}

static void widget_roundbut(uiWidgetColors *wcol, rcti *rect, int state, int roundboxalign)
{
	uiWidgetBase wtb;
	float rad= 0.5f*(rect->ymax - rect->ymin);
	
	widget_init(&wtb);
	
	/* fully rounded */
	round_box_edges(&wtb, roundboxalign, rect, rad);

	widgetbase_draw(&wtb, wcol);
}

static void widget_draw_extra_mask(const bContext *C, uiBut *but, uiWidgetType *wt, rcti *rect)
{
	uiWidgetBase wtb;
	char col[4];
	
	/* state copy! */
	wt->wcol= *(wt->wcol_theme);
	
	widget_init(&wtb);
	
	if(but->block->drawextra) {
		/* note: drawextra can change rect +1 or -1, to match round errors of existing previews */
		but->block->drawextra(C, but->poin, rect);
		
		/* make mask to draw over image */
		UI_GetThemeColor3ubv(TH_BACK, col);
		glColor3ubv(col);
		
		round_box__edges(&wtb, 15, rect, 0.0f, 4.0);
		widgetbase_outline(&wtb);
	}
	
	/* outline */
	round_box_edges(&wtb, 15, rect, 5.0f);
	wtb.outline= 1;
	wtb.inner= 0;
	widgetbase_draw(&wtb, &wt->wcol);
	
}


static void widget_disabled(rcti *rect)
{
	float col[4];
	
	glEnable(GL_BLEND);
	
	/* can't use theme TH_BACK or TH_PANEL... undefined */
	glGetFloatv(GL_COLOR_CLEAR_VALUE, col);
	glColor4f(col[0], col[1], col[2], 0.5f);
	glRectf(rect->xmin, rect->ymin, rect->xmax, rect->ymax);

	glDisable(GL_BLEND);
}

static uiWidgetType *widget_type(uiWidgetTypeEnum type)
{
	bTheme *btheme= U.themes.first;
	static uiWidgetType wt;
	
	/* defaults */
	wt.wcol_theme= &btheme->tui.wcol_regular;
	wt.state= widget_state;
	wt.draw= widget_but;
	wt.custom= NULL;
	wt.text= widget_draw_text_icon;
	
	switch(type) {
		case UI_WTYPE_LABEL:
			wt.draw= NULL;
			wt.state= widget_state_label;
			break;
			
		case UI_WTYPE_TOGGLE:
			break;
			
		case UI_WTYPE_OPTION:
			wt.wcol_theme= &btheme->tui.wcol_option;
			wt.draw= widget_optionbut;
			wt.state= widget_state_label;
			break;
			
		case UI_WTYPE_RADIO:
			wt.wcol_theme= &btheme->tui.wcol_radio;
			wt.draw= widget_radiobut;
			break;
			
		case UI_WTYPE_NUMBER:
			wt.wcol_theme= &btheme->tui.wcol_num;
			wt.draw= widget_numbut;
			break;
			
		case UI_WTYPE_SLIDER:
			wt.wcol_theme= &btheme->tui.wcol_numslider;
			wt.custom= widget_numslider;
			break;
			
		case UI_WTYPE_EXEC:
			wt.wcol_theme= &btheme->tui.wcol_tool;
			wt.draw= widget_roundbut;
			break;
			
			
			/* strings */
		case UI_WTYPE_NAME:
			wt.wcol_theme= &btheme->tui.wcol_text;
			wt.draw= widget_textbut;
			break;
			
		case UI_WTYPE_NAME_LINK:
			break;
			
		case UI_WTYPE_POINTER_LINK:
			break;
			
		case UI_WTYPE_FILENAME:
			break;
			
			
			/* start menus */
		case UI_WTYPE_MENU_RADIO:
			wt.wcol_theme= &btheme->tui.wcol_menu;
			wt.draw= widget_menubut;
			break;
			
		case UI_WTYPE_MENU_POINTER_LINK:
			wt.wcol_theme= &btheme->tui.wcol_menu;
			wt.draw= widget_menubut;
			break;
			
			
		case UI_WTYPE_PULLDOWN:
			wt.wcol_theme= &btheme->tui.wcol_pulldown;
			wt.draw= widget_pulldownbut;
			wt.state= widget_state_pulldown;
			break;
			
			/* in menus */
		case UI_WTYPE_MENU_ITEM:
			wt.wcol_theme= &btheme->tui.wcol_menu_item;
			wt.draw= widget_menu_itembut;
			wt.state= widget_state_menu_item;
			break;
			
		case UI_WTYPE_MENU_BACK:
			wt.wcol_theme= &btheme->tui.wcol_menu_back;
			wt.draw= widget_menu_back;
			break;
			
			/* specials */
		case UI_WTYPE_ICON:
			wt.draw= NULL;
			break;
			
		case UI_WTYPE_SWATCH:
			wt.custom= widget_swatch;
			break;
			
		case UI_WTYPE_BOX:
			wt.wcol_theme= &btheme->tui.wcol_box;
			break;
			
		case UI_WTYPE_RGB_PICKER:
			break;
			
		case UI_WTYPE_NORMAL:
			break;
	}
	
	return &wt;
}


static int widget_roundbox_set(uiBut *but, rcti *rect)
{
	/* alignment */
	if(but->flag & UI_BUT_ALIGN) {
		
		if(but->flag & UI_BUT_ALIGN_TOP)
			rect->ymax+= 1;
		if(but->flag & UI_BUT_ALIGN_LEFT)
			rect->xmin-= 1;
		
		switch(but->flag & UI_BUT_ALIGN) {
			case UI_BUT_ALIGN_TOP:
				return (12);
				break;
			case UI_BUT_ALIGN_DOWN:
				return (3);
				break;
			case UI_BUT_ALIGN_LEFT:
				return (6);
				break;
			case UI_BUT_ALIGN_RIGHT:
				return (9);
				break;
				
			case UI_BUT_ALIGN_DOWN|UI_BUT_ALIGN_RIGHT:
				return (1);
				break;
			case UI_BUT_ALIGN_DOWN|UI_BUT_ALIGN_LEFT:
				return (2);
				break;
			case UI_BUT_ALIGN_TOP|UI_BUT_ALIGN_RIGHT:
				return (8);
				break;
			case UI_BUT_ALIGN_TOP|UI_BUT_ALIGN_LEFT:
				return (4);
				break;
				
			default:
				return (0);
				break;
		}
	} 
	return 15;
}

/* conversion from old to new buttons, so still messy */
void ui_draw_but(const bContext *C, ARegion *ar, uiStyle *style, uiBut *but, rcti *rect)
{
	bTheme *btheme= U.themes.first;
	ThemeUI *tui= &btheme->tui;
	uiFontStyle *fstyle= &style->widget;
	uiWidgetType *wt= NULL;
	
	/* handle menus seperately */
	if(but->dt==UI_EMBOSSP) {
		switch (but->type) {
			case LABEL:
				widget_draw_text_icon(&style->widgetlabel, &tui->wcol_menu_back, but, rect);
				break;
			case SEPR:
				break;
				
			default:
				wt= widget_type(UI_WTYPE_MENU_ITEM);
		}
	}
	else if(but->dt==UI_EMBOSSN) {
		/* "nothing" */
		wt= widget_type(UI_WTYPE_ICON);
	}
	else {
		
		switch (but->type) {
			case LABEL:
				if(but->block->flag & UI_BLOCK_LOOP)
					widget_draw_text_icon(&style->widgetlabel, &tui->wcol_menu_back, but, rect);
				else {
					wt= widget_type(UI_WTYPE_LABEL);
					fstyle= &style->widgetlabel;
				}
				break;
				
			case SEPR:
				break;
				
			case BUT:
				wt= widget_type(UI_WTYPE_EXEC);
				break;
			case NUM:
				wt= widget_type(UI_WTYPE_NUMBER);
				break;
				
			case NUMSLI:
			case HSVSLI:
				wt= widget_type(UI_WTYPE_SLIDER);
				break;
				
			case ROW:
				wt= widget_type(UI_WTYPE_RADIO);
				break;
				
			case TEX:
				wt= widget_type(UI_WTYPE_NAME);
				break;
				
			case SEARCH_MENU:
				wt= widget_type(UI_WTYPE_NAME);
				if(but->block->flag & UI_BLOCK_LOOP)
					wt->wcol_theme= &btheme->tui.wcol_menu_back;
				break;
				
			case TOGBUT:
			case TOG:
			case TOGN:
			case TOG3:
				wt= widget_type(UI_WTYPE_TOGGLE);
				break;
				
			case OPTION:
			case OPTIONN:
				if (!(but->flag & UI_HAS_ICON)) {
					wt= widget_type(UI_WTYPE_OPTION);
					but->flag |= UI_TEXT_LEFT;
				}
				else
					wt= widget_type(UI_WTYPE_TOGGLE);
				break;
				
			case MENU:
			case BLOCK:
			case ICONTEXTROW:
				wt= widget_type(UI_WTYPE_MENU_RADIO);
				break;
				
			case PULLDOWN:
				wt= widget_type(UI_WTYPE_PULLDOWN);
				break;
			
			case BUTM:
				wt= widget_type(UI_WTYPE_MENU_ITEM);
				break;
				
			case COL:
				wt= widget_type(UI_WTYPE_SWATCH);
				break;
				
			case ROUNDBOX:
				wt= widget_type(UI_WTYPE_BOX);
				break;
				
			case LINK:
			case INLINK:
				wt= widget_type(UI_WTYPE_ICON);
				wt->custom= widget_link;
				
				break;
			
			case BUT_EXTRA:
				widget_draw_extra_mask(C, but, widget_type(UI_WTYPE_BOX), rect);
				break;
				
			case HSVCUBE:
				if(but->a1==4) // vertical V slider, uses new widget draw now
					ui_draw_but_HSV_v(but, rect);
				else  // other HSV pickers...
					ui_draw_but_HSVCUBE(but, rect);
				break;
				
			case HSVCIRCLE:
				ui_draw_but_HSVCIRCLE(but, rect);
				break;
				
			case BUT_COLORBAND:
				ui_draw_but_COLORBAND(but, &tui->wcol_regular, rect);
				break;
				
			case BUT_NORMAL:
				ui_draw_but_NORMAL(but, &tui->wcol_regular, rect);
				break;
				
			case BUT_CURVE:
				ui_draw_but_CURVE(ar, but, &tui->wcol_regular, rect);
				break;
				
			default:
				wt= widget_type(UI_WTYPE_TOGGLE);
		}
	}
	
	if(wt) {
		rcti disablerect= *rect; /* rect gets clipped smaller for text */
		int roundboxalign, state;
		
		roundboxalign= widget_roundbox_set(but, rect);
		state= but->flag;
		if(but->editstr) state |= UI_TEXTINPUT;
		
		wt->state(wt, state);
		if(wt->custom)
			wt->custom(but, &wt->wcol, rect, state, roundboxalign);
		else if(wt->draw)
			wt->draw(&wt->wcol, rect, state, roundboxalign);
		wt->text(fstyle, &wt->wcol, but, rect);
		
		if(state & (UI_BUT_DISABLED|UI_BUT_INACTIVE))
			if(but->dt!=UI_EMBOSSP)
				widget_disabled(&disablerect);
	}
}

void ui_draw_menu_back(uiStyle *style, uiBlock *block, rcti *rect)
{
	uiWidgetType *wt= widget_type(UI_WTYPE_MENU_BACK);
	
	wt->state(wt, 0);
	if(block)
		wt->draw(&wt->wcol, rect, block->flag, block->direction);
	else
		wt->draw(&wt->wcol, rect, 0, 0);
	
}

void ui_draw_search_back(uiStyle *style, uiBlock *block, rcti *rect)
{
	uiWidgetType *wt= widget_type(UI_WTYPE_BOX);
	
	glEnable(GL_BLEND);
	widget_softshadow(rect, 15, 5.0f, 8.0f);
	glDisable(GL_BLEND);

	wt->state(wt, 0);
	if(block)
		wt->draw(&wt->wcol, rect, block->flag, 15);
	else
		wt->draw(&wt->wcol, rect, 0, 15);
	
}


/* helper call to draw a menu item without button */
/* state: UI_ACTIVE or 0 */
void ui_draw_menu_item(uiFontStyle *fstyle, rcti *rect, char *name, int state)
{
	uiWidgetType *wt= widget_type(UI_WTYPE_MENU_ITEM);
	rcti _rect= *rect;
	char *cpoin;
	
	wt->state(wt, state);
	wt->draw(&wt->wcol, rect, 0, 0);
	
	uiStyleFontSet(fstyle);
	fstyle->align= UI_STYLE_TEXT_LEFT;
	
	/* text location offset */
	rect->xmin+=5;

	/* cut string in 2 parts? */
	cpoin= strchr(name, '|');
	if(cpoin) {
		*cpoin= 0;
		rect->xmax -= BLF_width(cpoin+1) + 10;
	}
	
	glColor3ubv(wt->wcol.text);
	uiStyleFontDraw(fstyle, rect, name);
	
	/* part text right aligned */
	if(cpoin) {
		fstyle->align= UI_STYLE_TEXT_RIGHT;
		rect->xmax= _rect.xmax - 5;
		uiStyleFontDraw(fstyle, rect, cpoin+1);
		*cpoin= '|';
	}
	
	/* restore rect, was messed with */
	*rect= _rect;

}
<|MERGE_RESOLUTION|>--- conflicted
+++ resolved
@@ -881,16 +881,6 @@
 			
 			if(but->editstr || (but->flag & UI_TEXT_LEFT)) 
 				rect->xmin += 5;
-<<<<<<< HEAD
-			
-			widget_draw_text(fstyle, wcol, but, rect);
-			
-		}
-		/* if there's no text label, then check to see if there's an icon only and draw it */
-		else if( but->flag & UI_HAS_ICON ) {
-			widget_draw_icon(but, (BIFIconID) (but->icon+but->iconadd), 0, rect);
-=======
->>>>>>> db27ab91
 		}
 		else if(but->flag & UI_TEXT_LEFT)
 			rect->xmin += 5;
