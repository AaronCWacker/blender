/*
 * $Id$
 *
 * ***** BEGIN GPL LICENSE BLOCK *****
 *
 * This program is free software; you can redistribute it and/or
 * modify it under the terms of the GNU General Public License
 * as published by the Free Software Foundation; either version 2
 * of the License, or (at your option) any later version.
 *
 * This program is distributed in the hope that it will be useful,
 * but WITHOUT ANY WARRANTY; without even the implied warranty of
 * MERCHANTABILITY or FITNESS FOR A PARTICULAR PURPOSE.  See the
 * GNU General Public License for more details.
 *
 * You should have received a copy of the GNU General Public License
 * along with this program; if not, write to the Free Software Foundation,
 * Inc., 51 Franklin Street, Fifth Floor, Boston, MA 02110-1301, USA.
 *
 * The Original Code is Copyright (C) 2001-2002 by NaN Holding BV.
 * All rights reserved.
 *
 * Contributor(s): Blender Foundation 2002-2008, full recode.
 *
 * ***** END GPL LICENSE BLOCK *****
 */

#include <float.h>
#include <limits.h>
#include <math.h>
#include <string.h>
#include <ctype.h>
 
#include "MEM_guardedalloc.h"

#include "DNA_scene_types.h"
#include "DNA_screen_types.h"
#include "DNA_userdef_types.h"

#include "BLI_math.h"
#include "BLI_blenlib.h"
#include "BLI_dynstr.h"
#include "BLI_utildefines.h"

#include "BKE_context.h"
#include "BKE_library.h"
#include "BKE_unit.h"
#include "BKE_utildefines.h" /* FILE_MAX */

#include "BIF_gl.h"

#include "BLF_api.h"

#include "UI_interface.h"


#include "WM_api.h"
#include "WM_types.h"
#include "wm_subwindow.h"
#include "wm_window.h"

#include "RNA_access.h"

#include "BPY_extern.h"

#include "interface_intern.h"

#define MENU_WIDTH 			120
#define MENU_ITEM_HEIGHT	20
#define MENU_SEP_HEIGHT		6

/* 
 * a full doc with API notes can be found in bf-blender/trunk/blender/doc/guides/interface_API.txt
 * 
 * uiBlahBlah()		external function
 * ui_blah_blah()	internal function
 */

static void ui_free_but(const bContext *C, uiBut *but);

/* ************* translation ************** */

int ui_translate_buttons(void)
{
	return (U.transopts & USER_TR_BUTTONS);
}

int ui_translate_menus(void)
{
	return (U.transopts & USER_TR_MENUS);
}

int ui_translate_tooltips(void)
{
	return (U.transopts & USER_TR_TOOLTIPS);
}

/* ************* window matrix ************** */

void ui_block_to_window_fl(const ARegion *ar, uiBlock *block, float *x, float *y)
{
	float gx, gy;
	int sx, sy, getsizex, getsizey;

	getsizex= ar->winrct.xmax-ar->winrct.xmin+1;
	getsizey= ar->winrct.ymax-ar->winrct.ymin+1;
	sx= ar->winrct.xmin;
	sy= ar->winrct.ymin;

	gx= *x;
	gy= *y;

	if(block->panel) {
		gx += block->panel->ofsx;
		gy += block->panel->ofsy;
	}

	*x= ((float)sx) + ((float)getsizex)*(0.5+ 0.5*(gx*block->winmat[0][0]+ gy*block->winmat[1][0]+ block->winmat[3][0]));
	*y= ((float)sy) + ((float)getsizey)*(0.5+ 0.5*(gx*block->winmat[0][1]+ gy*block->winmat[1][1]+ block->winmat[3][1]));
}

void ui_block_to_window(const ARegion *ar, uiBlock *block, int *x, int *y)
{
	float fx, fy;

	fx= *x;
	fy= *y;

	ui_block_to_window_fl(ar, block, &fx, &fy);

	*x= (int)(fx+0.5f);
	*y= (int)(fy+0.5f);
}

void ui_block_to_window_rct(const ARegion *ar, uiBlock *block, rctf *graph, rcti *winr)
{
	rctf tmpr;

	tmpr= *graph;
	ui_block_to_window_fl(ar, block, &tmpr.xmin, &tmpr.ymin);
	ui_block_to_window_fl(ar, block, &tmpr.xmax, &tmpr.ymax);

	winr->xmin= tmpr.xmin;
	winr->ymin= tmpr.ymin;
	winr->xmax= tmpr.xmax;
	winr->ymax= tmpr.ymax;
}

void ui_window_to_block_fl(const ARegion *ar, uiBlock *block, float *x, float *y)	/* for mouse cursor */
{
	float a, b, c, d, e, f, px, py;
	int sx, sy, getsizex, getsizey;

	getsizex= ar->winrct.xmax-ar->winrct.xmin+1;
	getsizey= ar->winrct.ymax-ar->winrct.ymin+1;
	sx= ar->winrct.xmin;
	sy= ar->winrct.ymin;

	a= .5*((float)getsizex)*block->winmat[0][0];
	b= .5*((float)getsizex)*block->winmat[1][0];
	c= .5*((float)getsizex)*(1.0+block->winmat[3][0]);

	d= .5*((float)getsizey)*block->winmat[0][1];
	e= .5*((float)getsizey)*block->winmat[1][1];
	f= .5*((float)getsizey)*(1.0+block->winmat[3][1]);

	px= *x - sx;
	py= *y - sy;

	*y=  (a*(py-f) + d*(c-px))/(a*e-d*b);
	*x= (px- b*(*y)- c)/a;

	if(block->panel) {
		*x -= block->panel->ofsx;
		*y -= block->panel->ofsy;
	}
}

void ui_window_to_block(const ARegion *ar, uiBlock *block, int *x, int *y)
{
	float fx, fy;

	fx= *x;
	fy= *y;

	ui_window_to_block_fl(ar, block, &fx, &fy);

	*x= (int)(fx+0.5f);
	*y= (int)(fy+0.5f);
}

void ui_window_to_region(const ARegion *ar, int *x, int *y)
{
	*x-= ar->winrct.xmin;
	*y-= ar->winrct.ymin;
}

/* ******************* block calc ************************* */

void ui_block_translate(uiBlock *block, int x, int y)
{
	uiBut *bt;

	for(bt= block->buttons.first; bt; bt=bt->next) {
		bt->x1 += x;
		bt->y1 += y;
		bt->x2 += x;
		bt->y2 += y;
	}

	block->minx += x;
	block->miny += y;
	block->maxx += x;
	block->maxy += y;
}

static void ui_text_bounds_block(uiBlock *block, float offset)
{
	uiStyle *style= U.uistyles.first;	// XXX pass on as arg
	uiBut *bt;
	int i = 0, j, x1addval= offset, nextcol;
	int lastcol= 0, col= 0;
	
	uiStyleFontSet(&style->widget);
	
	for(bt= block->buttons.first; bt; bt= bt->next) {
		if(bt->type!=SEPR) {
			//int transopts= ui_translate_buttons();
			//if(bt->type==TEX || bt->type==IDPOIN) transopts= 0;
			
			j= BLF_width(style->widget.uifont_id, bt->drawstr);

			if(j > i) i = j;
		}

		if(bt->next && bt->x1 < bt->next->x1)
			lastcol++;
	}

	/* cope with multi collumns */
	bt= block->buttons.first;
	while(bt) {
		if(bt->next && bt->x1 < bt->next->x1) {
			nextcol= 1;
			col++;
		}
		else nextcol= 0;
		
		bt->x1 = x1addval;
		bt->x2 = bt->x1 + i + block->bounds;
		
		if(col == lastcol)
			bt->x2= MAX2(bt->x2, offset + block->minbounds);

		ui_check_but(bt);	// clips text again
		
		if(nextcol)
			x1addval+= i + block->bounds;
		
		bt= bt->next;
	}
}

void ui_bounds_block(uiBlock *block)
{
	uiBut *bt;
	int xof;
	
	if(block->buttons.first==NULL) {
		if(block->panel) {
			block->minx= 0.0; block->maxx= block->panel->sizex;
			block->miny= 0.0; block->maxy= block->panel->sizey;
		}
	}
	else {
	
		block->minx= block->miny= 10000;
		block->maxx= block->maxy= -10000;
		
		bt= block->buttons.first;
		while(bt) {
			if(bt->x1 < block->minx) block->minx= bt->x1;
			if(bt->y1 < block->miny) block->miny= bt->y1;
	
			  if(bt->x2 > block->maxx) block->maxx= bt->x2;
			if(bt->y2 > block->maxy) block->maxy= bt->y2;

			bt= bt->next;
		}
		
		block->minx -= block->bounds;
		block->miny -= block->bounds;
		block->maxx += block->bounds;
		block->maxy += block->bounds;
	}

	block->maxx= block->minx + MAX2(block->maxx - block->minx, block->minbounds);

	/* hardcoded exception... but that one is annoying with larger safety */ 
	bt= block->buttons.first;
	if(bt && strncmp(bt->str, "ERROR", 5)==0) xof= 10;
	else xof= 40;
	
	block->safety.xmin= block->minx-xof;
	block->safety.ymin= block->miny-xof;
	block->safety.xmax= block->maxx+xof;
	block->safety.ymax= block->maxy+xof;
}

static void ui_centered_bounds_block(const bContext *C, uiBlock *block)
{
	wmWindow *window= CTX_wm_window(C);
	int xmax, ymax;
	int startx, starty;
	int width, height;
	
	/* note: this is used for the splash where window bounds event has not been
	 * updated by ghost, get the window bounds from ghost directly */

	// wm_window_get_size(window, &xmax, &ymax);
	wm_window_get_size_ghost(window, &xmax, &ymax);
	
	ui_bounds_block(block);
	
	width= block->maxx - block->minx;
	height= block->maxy - block->miny;
	
	startx = (xmax * 0.5f) - (width * 0.5f);
	starty = (ymax * 0.5f) - (height * 0.5f);
	
	ui_block_translate(block, startx - block->minx, starty - block->miny);
	
	/* now recompute bounds and safety */
	ui_bounds_block(block);
	
}
static void ui_popup_bounds_block(const bContext *C, uiBlock *block, int bounds_calc)
{
	wmWindow *window= CTX_wm_window(C);
	int startx, starty, endx, endy, width, height, oldwidth, oldheight;
	int oldbounds, xmax, ymax;

	oldbounds= block->bounds;

	/* compute mouse position with user defined offset */
	ui_bounds_block(block);
	
	wm_window_get_size(window, &xmax, &ymax);

	oldwidth= block->maxx - block->minx;
	oldheight= block->maxy - block->miny;

	/* first we ensure wide enough text bounds */
	if(bounds_calc==UI_BLOCK_BOUNDS_POPUP_MENU) {
		if(block->flag & UI_BLOCK_LOOP) {
			block->bounds= 50;
			ui_text_bounds_block(block, block->minx);
		}
	}

	/* next we recompute bounds */
	block->bounds= oldbounds;
	ui_bounds_block(block);

	/* and we adjust the position to fit within window */
	width= block->maxx - block->minx;
	height= block->maxy - block->miny;
    
	/* avoid divide by zero below, caused by calling with no UI, but better not crash */
	oldwidth= oldwidth > 0 ? oldwidth : MAX2(1, width);
	oldheight= oldheight > 0 ? oldheight : MAX2(1, height);

	/* offset block based on mouse position, user offset is scaled
	   along in case we resized the block in ui_text_bounds_block */
	startx= window->eventstate->x + block->minx + (block->mx*width)/oldwidth;
	starty= window->eventstate->y + block->miny + (block->my*height)/oldheight;

	if(startx<10)
		startx= 10;
	if(starty<10)
		starty= 10;
	
	endx= startx+width;
	endy= starty+height;
	
	if(endx>xmax) {
		endx= xmax-10;
		startx= endx-width;
	}
	if(endy>ymax-20) {
		endy= ymax-20;
		starty= endy-height;
	}

	ui_block_translate(block, startx - block->minx, starty - block->miny);

	/* now recompute bounds and safety */
	ui_bounds_block(block);
}

/* used for various cases */
void uiBoundsBlock(uiBlock *block, int addval)
{
	if(block==NULL)
		return;
	
	block->bounds= addval;
	block->dobounds= UI_BLOCK_BOUNDS;
}

/* used for pulldowns */
void uiTextBoundsBlock(uiBlock *block, int addval)
{
	block->bounds= addval;
	block->dobounds= UI_BLOCK_BOUNDS_TEXT;
}

/* used for block popups */
void uiPopupBoundsBlock(uiBlock *block, int addval, int mx, int my)
{
	block->bounds= addval;
	block->dobounds= UI_BLOCK_BOUNDS_POPUP_MOUSE;
	block->mx= mx;
	block->my= my;
}

/* used for menu popups */
void uiMenuPopupBoundsBlock(uiBlock *block, int addval, int mx, int my)
{
	block->bounds= addval;
	block->dobounds= UI_BLOCK_BOUNDS_POPUP_MENU;
	block->mx= mx;
	block->my= my;
}

/* used for centered popups, i.e. splash */
void uiCenteredBoundsBlock(uiBlock *block, int addval)
{
	block->bounds= addval;
	block->dobounds= UI_BLOCK_BOUNDS_POPUP_CENTER;
}

/* ************** LINK LINE DRAWING  ************* */

/* link line drawing is not part of buttons or theme.. so we stick with it here */

static void ui_draw_linkline(uiLinkLine *line)
{
	rcti rect;

	if(line->from==NULL || line->to==NULL) return;
	
	rect.xmin= (line->from->x1+line->from->x2)/2.0;
	rect.ymin= (line->from->y1+line->from->y2)/2.0;
	rect.xmax= (line->to->x1+line->to->x2)/2.0;
	rect.ymax= (line->to->y1+line->to->y2)/2.0;
	
	if(line->flag & UI_SELECT) 
		glColor3ub(100,100,100);
	else 
		glColor3ub(0,0,0);

	ui_draw_link_bezier(&rect);
}

static void ui_draw_links(uiBlock *block)
{
	uiBut *but;
	uiLinkLine *line;
	
	but= block->buttons.first;
	while(but) {
		if(but->type==LINK && but->link) {
			line= but->link->lines.first;
			while(line) {
				ui_draw_linkline(line);
				line= line->next;
			}
		}
		but= but->next;
	}	
}

/* ************** BLOCK ENDING FUNCTION ************* */

/* NOTE: if but->poin is allocated memory for every defbut, things fail... */
static int ui_but_equals_old(uiBut *but, uiBut *oldbut)
{
	/* various properties are being compared here, hopfully sufficient
	 * to catch all cases, but it is simple to add more checks later */
	if(but->retval != oldbut->retval) return 0;
	if(but->rnapoin.data != oldbut->rnapoin.data) return 0;
	if(but->rnaprop != oldbut->rnaprop)
		if(but->rnaindex != oldbut->rnaindex) return 0;
	if(but->func != oldbut->func) return 0;
	if(but->funcN != oldbut->funcN) return 0;
	if(oldbut->func_arg1 != oldbut && but->func_arg1 != oldbut->func_arg1) return 0;
	if(oldbut->func_arg2 != oldbut && but->func_arg2 != oldbut->func_arg2) return 0;
	if(!but->funcN && ((but->poin != oldbut->poin && (uiBut*)oldbut->poin != oldbut) || but->pointype != oldbut->pointype)) return 0;
	if(but->optype != oldbut->optype) return 0;

	return 1;
}

static int ui_but_update_from_old_block(const bContext *C, uiBlock *block, uiBut **butpp)
{
	uiBlock *oldblock;
	uiBut *oldbut, *but= *butpp;
	int found= 0;

	oldblock= block->oldblock;
	if(!oldblock)
		return found;

	for(oldbut=oldblock->buttons.first; oldbut; oldbut=oldbut->next) {
		if(ui_but_equals_old(oldbut, but)) {
			if(oldbut->active) {
#if 0
//				but->flag= oldbut->flag;
#else
				/* exception! redalert flag can't be update from old button. 
				 * perhaps it should only copy spesific flags rather then all. */
//				but->flag= (oldbut->flag & ~UI_BUT_REDALERT) | (but->flag & UI_BUT_REDALERT);
#endif
//				but->active= oldbut->active;
//				but->pos= oldbut->pos;
//				but->ofs= oldbut->ofs;
//				but->editstr= oldbut->editstr;
//				but->editval= oldbut->editval;
//				but->editvec= oldbut->editvec;
//				but->editcoba= oldbut->editcoba;
//				but->editcumap= oldbut->editcumap;
//				but->selsta= oldbut->selsta;
//				but->selend= oldbut->selend;
//				but->softmin= oldbut->softmin;
//				but->softmax= oldbut->softmax;
//				but->linkto[0]= oldbut->linkto[0];
//				but->linkto[1]= oldbut->linkto[1];
				found= 1;
//				oldbut->active= NULL;
			
				/* move button over from oldblock to new block */
				BLI_remlink(&oldblock->buttons, oldbut);
				BLI_insertlink(&block->buttons, but, oldbut);
				oldbut->block= block;
				*butpp= oldbut;
				
				/* still stuff needs to be copied */
				oldbut->x1= but->x1; oldbut->y1= but->y1;
				oldbut->x2= but->x2; oldbut->y2= but->y2;
				oldbut->context= but->context; /* set by Layout */
				
				BLI_remlink(&block->buttons, but);
				ui_free_but(C, but);
				
				/* note: if layout hasn't been applied yet, it uses old button pointers... */
			}
			else {
				/* ensures one button can get activated, and in case the buttons
				 * draw are the same this gives O(1) lookup for each button */
				BLI_remlink(&oldblock->buttons, oldbut);
				ui_free_but(C, oldbut);
			}
			
			break;
		}
	}
	
	return found;
}

/* needed for temporarily rename buttons, such as in outliner or fileselect,
   they should keep calling uiDefButs to keep them alive */
/* returns 0 when button removed */
int uiButActiveOnly(const bContext *C, uiBlock *block, uiBut *but)
{
	uiBlock *oldblock;
	uiBut *oldbut;
	int activate= 0, found= 0, isactive= 0;
	
	oldblock= block->oldblock;
	if(!oldblock)
		activate= 1;
	else {
		for(oldbut=oldblock->buttons.first; oldbut; oldbut=oldbut->next) {
			if(ui_but_equals_old(oldbut, but)) {
				found= 1;
				
				if(oldbut->active)
					isactive= 1;
				
				break;
			}
		}
	}
	if(activate || found==0) {
		ui_button_activate_do( (bContext *)C, CTX_wm_region(C), but);
	}
	else if(found && isactive==0) {
		
		BLI_remlink(&block->buttons, but);
		ui_free_but(C, but);
		return 0;
	}
	
	return 1;
}

/* assigns automatic keybindings to menu items for fast access
 * (underline key in menu) */
static void ui_menu_block_set_keyaccels(uiBlock *block)
{
	uiBut *but;

	unsigned int meny_key_mask= 0;
	unsigned char menu_key;
	const char *str_pt;
	int pass;
	int tot_missing= 0;

	/* only do it before bounding */
	if(block->minx != block->maxx)
		return;

	for(pass=0; pass<2; pass++) {
		/* 2 Passes, on for first letter only, second for any letter if first fails
		 * fun first pass on all buttons so first word chars always get first priority */

		for(but=block->buttons.first; but; but=but->next) {
			if(!ELEM4(but->type, BUT, MENU, BLOCK, PULLDOWN) || (but->flag & UI_HIDDEN)) {
				/* pass */
			}
			else if(but->menu_key=='\0') {
				if(but->str) {
					for(str_pt= but->str; *str_pt; ) {
						menu_key= tolower(*str_pt);
						if((menu_key >= 'a' && menu_key <= 'z') && !(meny_key_mask & 1<<(menu_key-'a'))) {
							meny_key_mask |= 1<<(menu_key-'a');
							break;
						}

						if(pass==0) {
							/* Skip to next delimeter on first pass (be picky) */
							while(isalpha(*str_pt))
								str_pt++;

							if(*str_pt)
								str_pt++;
						}
						else {
							/* just step over every char second pass and find first usable key */
							str_pt++;
						}
					}

					if(*str_pt) {
						but->menu_key= menu_key;
					}
					else {
						/* run second pass */
						tot_missing++;
					}

					/* if all keys have been used just exit, unlikely */
					if(meny_key_mask == (1<<26)-1) {
						return;
					}
				}
			}
		}

		/* check if second pass is needed */
		if(!tot_missing) {
			break;
		}
	}
}


static void ui_menu_block_set_keymaps(const bContext *C, uiBlock *block)
{
	uiBut *but;
	IDProperty *prop;
	char buf[512];

	/* only do it before bounding */
	if(block->minx != block->maxx)
		return;

	for(but=block->buttons.first; but; but=but->next) {
		if(but->optype) {
			prop= (but->opptr)? but->opptr->data: NULL;

			if(WM_key_event_operator_string(C, but->optype->idname, but->opcontext, prop, buf, sizeof(buf))) {
				char *butstr_orig= BLI_strdup(but->str);
				BLI_snprintf(but->strdata, sizeof(but->strdata), "%s|%s", butstr_orig, buf);
				MEM_freeN(butstr_orig);
				but->str= but->strdata;
				ui_check_but(but);
			}
		}
	}
}

void uiEndBlock(const bContext *C, uiBlock *block)
{
	uiBut *but;
	Scene *scene= CTX_data_scene(C);

	/* inherit flags from 'old' buttons that was drawn here previous, based
	 * on matching buttons, we need this to make button event handling non
	 * blocking, while still alowing buttons to be remade each redraw as it
	 * is expected by blender code */
	for(but=block->buttons.first; but; but=but->next) {
		if(ui_but_update_from_old_block(C, block, &but))
			ui_check_but(but);
		
		/* temp? Proper check for greying out */
		if(but->optype) {
			wmOperatorType *ot= but->optype;

			if(but->context)
				CTX_store_set((bContext*)C, but->context);

			if(ot == NULL || WM_operator_poll_context((bContext*)C, ot, but->opcontext)==0) {
				but->flag |= UI_BUT_DISABLED;
				but->lock = 1;
			}

			if(but->context)
				CTX_store_set((bContext*)C, NULL);
		}

		ui_but_anim_flag(but, (scene)? scene->r.cfra: 0.0f);
	}

	if(block->oldblock) {
		block->auto_open= block->oldblock->auto_open;
		block->auto_open_last= block->oldblock->auto_open_last;
		block->tooltipdisabled= block->oldblock->tooltipdisabled;

		block->oldblock= NULL;
	}

	/* handle pending stuff */
	if(block->layouts.first) uiBlockLayoutResolve(block, NULL, NULL);
	ui_block_do_align(block);
	if((block->flag & UI_BLOCK_LOOP) && (block->flag & UI_BLOCK_NUMSELECT)) ui_menu_block_set_keyaccels(block); /* could use a different flag to check */
	if(block->flag & UI_BLOCK_LOOP) ui_menu_block_set_keymaps(C, block);
	
	/* after keymaps! */
	if(block->dobounds == UI_BLOCK_BOUNDS) ui_bounds_block(block);
	else if(block->dobounds == UI_BLOCK_BOUNDS_TEXT) ui_text_bounds_block(block, 0.0f);
	else if(block->dobounds == UI_BLOCK_BOUNDS_POPUP_CENTER) ui_centered_bounds_block(C, block);
	else if(block->dobounds) ui_popup_bounds_block(C, block, block->dobounds);

	if(block->minx==0.0 && block->maxx==0.0) uiBoundsBlock(block, 0);
	if(block->flag & UI_BUT_ALIGN) uiBlockEndAlign(block);

	block->endblock= 1;
}

/* ************** BLOCK DRAWING FUNCTION ************* */

void ui_fontscale(short *points, float aspect)
{
	if(aspect < 0.9f || aspect > 1.1f) {
		float pointsf= *points;
		
		/* for some reason scaling fonts goes too fast compared to widget size */
		aspect= sqrt(aspect);
		pointsf /= aspect;
		
		if(aspect > 1.0)
			*points= ceil(pointsf);
		else
			*points= floor(pointsf);
	}
}

/* project button or block (but==NULL) to pixels in regionspace */
static void ui_but_to_pixelrect(rcti *rect, const ARegion *ar, uiBlock *block, uiBut *but)
{
	float gx, gy;
	float getsizex, getsizey;
	
	getsizex= ar->winx;
	getsizey= ar->winy;

	gx= (but?but->x1:block->minx) + (block->panel?block->panel->ofsx:0.0f);
	gy= (but?but->y1:block->miny) + (block->panel?block->panel->ofsy:0.0f);
	
	rect->xmin= floor(getsizex*(0.5+ 0.5*(gx*block->winmat[0][0]+ gy*block->winmat[1][0]+ block->winmat[3][0])));
	rect->ymin= floor(getsizey*(0.5+ 0.5*(gx*block->winmat[0][1]+ gy*block->winmat[1][1]+ block->winmat[3][1])));
	
	gx= (but?but->x2:block->maxx) + (block->panel?block->panel->ofsx:0.0f);
	gy= (but?but->y2:block->maxy) + (block->panel?block->panel->ofsy:0.0f);
	
	rect->xmax= floor(getsizex*(0.5+ 0.5*(gx*block->winmat[0][0]+ gy*block->winmat[1][0]+ block->winmat[3][0])));
	rect->ymax= floor(getsizey*(0.5+ 0.5*(gx*block->winmat[0][1]+ gy*block->winmat[1][1]+ block->winmat[3][1])));

}

/* uses local copy of style, to scale things down, and allow widgets to change stuff */
void uiDrawBlock(const bContext *C, uiBlock *block)
{
	uiStyle style= *((uiStyle *)U.uistyles.first);	// XXX pass on as arg
	ARegion *ar;
	uiBut *but;
	rcti rect;
	
	/* get menu region or area region */
	ar= CTX_wm_menu(C);
	if(!ar)
		ar= CTX_wm_region(C);

	if(!block->endblock)
		uiEndBlock(C, block);

	/* we set this only once */
	glBlendFunc(GL_SRC_ALPHA, GL_ONE_MINUS_SRC_ALPHA);
	
	/* scale fonts */
	ui_fontscale(&style.paneltitle.points, block->aspect);
	ui_fontscale(&style.grouplabel.points, block->aspect);
	ui_fontscale(&style.widgetlabel.points, block->aspect);
	ui_fontscale(&style.widget.points, block->aspect);
	
	/* scale block min/max to rect */
	ui_but_to_pixelrect(&rect, ar, block, NULL);
	
	/* pixel space for AA widgets */
	glMatrixMode(GL_PROJECTION);
	glPushMatrix();
	glMatrixMode(GL_MODELVIEW);
	glPushMatrix();
	glLoadIdentity();
	
	wmOrtho2(-0.01f, ar->winx-0.01f, -0.01f, ar->winy-0.01f);
	
	/* back */
	if(block->flag & UI_BLOCK_LOOP)
		ui_draw_menu_back(&style, block, &rect);
	else if(block->panel)
		ui_draw_aligned_panel(&style, block, &rect);

	/* widgets */
	for(but= block->buttons.first; but; but= but->next) {
		ui_but_to_pixelrect(&rect, ar, block, but);
		
		if(!(but->flag & UI_HIDDEN) &&
			/* XXX: figure out why invalid coordinates happen when closing render window */
			/* and material preview is redrawn in main window (temp fix for bug #23848) */
			rect.xmin < rect.xmax && rect.ymin < rect.ymax)
			ui_draw_but(C, ar, &style, but, &rect);
	}
	
	/* restore matrix */
	glMatrixMode(GL_PROJECTION);
	glPopMatrix();
	glMatrixMode(GL_MODELVIEW);
	glPopMatrix();
	
	ui_draw_links(block);
}

/* ************* EVENTS ************* */

static void ui_is_but_sel(uiBut *but)
{
	double value;
	int lvalue;
	short push=0, true=1;

	value= ui_get_but_val(but);

	if(ELEM3(but->type, TOGN, ICONTOGN, OPTIONN)) true= 0;

	if( but->bit ) {
		lvalue= (int)value;
		if( BTST(lvalue, (but->bitnr)) ) push= true;
		else push= !true;
	}
	else {
		switch(but->type) {
		case BUT:
			push= 2;
			break;
		case HOTKEYEVT:
		case KEYEVT:
			push= 2;
			break;
		case TOGBUT:
		case TOG:
		case TOGR:
		case TOG3:
		case BUT_TOGDUAL:
		case ICONTOG:
		case OPTION:
			if(value!=but->hardmin) push= 1;
			break;
		case ICONTOGN:
		case TOGN:
		case OPTIONN:
			if(value==0.0) push= 1;
			break;
		case ROW:
		case LISTROW:
			/* support for rna enum buts */
			if(but->rnaprop && (RNA_property_flag(but->rnaprop) & PROP_ENUM_FLAG)) {
				if((int)value & (int)but->hardmax) push= 1;
			}
			else {
				if(value == but->hardmax) push= 1;
			}
			break;
		case COL:
			push= 2;
			break;
		default:
			push= 2;
			break;
		}
	}
	
	if(push==2);
	else if(push==1) but->flag |= UI_SELECT;
	else but->flag &= ~UI_SELECT;
}

/* XXX 2.50 no links supported yet */
#if 0
static int uibut_contains_pt(uiBut *UNUSED(but), short *UNUSED(mval))
{
	return 0;

}

static uiBut *ui_get_valid_link_button(uiBlock *block, uiBut *but, short *mval)
{
	uiBut *bt;
	
		/* find button to link to */
	for (bt= block->buttons.first; bt; bt= bt->next)
		if(bt!=but && uibut_contains_pt(bt, mval))
			break;

	if (bt) {
		if (but->type==LINK && bt->type==INLINK) {
			if( but->link->tocode == (int)bt->hardmin ) {
				return bt;
			}
		}
		else if(but->type==INLINK && bt->type==LINK) {
			if( bt->link->tocode == (int)but->hardmin ) {
				return bt;
			}
		}
	}

	return NULL;
}
#endif

static uiBut *ui_find_inlink(uiBlock *block, void *poin)
{
	uiBut *but;
	
	but= block->buttons.first;
	while(but) {
		if(but->type==INLINK) {
			if(but->poin == poin) return but;
		}
		but= but->next;
	}
	return NULL;
}

static void ui_add_link_line(ListBase *listb, uiBut *but, uiBut *bt)
{
	uiLinkLine *line;
	
	line= MEM_callocN(sizeof(uiLinkLine), "linkline");
	BLI_addtail(listb, line);
	line->from= but;
	line->to= bt;
}

uiBut *uiFindInlink(uiBlock *block, void *poin)
{
	return ui_find_inlink(block, poin);
}

void uiComposeLinks(uiBlock *block)
{
	uiBut *but, *bt;
	uiLink *link;
	void ***ppoin;
	int a;
	
	but= block->buttons.first;
	while(but) {
		if(but->type==LINK) {
			link= but->link;
			
			/* for all pointers in the array */
			if(link) {
				if(link->ppoin) {
					ppoin= link->ppoin;
					for(a=0; a < *(link->totlink); a++) {
						bt= ui_find_inlink(block, (*ppoin)[a] );
						if(bt) {
							ui_add_link_line(&link->lines, but, bt);
						}
					}
				}
				else if(link->poin) {
					bt= ui_find_inlink(block, *(link->poin) );
					if(bt) {
						ui_add_link_line(&link->lines, but, bt);
					}
				}
			}
		}
		but= but->next;
	}
}


/* ************************************************ */

void uiBlockSetButLock(uiBlock *block, int val, const char *lockstr)
{
	if(val) {
		block->lock= val ? 1:0;
		block->lockstr= lockstr;
	}
}

void uiBlockClearButLock(uiBlock *block)
{
	block->lock= 0;
	block->lockstr= NULL;
}

/* *************************************************************** */

void ui_delete_linkline(uiLinkLine *line, uiBut *but)
{
	uiLink *link;
	int a, b;
	
	BLI_remlink(&but->link->lines, line);

	link= line->from->link;

	/* are there more pointers allowed? */
	if(link->ppoin) {
		
		if(*(link->totlink)==1) {
			*(link->totlink)= 0;
			MEM_freeN(*(link->ppoin));
			*(link->ppoin)= NULL;
		}
		else {
			b= 0;
			for(a=0; a< (*(link->totlink)); a++) {
				
				if( (*(link->ppoin))[a] != line->to->poin ) {
					(*(link->ppoin))[b]= (*(link->ppoin))[a];
					b++;
				}
			}	
			(*(link->totlink))--;
		}
	}
	else {
		*(link->poin)= NULL;
	}

	MEM_freeN(line);
	//REDRAW
}
/* XXX 2.50 no links supported yet */
#if 0
static void ui_delete_active_linkline(uiBlock *block)
{
	uiBut *but;
	uiLink *link;
	uiLinkLine *line, *nline;
	int a, b;
	
	but= block->buttons.first;
	while(but) {
		if(but->type==LINK && but->link) {
			line= but->link->lines.first;
			while(line) {
				
				nline= line->next;
				
				if(line->flag & UI_SELECT) {
					BLI_remlink(&but->link->lines, line);

					link= line->from->link;

					/* are there more pointers allowed? */
					if(link->ppoin) {
						
						if(*(link->totlink)==1) {
							*(link->totlink)= 0;
							MEM_freeN(*(link->ppoin));
							*(link->ppoin)= NULL;
						}
						else {
							b= 0;
							for(a=0; a< (*(link->totlink)); a++) {
								
								if( (*(link->ppoin))[a] != line->to->poin ) {
									(*(link->ppoin))[b]= (*(link->ppoin))[a];
									b++;
								}
							}	
							(*(link->totlink))--;
						}
					}
					else {
						*(link->poin)= NULL;
					}

					MEM_freeN(line);
				}
				line= nline;
			}
		}
		but= but->next;
	}
	
	/* temporal! these buttons can be everywhere... */
	allqueue(REDRAWBUTSLOGIC, 0);
}

static void ui_do_active_linklines(uiBlock *block, short *mval)
{
	uiBut *but;
	uiLinkLine *line, *act= NULL;
	float mindist= 12.0, fac, v1[2], v2[2], v3[3];
	int foundone= 0; 
	
	if(mval) {
		v1[0]= mval[0];
		v1[1]= mval[1];
		
		/* find a line close to the mouse */
		but= block->buttons.first;
		while(but) {
			if(but->type==LINK && but->link) {
				foundone= 1;
				line= but->link->lines.first;
				while(line) {
					v2[0]= line->from->x2;
					v2[1]= (line->from->y1+line->from->y2)/2.0;
					v3[0]= line->to->x1;
					v3[1]= (line->to->y1+line->to->y2)/2.0;
					
					fac= dist_to_line_segment_v2(v1, v2, v3);
					if(fac < mindist) {
						mindist= fac;
						act= line;
					}
					line= line->next;
				}
			}
			but= but->next;
		}
	}

	/* check for a 'found one' to prevent going to 'frontbuffer' mode.
		this slows done gfx quite some, and at OSX the 'finish' forces a swapbuffer */
	if(foundone) {
		glDrawBuffer(GL_FRONT);
		
		/* draw */
		but= block->buttons.first;
		while(but) {
			if(but->type==LINK && but->link) {
				line= but->link->lines.first;
				while(line) {
					if(line==act) {
						if((line->flag & UI_SELECT)==0) {
							line->flag |= UI_SELECT;
							ui_draw_linkline(line);
						}
					}
					else if(line->flag & UI_SELECT) {
						line->flag &= ~UI_SELECT;
						ui_draw_linkline(line);
					}
					line= line->next;
				}
			}
			but= but->next;
		}
		bglFlush();
		glDrawBuffer(GL_BACK);
	}
}
#endif

/* ******************************************************* */

/* XXX 2.50 no screendump supported yet */

#if 0
/* nasty but safe way to store screendump rect */
static int scr_x=0, scr_y=0, scr_sizex=0, scr_sizey=0;

static void ui_set_screendump_bbox(uiBlock *block)
{
	if(block) {
		scr_x= block->minx;
		scr_y= block->miny;
		scr_sizex= block->maxx - block->minx;
		scr_sizey= block->maxy - block->miny;
	}
	else {
		scr_sizex= scr_sizey= 0;
	}
}

/* used for making screenshots for menus, called in screendump.c */
int uiIsMenu(int *x, int *y, int *sizex, int *sizey)
{
	if(scr_sizex!=0 && scr_sizey!=0) {
		*x= scr_x;
		*y= scr_y;
		*sizex= scr_sizex;
		*sizey= scr_sizey;
		return 1;
	}
	
	return 0;
}
#endif

/* *********************** data get/set ***********************
 * this either works with the pointed to data, or can work with
 * an edit override pointer while dragging for example */

/* for buttons pointing to color for example */
void ui_get_but_vectorf(uiBut *but, float *vec)
{
	PropertyRNA *prop;
	int a, tot;

	if(but->editvec) {
		VECCOPY(vec, but->editvec);
	}

	if(but->rnaprop) {
		prop= but->rnaprop;

		vec[0]= vec[1]= vec[2]= 0.0f;

		if(RNA_property_type(prop) == PROP_FLOAT) {
			tot= RNA_property_array_length(&but->rnapoin, prop);
			tot= MIN2(tot, 3);

			for(a=0; a<tot; a++)
				vec[a]= RNA_property_float_get_index(&but->rnapoin, prop, a);
		}
	}
	else if(but->pointype == CHA) {
		char *cp= (char *)but->poin;
		vec[0]= ((float)cp[0])/255.0;
		vec[1]= ((float)cp[1])/255.0;
		vec[2]= ((float)cp[2])/255.0;
	}
	else if(but->pointype == FLO) {
		float *fp= (float *)but->poin;
		VECCOPY(vec, fp);
	}
	else {
		if (but->editvec==NULL) {
			fprintf(stderr, "ui_get_but_vectorf: can't get color, should never happen\n");
			vec[0]= vec[1]= vec[2]= 0.0f;
		}
	}
}

/* for buttons pointing to color for example */
void ui_set_but_vectorf(uiBut *but, float *vec)
{
	PropertyRNA *prop;
	int a, tot;

	if(but->editvec) {
		VECCOPY(but->editvec, vec);
	}

	if(but->rnaprop) {
		prop= but->rnaprop;

		if(RNA_property_type(prop) == PROP_FLOAT) {
			tot= RNA_property_array_length(&but->rnapoin, prop);
			tot= MIN2(tot, 3);

			for(a=0; a<tot; a++)
				RNA_property_float_set_index(&but->rnapoin, prop, a, vec[a]);
		}
	}
	else if(but->pointype == CHA) {
		char *cp= (char *)but->poin;
		cp[0]= (char)(0.5 +vec[0]*255.0);
		cp[1]= (char)(0.5 +vec[1]*255.0);
		cp[2]= (char)(0.5 +vec[2]*255.0);
	}
	else if(but->pointype == FLO) {
		float *fp= (float *)but->poin;
		VECCOPY(fp, vec);
	}
}

int ui_is_but_float(uiBut *but)
{
	if(but->pointype==FLO && but->poin)
		return 1;
	
	if(but->rnaprop && RNA_property_type(but->rnaprop) == PROP_FLOAT)
		return 1;
	
	return 0;
}

int ui_is_but_unit(uiBut *but)
{
	Scene *scene= CTX_data_scene((bContext *)but->block->evil_C);
	int unit_type= uiButGetUnitType(but);

	if(unit_type == PROP_UNIT_NONE)
		return 0;

#if 1 // removed so angle buttons get correct snapping
	if (scene->unit.system_rotation == USER_UNIT_ROT_RADIANS && unit_type == PROP_UNIT_ROTATION)
		return 0;
#endif
	
	/* for now disable time unit conversion */	
	if (unit_type == PROP_UNIT_TIME)
		return 0;

	if (scene->unit.system == USER_UNIT_NONE) {
		if (unit_type != PROP_UNIT_ROTATION) {
			return 0;
		}
	}

	return 1;
}

double ui_get_but_val(uiBut *but)
{
	PropertyRNA *prop;
	double value = 0.0;

	if(but->editval) { return *(but->editval); }
	if(but->poin==NULL && but->rnapoin.data==NULL) return 0.0;

	if(but->rnaprop) {
		prop= but->rnaprop;

		switch(RNA_property_type(prop)) {
			case PROP_BOOLEAN:
				if(RNA_property_array_length(&but->rnapoin, prop))
					value= RNA_property_boolean_get_index(&but->rnapoin, prop, but->rnaindex);
				else
					value= RNA_property_boolean_get(&but->rnapoin, prop);
				break;
			case PROP_INT:
				if(RNA_property_array_length(&but->rnapoin, prop))
					value= RNA_property_int_get_index(&but->rnapoin, prop, but->rnaindex);
				else
					value= RNA_property_int_get(&but->rnapoin, prop);
				break;
			case PROP_FLOAT:
				if(RNA_property_array_length(&but->rnapoin, prop))
					value= RNA_property_float_get_index(&but->rnapoin, prop, but->rnaindex);
				else
					value= RNA_property_float_get(&but->rnapoin, prop);
				break;
			case PROP_ENUM:
				value= RNA_property_enum_get(&but->rnapoin, prop);
				break;
			default:
				value= 0.0;
				break;
		}
	}
	else if(but->type== HSVSLI) {
		float h, s, v, *fp;
		
		fp= (but->editvec)? but->editvec: (float *)but->poin;
		rgb_to_hsv(fp[0], fp[1], fp[2], &h, &s, &v);

		switch(but->str[0]) {
			case 'H': value= h; break;
			case 'S': value= s; break;
			case 'V': value= v; break;
		}
	} 
	else if( but->pointype == CHA ) {
		value= *(char *)but->poin;
	}
	else if( but->pointype == SHO ) {
		value= *(short *)but->poin;
	} 
	else if( but->pointype == INT ) {
		value= *(int *)but->poin;
	} 
	else if( but->pointype == FLO ) {
		value= *(float *)but->poin;
	}
    
	return value;
}

void ui_set_but_val(uiBut *but, double value)
{
	PropertyRNA *prop;

	/* value is a hsv value: convert to rgb */
	if(but->rnaprop) {
		prop= but->rnaprop;

		if(RNA_property_editable(&but->rnapoin, prop)) {
			switch(RNA_property_type(prop)) {
				case PROP_BOOLEAN:
					if(RNA_property_array_length(&but->rnapoin, prop))
						RNA_property_boolean_set_index(&but->rnapoin, prop, but->rnaindex, value);
					else
						RNA_property_boolean_set(&but->rnapoin, prop, value);
					break;
				case PROP_INT:
					if(RNA_property_array_length(&but->rnapoin, prop))
						RNA_property_int_set_index(&but->rnapoin, prop, but->rnaindex, (int)value);
					else
						RNA_property_int_set(&but->rnapoin, prop, (int)value);
					break;
				case PROP_FLOAT:
					if(RNA_property_array_length(&but->rnapoin, prop))
						RNA_property_float_set_index(&but->rnapoin, prop, but->rnaindex, value);
					else
						RNA_property_float_set(&but->rnapoin, prop, value);
					break;
				case PROP_ENUM:
					if(RNA_property_flag(prop) & PROP_ENUM_FLAG) {
						int ivalue= (int)value;
						ivalue ^= RNA_property_enum_get(&but->rnapoin, prop); /* toggle for enum/flag buttons */
						RNA_property_enum_set(&but->rnapoin, prop, ivalue);
					}
					else {
						RNA_property_enum_set(&but->rnapoin, prop, value);
					}
					break;
				default:
					break;
			}
		}
	}
	else if(but->pointype==0);
	else if(but->type==HSVSLI ) {
		float h, s, v, *fp;
		
		fp= (but->editvec)? but->editvec: (float *)but->poin;
		rgb_to_hsv(fp[0], fp[1], fp[2], &h, &s, &v);
		
		switch(but->str[0]) {
		case 'H': h= value; break;
		case 'S': s= value; break;
		case 'V': v= value; break;
		}
		
		hsv_to_rgb(h, s, v, fp, fp+1, fp+2);
		
	}
	else {
		/* first do rounding */
		if(but->pointype==CHA)
			value= (char)floor(value+0.5);
		else if(but->pointype==SHO ) {
			/* gcc 3.2.1 seems to have problems 
			 * casting a double like 32772.0 to
			 * a short so we cast to an int, then 
			 to a short */
			int gcckludge;
			gcckludge = (int) floor(value+0.5);
			value= (short)gcckludge;
		}
		else if(but->pointype==INT )
			value= (int)floor(value+0.5);
		else if(but->pointype==FLO ) {
			float fval= (float)value;
			if(fval>= -0.00001f && fval<= 0.00001f) fval= 0.0f;	/* prevent negative zero */
			value= fval;
		}
		
		/* then set value with possible edit override */
		if(but->editval)
			*but->editval= value;
		else if(but->pointype==CHA)
			*((char *)but->poin)= (char)value;
		else if(but->pointype==SHO)
			*((short *)but->poin)= (short)value;
		else if(but->pointype==INT)
			*((int *)but->poin)= (int)value;
		else if(but->pointype==FLO)
			*((float *)but->poin)= (float)value;
	}

	/* update select flag */
	ui_is_but_sel(but);
}

int ui_get_but_string_max_length(uiBut *but)
{
	if(ELEM(but->type, TEX, SEARCH_MENU))
		return but->hardmax;
	else if(but->type == IDPOIN)
		return sizeof(((ID*)NULL)->name)-2;
	else
		return UI_MAX_DRAW_STR;
}

static double ui_get_but_scale_unit(uiBut *but, double value)
{
	Scene *scene= CTX_data_scene((bContext *)but->block->evil_C);
	int unit_type= uiButGetUnitType(but);

	if(unit_type == PROP_UNIT_LENGTH) {
		return value * scene->unit.scale_length;
	}
	else if(unit_type == PROP_UNIT_AREA) {
		return value * pow(scene->unit.scale_length, 2);
	}
	else if(unit_type == PROP_UNIT_VOLUME) {
		return value * pow(scene->unit.scale_length, 3);
	}
	else if(unit_type == PROP_UNIT_TIME) { /* WARNING - using evil_C :| */
		return FRA2TIME(value);
	}
	else {
		return value;
	}
}

/* str will be overwritten */
void ui_convert_to_unit_alt_name(uiBut *but, char *str, int maxlen)
{
	if(ui_is_but_unit(but)) {
		int unit_type= uiButGetUnitType(but);
		char *orig_str;
		Scene *scene= CTX_data_scene((bContext *)but->block->evil_C);
		
		orig_str= MEM_callocN(sizeof(char)*maxlen + 1, "textedit sub str");
		memcpy(orig_str, str, maxlen);
		
		bUnit_ToUnitAltName(str, maxlen, orig_str, scene->unit.system, unit_type>>16);
		
		MEM_freeN(orig_str);
	}
}

static void ui_get_but_string_unit(uiBut *but, char *str, int len_max, double value, int pad)
{
	Scene *scene= CTX_data_scene((bContext *)but->block->evil_C);
	int do_split= scene->unit.flag & USER_UNIT_OPT_SPLIT;
	int unit_type= uiButGetUnitType(but);
	int precision= but->a2;

	if(scene->unit.scale_length<0.0001) scene->unit.scale_length= 1.0; // XXX do_versions

	/* Sanity checks */
	if(precision>7)		precision= 7;
	else if(precision==0)	precision= 2;

	bUnit_AsString(str, len_max, ui_get_but_scale_unit(but, value), precision, scene->unit.system, unit_type>>16, do_split, pad);
}

static float ui_get_but_step_unit(uiBut *but, float step_default)
{
	Scene *scene= CTX_data_scene((bContext *)but->block->evil_C);
	int unit_type= uiButGetUnitType(but)>>16;
	float step;

	step = bUnit_ClosestScalar(ui_get_but_scale_unit(but, step_default), scene->unit.system, unit_type);

	if(step > 0.0) { /* -1 is an error value */
		return (step/ui_get_but_scale_unit(but, 1.0))*100;
	}
	else {
		return step_default;
	}
}


void ui_get_but_string(uiBut *but, char *str, int maxlen)
{
	if(but->rnaprop && ELEM3(but->type, TEX, IDPOIN, SEARCH_MENU)) {
		PropertyType type;
		char *buf= NULL;

		type= RNA_property_type(but->rnaprop);

		if(type == PROP_STRING) {
			/* RNA string */
			buf= RNA_property_string_get_alloc(&but->rnapoin, but->rnaprop, str, maxlen);
		}
		else if(type == PROP_POINTER) {
			/* RNA pointer */
			PointerRNA ptr= RNA_property_pointer_get(&but->rnapoin, but->rnaprop);
			buf= RNA_struct_name_get_alloc(&ptr, str, maxlen);
		}

		if(!buf) {
			str[0] = '\0';
		}
		else if(buf && buf != str) {
			/* string was too long, we have to truncate */
			BLI_strncpy(str, buf, maxlen);
			MEM_freeN(buf);
		}
	}
	else if(but->type == IDPOIN) {
		/* ID pointer */
		if(but->idpoin_idpp) { /* Can be NULL for ID properties by python */
			ID *id= *(but->idpoin_idpp);
			if(id) {
				BLI_strncpy(str, id->name+2, maxlen);
				return;
			}
		}
		str[0] = '\0';
		return;
	}
	else if(but->type == TEX) {
		/* string */
		BLI_strncpy(str, but->poin, maxlen);
		return;
	}
	else if(but->type == SEARCH_MENU) {
		/* string */
		BLI_strncpy(str, but->poin, maxlen);
		return;
	}
	else if(ui_but_anim_expression_get(but, str, maxlen))
		; /* driver expression */
	else {
		/* number editing */
		double value;

		value= ui_get_but_val(but);

		if(ui_is_but_float(but)) {
			if(ui_is_but_unit(but)) {
				ui_get_but_string_unit(but, str, maxlen, value, 0);
			}
			else if(but->a2) { /* amount of digits defined */
				if(but->a2==1) BLI_snprintf(str, maxlen, "%.1f", value);
				else if(but->a2==2) BLI_snprintf(str, maxlen, "%.2f", value);
				else if(but->a2==3) BLI_snprintf(str, maxlen, "%.3f", value);
				else if(but->a2==4) BLI_snprintf(str, maxlen, "%.4f", value);
				else if(but->a2==5) BLI_snprintf(str, maxlen, "%.5f", value);
				else if(but->a2==6) BLI_snprintf(str, maxlen, "%.6f", value);
				else if(but->a2==7) BLI_snprintf(str, maxlen, "%.7f", value);
				else BLI_snprintf(str, maxlen, "%.4f", value);
			}
			else
				BLI_snprintf(str, maxlen, "%.3f", value);
		}
		else
			BLI_snprintf(str, maxlen, "%d", (int)value);
	}
}

int ui_set_but_string(bContext *C, uiBut *but, const char *str)
{
	if(but->rnaprop && ELEM3(but->type, TEX, IDPOIN, SEARCH_MENU)) {
		if(RNA_property_editable(&but->rnapoin, but->rnaprop)) {
			PropertyType type;

			type= RNA_property_type(but->rnaprop);

			if(type == PROP_STRING) {
				/* RNA string */
				RNA_property_string_set(&but->rnapoin, but->rnaprop, str);
				return 1;
			}
			else if(type == PROP_POINTER) {
				/* RNA pointer */
				PointerRNA ptr, rptr;
				PropertyRNA *prop;

				if(str == NULL || str[0] == '\0') {
					RNA_property_pointer_set(&but->rnapoin, but->rnaprop, PointerRNA_NULL);
					return 1;
				}
				else {
					ptr= but->rnasearchpoin;
					prop= but->rnasearchprop;
					
					if(prop && RNA_property_collection_lookup_string(&ptr, prop, str, &rptr))
						RNA_property_pointer_set(&but->rnapoin, but->rnaprop, rptr);

					return 1;
				}

				return 0;
			}
		}
	}
	else if(but->type == IDPOIN) {
		/* ID pointer */
		but->idpoin_func(C, str, but->idpoin_idpp);
		return 1;
	}
	else if(but->type == TEX) {
		/* string */
		BLI_strncpy(but->poin, str, but->hardmax);
		return 1;
	}
	else if(but->type == SEARCH_MENU) {
		/* string */
		BLI_strncpy(but->poin, str, but->hardmax);
		return 1;
	}
	else if(ui_but_anim_expression_set(but, str)) {
		/* driver expression */
		return 1;
	}
	else {
		/* number editing */
		double value;

#ifdef WITH_PYTHON
		{
			char str_unit_convert[256];
			int unit_type= uiButGetUnitType(but);
			Scene *scene= CTX_data_scene((bContext *)but->block->evil_C);

			BLI_strncpy(str_unit_convert, str, sizeof(str_unit_convert));

			if(ui_is_but_unit(but)) {
				/* ugly, use the draw string to get the value, this could cause problems if it includes some text which resolves to a unit */
				bUnit_ReplaceString(str_unit_convert, sizeof(str_unit_convert), but->drawstr, ui_get_but_scale_unit(but, 1.0), scene->unit.system, unit_type>>16);
			}

			if(BPY_button_exec(C, str_unit_convert, &value)) {
				value = ui_get_but_val(but); /* use its original value */

				if(str[0])
					return 0;
			}
		}
#else
		value= atof(str);
#endif // WITH_PYTHON

		if(!ui_is_but_float(but)) value= (int)floor(value + 0.5);
		if(but->type==NUMABS) value= fabs(value);

		/* not that we use hard limits here */
		if(value<but->hardmin) value= but->hardmin;
		if(value>but->hardmax) value= but->hardmax;

		ui_set_but_val(but, value);
		return 1;
	}

	return 0;
}

void ui_set_but_default(bContext *C, uiBut *but, short all)
{
	/* if there is a valid property that is editable... */
	if (but->rnapoin.data && but->rnaprop && RNA_property_editable(&but->rnapoin, but->rnaprop)) {
		int index = (all)? -1 : but->rnaindex;
		
		if(RNA_property_reset(&but->rnapoin, but->rnaprop, index)) {
			/* perform updates required for this property */
			RNA_property_update(C, &but->rnapoin, but->rnaprop);
		}
	}
}

static double soft_range_round_up(double value, double max)
{
	/* round up to .., 0.1, 0.2, 0.5, 1, 2, 5, 10, 20, 50, .. */
	double newmax= pow(10.0, ceil(log(value)/log(10.0)));

	if(newmax*0.2 >= max && newmax*0.2 >= value)
		return newmax*0.2;
	else if(newmax*0.5 >= max && newmax*0.5 >= value)
		return newmax*0.5;
	else
		return newmax;
}

static double soft_range_round_down(double value, double max)
{
	/* round down to .., 0.1, 0.2, 0.5, 1, 2, 5, 10, 20, 50, .. */
	double newmax= pow(10.0, floor(log(value)/log(10.0)));

	if(newmax*5.0 <= max && newmax*5.0 <= value)
		return newmax*5.0;
	else if(newmax*2.0 <= max && newmax*2.0 <= value)
		return newmax*2.0;
	else
		return newmax;
}

void ui_set_but_soft_range(uiBut *but, double value)
{
	PropertyType type;
	double softmin, softmax /*, step, precision*/;
	
	if(but->rnaprop) {
		type= RNA_property_type(but->rnaprop);

		/* clamp button range to something reasonable in case
		 * we get -inf/inf from RNA properties */
		if(type == PROP_INT) {
			int imin, imax, istep;

			RNA_property_int_ui_range(&but->rnapoin, but->rnaprop, &imin, &imax, &istep);
			softmin= (imin == INT_MIN)? -1e4: imin;
			softmax= (imin == INT_MAX)? 1e4: imax;
			/*step= istep;*/ /*UNUSED*/
			/*precision= 1;*/ /*UNUSED*/
		}
		else if(type == PROP_FLOAT) {
			float fmin, fmax, fstep, fprecision;

			RNA_property_float_ui_range(&but->rnapoin, but->rnaprop, &fmin, &fmax, &fstep, &fprecision);
			softmin= (fmin == -FLT_MAX)? -1e4: fmin;
			softmax= (fmax == FLT_MAX)? 1e4: fmax;
			/*step= fstep;*/ /*UNUSED*/
			/*precision= fprecision;*/ /*UNUSED*/
		}
		else
			return;

		/* if the value goes out of the soft/max range, adapt the range */
		if(value+1e-10 < softmin) {
			if(value < 0.0)
				softmin= -soft_range_round_up(-value, -softmin);
			else
				softmin= soft_range_round_down(value, softmin);

			if(softmin < but->hardmin)
				softmin= but->hardmin;
		}
		else if(value-1e-10 > softmax) {
			if(value < 0.0)
				softmax= -soft_range_round_down(-value, -softmax);
			else
				softmax= soft_range_round_up(value, softmax);

			if(softmax > but->hardmax)
				softmax= but->hardmax;
		}

		but->softmin= softmin;
		but->softmax= softmax;
	}
}

/* ******************* Free ********************/

static void ui_free_link(uiLink *link)
{
	if(link) {	
		BLI_freelistN(&link->lines);
		MEM_freeN(link);
	}
}

/* can be called with C==NULL */
static void ui_free_but(const bContext *C, uiBut *but)
{
	if(but->opptr) {
		WM_operator_properties_free(but->opptr);
		MEM_freeN(but->opptr);
	}
	if(but->func_argN) MEM_freeN(but->func_argN);
	if(but->active) {
		/* XXX solve later, buttons should be free-able without context ideally,
		   however they may have open tooltips or popup windows, which need to
		   be closed using a context pointer */
		if(C) 
			ui_button_active_free(C, but);
		else
			if(but->active) 
				MEM_freeN(but->active);
	}
	if(but->str && but->str != but->strdata) MEM_freeN(but->str);
	ui_free_link(but->link);

	MEM_freeN(but);
}

/* can be called with C==NULL */
void uiFreeBlock(const bContext *C, uiBlock *block)
{
	uiBut *but;

	while( (but= block->buttons.first) ) {
		BLI_remlink(&block->buttons, but);	
		ui_free_but(C, but);
	}

	if(block->func_argN)
		MEM_freeN(block->func_argN);

	CTX_store_free_list(&block->contexts);

	BLI_freelistN(&block->saferct);
	
	MEM_freeN(block);
}

/* can be called with C==NULL */
void uiFreeBlocks(const bContext *C, ListBase *lb)
{
	uiBlock *block;
	
	while( (block= lb->first) ) {
		BLI_remlink(lb, block);
		uiFreeBlock(C, block);
	}
}

void uiFreeInactiveBlocks(const bContext *C, ListBase *lb)
{
	uiBlock *block, *nextblock;

	for(block=lb->first; block; block=nextblock) {
		nextblock= block->next;
	
		if(!block->handle) {
			if(!block->active) {
				BLI_remlink(lb, block);
				uiFreeBlock(C, block);
			}
			else
				block->active= 0;
		}
	}
}

void uiBlockSetRegion(uiBlock *block, ARegion *region)
{
	ListBase *lb;
	uiBlock *oldblock= NULL;

	lb= &region->uiblocks;
	
	/* each listbase only has one block with this name, free block
	 * if is already there so it can be rebuilt from scratch */
	if(lb) {
		for (oldblock= lb->first; oldblock; oldblock= oldblock->next)
			if (BLI_streq(oldblock->name, block->name))
				break;

		if (oldblock) {
			oldblock->active= 0;
			oldblock->panel= NULL;
		}
	}

	block->oldblock= oldblock;

	/* at the beginning of the list! for dynamical menus/blocks */
	if(lb)
		BLI_addhead(lb, block);
}

uiBlock *uiBeginBlock(const bContext *C, ARegion *region, const char *name, short dt)
{
	uiBlock *block;
	wmWindow *window;
	Scene *scn;
	int getsizex, getsizey;

	window= CTX_wm_window(C);
	scn = CTX_data_scene(C);

	block= MEM_callocN(sizeof(uiBlock), "uiBlock");
	block->active= 1;
	block->dt= dt;
	block->evil_C= (void*)C; // XXX
	if (scn) block->color_profile= (scn->r.color_mgt_flag & R_COLOR_MANAGEMENT);
	BLI_strncpy(block->name, name, sizeof(block->name));

	if(region)
		uiBlockSetRegion(block, region);

	/* window matrix and aspect */
	if(region && region->swinid) {
		wm_subwindow_getmatrix(window, region->swinid, block->winmat);
		wm_subwindow_getsize(window, region->swinid, &getsizex, &getsizey);

		/* TODO - investigate why block->winmat[0][0] is negative
		 * in the image view when viewRedrawForce is called */
		block->aspect= 2.0/fabs( (getsizex)*block->winmat[0][0]);
	}
	else {
		/* no subwindow created yet, for menus for example, so we
		 * use the main window instead, since buttons are created
		 * there anyway */
		wm_subwindow_getmatrix(window, window->screen->mainwin, block->winmat);
		wm_subwindow_getsize(window, window->screen->mainwin, &getsizex, &getsizey);

		block->aspect= 2.0/fabs(getsizex*block->winmat[0][0]);
		block->auto_open= 2;
		block->flag |= UI_BLOCK_LOOP; /* tag as menu */
	}

	return block;
}

uiBlock *uiGetBlock(const char *name, ARegion *ar)
{
	uiBlock *block= ar->uiblocks.first;
	
	while(block) {
		if( strcmp(name, block->name)==0 ) return block;
		block= block->next;
	}
	
	return NULL;
}

void uiBlockSetEmboss(uiBlock *block, char dt)
{
	block->dt= dt;
}

void ui_check_but(uiBut *but)
{
	/* if something changed in the button */
	double value;
	float okwidth;
//	int transopts= ui_translate_buttons();
	
	ui_is_but_sel(but);
	
//	if(but->type==TEX || but->type==IDPOIN) transopts= 0;

	/* only update soft range while not editing */
	if(but->rnaprop && !(but->editval || but->editstr || but->editvec))
		ui_set_but_soft_range(but, ui_get_but_val(but));

	/* test for min and max, icon sliders, etc */
	switch( but->type ) {
		case NUM:
		case SLI:
		case SCROLL:
		case NUMSLI:
		case HSVSLI:
			value= ui_get_but_val(but);
			if(value < but->hardmin) ui_set_but_val(but, but->hardmin);
			else if(value > but->hardmax) ui_set_but_val(but, but->hardmax);
			break;
			
		case NUMABS:
			value= fabs( ui_get_but_val(but) );
			if(value < but->hardmin) ui_set_but_val(but, but->hardmin);
			else if(value > but->hardmax) ui_set_but_val(but, but->hardmax);
			break;
			
		case ICONTOG: 
		case ICONTOGN:
			if(!but->rnaprop || (RNA_property_flag(but->rnaprop) & PROP_ICONS_CONSECUTIVE)) {
				if(but->flag & UI_SELECT) but->iconadd= 1;
				else but->iconadd= 0;
			}
			break;
			
		case ICONROW:
			if(!but->rnaprop || (RNA_property_flag(but->rnaprop) & PROP_ICONS_CONSECUTIVE)) {
				value= ui_get_but_val(but);
				but->iconadd= (int)value- (int)(but->hardmin);
			}
			break;
			
		case ICONTEXTROW:
			if(!but->rnaprop || (RNA_property_flag(but->rnaprop) & PROP_ICONS_CONSECUTIVE)) {
				value= ui_get_but_val(but);
				but->iconadd= (int)value- (int)(but->hardmin);
			}
			break;
	}
	
	
	/* safety is 4 to enable small number buttons (like 'users') */
	okwidth= -4 + (but->x2 - but->x1); 
	
	/* name: */
	switch( but->type ) {
	
	case MENU:
	case ICONTEXTROW:
		
		if(but->x2 - but->x1 > 24) {
			value= ui_get_but_val(but);
			ui_set_name_menu(but, (int)value);
		}
		break;
	
	case NUM:
	case NUMSLI:
	case HSVSLI:
	case NUMABS:

		value= ui_get_but_val(but);

		if(ui_is_but_float(but)) {
			if(value == FLT_MAX) sprintf(but->drawstr, "%sinf", but->str);
			else if(value == -FLT_MAX) sprintf(but->drawstr, "%s-inf", but->str);
			/* support length type buttons */
			else if(ui_is_but_unit(but)) {
				char new_str[sizeof(but->drawstr)];
				ui_get_but_string_unit(but, new_str, sizeof(new_str), value, TRUE);
				BLI_snprintf(but->drawstr, sizeof(but->drawstr), "%s%s", but->str, new_str);
			}
			else if(but->a2) { /* amount of digits defined */
				if(but->a2==1) sprintf(but->drawstr, "%s%.1f", but->str, value);
				else if(but->a2==2) sprintf(but->drawstr, "%s%.2f", but->str, value);
				else if(but->a2==3) sprintf(but->drawstr, "%s%.3f", but->str, value);
				else if(but->a2==4) sprintf(but->drawstr, "%s%.4f", but->str, value);
				else if(but->a2==5) sprintf(but->drawstr, "%s%.5f", but->str, value);
				else if(but->a2==6) sprintf(but->drawstr, "%s%.6f", but->str, value);
				else if(but->a2==7) sprintf(but->drawstr, "%s%.7f", but->str, value);
				else sprintf(but->drawstr, "%s%.4f", but->str, value);
			}
			else {
				if(but->hardmax<10.001) sprintf(but->drawstr, "%s%.3f", but->str, value);
				else sprintf(but->drawstr, "%s%.2f", but->str, value);
			}
		}
		else {
			sprintf(but->drawstr, "%s%d", but->str, (int)value);
		}
			
		if(but->rnaprop) {
			PropertySubType pstype = RNA_property_subtype(but->rnaprop);
			
			if (pstype == PROP_PERCENTAGE)
				strcat(but->drawstr, "%");
		}
		break;

	case LABEL:
		if(ui_is_but_float(but)) {
			value= ui_get_but_val(but);
			if(but->a2) { /* amount of digits defined */
				if(but->a2==1) sprintf(but->drawstr, "%s%.1f", but->str, value);
				else if(but->a2==2) sprintf(but->drawstr, "%s%.2f", but->str, value);
				else if(but->a2==3) sprintf(but->drawstr, "%s%.3f", but->str, value);
				else if(but->a2==4) sprintf(but->drawstr, "%s%.4f", but->str, value);
				else if(but->a2==5) sprintf(but->drawstr, "%s%.5f", but->str, value);
				else if(but->a2==6) sprintf(but->drawstr, "%s%.6f", but->str, value);
				else if(but->a2==7) sprintf(but->drawstr, "%s%.7f", but->str, value);
				else sprintf(but->drawstr, "%s%.4f", but->str, value);
			}
			else {
				sprintf(but->drawstr, "%s%.2f", but->str, value);
			}
		}
		else strncpy(but->drawstr, but->str, UI_MAX_DRAW_STR);
		
		break;

	case IDPOIN:
	case TEX:
	case SEARCH_MENU:
		if(!but->editstr) {
			char str[UI_MAX_DRAW_STR];

			ui_get_but_string(but, str, UI_MAX_DRAW_STR-strlen(but->str));

			BLI_snprintf(but->drawstr, sizeof(but->drawstr), "%s%s", but->str, str);
		}
		break;
	
	case KEYEVT:
		strncpy(but->drawstr, but->str, UI_MAX_DRAW_STR);
		if (but->flag & UI_SELECT) {
			strcat(but->drawstr, "Press a key");
		} else {
			strcat(but->drawstr, WM_key_event_string((short) ui_get_but_val(but)));
		}
		break;
		
	case HOTKEYEVT:
		if (but->flag & UI_SELECT) {
			but->drawstr[0]= '\0';
			
			if(but->modifier_key) {
				char *str= but->drawstr;
				
				if(but->modifier_key & KM_SHIFT)
					str= strcat(str, "Shift ");
				if(but->modifier_key & KM_CTRL)
					str= strcat(str, "Ctrl ");
				if(but->modifier_key & KM_ALT)
					str= strcat(str, "Alt ");
				if(but->modifier_key & KM_OSKEY)
					str= strcat(str, "Cmd ");
			}
			else
				strcat(but->drawstr, "Press a key  ");
		}
		else
			strncpy(but->drawstr, but->str, UI_MAX_DRAW_STR);

		break;
		
	case BUT_TOGDUAL:
		/* trying to get the dual-icon to left of text... not very nice */
		if(but->str[0]) {
			strncpy(but->drawstr, "  ", UI_MAX_DRAW_STR);
			strncpy(but->drawstr+2, but->str, UI_MAX_DRAW_STR-2);
		}
		break;

	case HSVCUBE:
	case HSVCIRCLE:
		break;
	default:
		strncpy(but->drawstr, but->str, UI_MAX_DRAW_STR);
		
	}

	/* if we are doing text editing, this will override the drawstr */
	if(but->editstr)
		strncpy(but->drawstr, but->editstr, UI_MAX_DRAW_STR);
	
	/* text clipping moved to widget drawing code itself */
}


void uiBlockBeginAlign(uiBlock *block)
{
	/* if other align was active, end it */
	if(block->flag & UI_BUT_ALIGN) uiBlockEndAlign(block);

	block->flag |= UI_BUT_ALIGN_DOWN;	
	block->alignnr++;

	/* buttons declared after this call will get this align nr */ // XXX flag?
}

static int buts_are_horiz(uiBut *but1, uiBut *but2)
{
	float dx, dy;
	
	dx= fabs( but1->x2 - but2->x1);
	dy= fabs( but1->y1 - but2->y2);
	
	if(dx > dy) return 0;
	return 1;
}

void uiBlockEndAlign(uiBlock *block)
{
	block->flag &= ~UI_BUT_ALIGN;	// all 4 flags
}

int ui_but_can_align(uiBut *but)
{
	return !ELEM3(but->type, LABEL, OPTION, OPTIONN);
}

static void ui_block_do_align_but(uiBut *first, int nr)
{
	uiBut *prev, *but=NULL, *next;
	int flag= 0, cols=0, rows=0;
	
	/* auto align */

	for(but=first; but && but->alignnr == nr; but=but->next) {
		if(but->next && but->next->alignnr == nr) {
			if(buts_are_horiz(but, but->next)) cols++;
			else rows++;
		}
	}

	/* rows==0: 1 row, cols==0: 1 collumn */
	
	/* note;  how it uses 'flag' in loop below (either set it, or OR it) is confusing */
	for(but=first, prev=NULL; but && but->alignnr == nr; prev=but, but=but->next) {
		next= but->next;
		if(next && next->alignnr != nr)
			next= NULL;

		/* clear old flag */
		but->flag &= ~UI_BUT_ALIGN;
			
		if(flag==0) {	/* first case */
			if(next) {
				if(buts_are_horiz(but, next)) {
					if(rows==0)
						flag= UI_BUT_ALIGN_RIGHT;
					else 
						flag= UI_BUT_ALIGN_DOWN|UI_BUT_ALIGN_RIGHT;
				}
				else {
					flag= UI_BUT_ALIGN_DOWN;
				}
			}
		}
		else if(next==NULL) {	/* last case */
			if(prev) {
				if(buts_are_horiz(prev, but)) {
					if(rows==0) 
						flag= UI_BUT_ALIGN_LEFT;
					else
						flag= UI_BUT_ALIGN_TOP|UI_BUT_ALIGN_LEFT;
				}
				else flag= UI_BUT_ALIGN_TOP;
			}
		}
		else if(buts_are_horiz(but, next)) {
			/* check if this is already second row */
			if( prev && buts_are_horiz(prev, but)==0) {
				flag &= ~UI_BUT_ALIGN_LEFT;
				flag |= UI_BUT_ALIGN_TOP;
				/* exception case: bottom row */
				if(rows>0) {
					uiBut *bt= but;
					while(bt && bt->alignnr == nr) {
						if(bt->next && bt->next->alignnr == nr && buts_are_horiz(bt, bt->next)==0 ) break; 
						bt= bt->next;
					}
					if(bt==0 || bt->alignnr != nr) flag= UI_BUT_ALIGN_TOP|UI_BUT_ALIGN_RIGHT;
				}
			}
			else flag |= UI_BUT_ALIGN_LEFT;
		}
		else {
			if(cols==0) {
				flag |= UI_BUT_ALIGN_TOP;
			}
			else {	/* next button switches to new row */
				
				if(prev && buts_are_horiz(prev, but))
					flag |= UI_BUT_ALIGN_LEFT;
				else {
					flag &= ~UI_BUT_ALIGN_LEFT;
					flag |= UI_BUT_ALIGN_TOP;
				}
				
				if( (flag & UI_BUT_ALIGN_TOP)==0) {	/* stil top row */
					if(prev) {
						if(next && buts_are_horiz(but, next))
							flag = UI_BUT_ALIGN_DOWN|UI_BUT_ALIGN_LEFT|UI_BUT_ALIGN_RIGHT;
						else {
							/* last button in top row */
							flag = UI_BUT_ALIGN_DOWN|UI_BUT_ALIGN_LEFT;
						}
					}
					else 
						flag |= UI_BUT_ALIGN_DOWN;
				}
				else 
					flag |= UI_BUT_ALIGN_TOP;
			}
		}
		
		but->flag |= flag;
		
		/* merge coordinates */
		if(prev) {
			// simple cases 
			if(rows==0) {
				but->x1= (prev->x2+but->x1)/2.0;
				prev->x2= but->x1;
			}
			else if(cols==0) {
				but->y2= (prev->y1+but->y2)/2.0;
				prev->y1= but->y2;
			}
			else {
				if(buts_are_horiz(prev, but)) {
					but->x1= (prev->x2+but->x1)/2.0;
					prev->x2= but->x1;
					/* copy height too */
					but->y2= prev->y2;
				}
				else if(prev->prev && buts_are_horiz(prev->prev, prev)==0) {
					/* the previous button is a single one in its row */
					but->y2= (prev->y1+but->y2)/2.0;
					prev->y1= but->y2;
					
					but->x1= prev->x1;
					if(next && buts_are_horiz(but, next)==0)
						but->x2= prev->x2;
				}
				else {
					/* the previous button is not a single one in its row */
					but->y2= prev->y1;
				}
			}
		}
	}
}

void ui_block_do_align(uiBlock *block)
{
	uiBut *but;
	int nr;

	/* align buttons with same align nr */
	for(but=block->buttons.first; but;) {
		if(but->alignnr) {
			nr= but->alignnr;
			ui_block_do_align_but(but, nr);

			/* skip with same number */
			for(; but && but->alignnr == nr; but=but->next);

			if(!but)
				break;
		}
		else
			but= but->next;
	}
}

/*
ui_def_but is the function that draws many button types

for float buttons:
	"a1" Click Step (how much to change the value each click)
	"a2" Number of decimal point values to display. 0 defaults to 3 (0.000) 1,2,3, and a maximum of 4,
	   all greater values will be clamped to 4.

*/
static uiBut *ui_def_but(uiBlock *block, int type, int retval, const char *str, int x1, int y1, short x2, short y2, void *poin, float min, float max, float a1, float a2, const char *tip)
{
	uiBut *but;
	int slen;
	
	if(type & BUTPOIN) {		/* a pointer is required */
		if(poin==NULL)
			return NULL;
	}

	but= MEM_callocN(sizeof(uiBut), "uiBut");

	but->type= type & BUTTYPE;
	but->pointype= type & BUTPOIN;
	but->bit= type & BIT;
	but->bitnr= type & 31;
	but->icon = 0;
	but->iconadd=0;

	but->retval= retval;

	slen= strlen(str);
	if(slen >= UI_MAX_NAME_STR-1) {
		but->str= MEM_mallocN(slen+2, "ui_def_but str"); /* why +2 ? */
	}
	else {
		but->str= but->strdata;
	}
	memcpy(but->str, str, slen+1);

	but->x1= x1; 
	but->y1= y1;
	but->x2= (x1+x2); 
	but->y2= (y1+y2);
	
	but->poin= poin;
	but->hardmin= but->softmin= min; 
	but->hardmax= but->softmax= max;
	but->a1= a1; 
	but->a2= a2;
	but->tip= tip;
	
	but->lock= block->lock;
	but->lockstr= block->lockstr;
	but->dt= block->dt;

	but->aspect= 1.0f; //XXX block->aspect;
	but->block= block;		// pointer back, used for frontbuffer status, and picker

	if((block->flag & UI_BUT_ALIGN) && ui_but_can_align(but))
		but->alignnr= block->alignnr;

	but->func= block->func;
	but->func_arg1= block->func_arg1;
	but->func_arg2= block->func_arg2;

	but->funcN= block->funcN;
	if(block->func_argN)
		but->func_argN= MEM_dupallocN(block->func_argN);
	
	but->pos= -1;	/* cursor invisible */

	if(ELEM4(but->type, NUM, NUMABS, NUMSLI, HSVSLI)) {	/* add a space to name */
		slen= strlen(but->str);
		if(slen>0 && slen<UI_MAX_NAME_STR-2) {
			if(but->str[slen-1]!=' ') {
				but->str[slen]= ' ';
				but->str[slen+1]= 0;
			}
		}
	}

	if((block->flag & UI_BLOCK_LOOP) || ELEM8(but->type, MENU, TEX, LABEL, IDPOIN, BLOCK, BUTM, SEARCH_MENU, PROGRESSBAR))
		but->flag |= (UI_TEXT_LEFT|UI_ICON_LEFT);
	else if(but->type==BUT_TOGDUAL)
		but->flag |= UI_ICON_LEFT;

	but->flag |= (block->flag & UI_BUT_ALIGN);

	if (but->lock) {
		if (but->lockstr) {
			but->flag |= UI_BUT_DISABLED;
		}
	}

	/* keep track of UI_interface.h */
	if(ELEM7(but->type, BLOCK, BUT, LABEL, PULLDOWN, ROUNDBOX, LISTBOX, BUTM));
	else if(ELEM5(but->type, SCROLL, SEPR, LINK, INLINK, FTPREVIEW));
	else if(but->type >= SEARCH_MENU);
	else but->flag |= UI_BUT_UNDO;

	BLI_addtail(&block->buttons, but);
	
	if(block->curlayout)
		ui_layout_add_but(block->curlayout, but);

	return but;
}

static uiBut *ui_def_but_rna(uiBlock *block, int type, int retval, const char *str, int x1, int y1, short x2, short y2, PointerRNA *ptr, const char *propname, int index, float min, float max, float a1, float a2,  const char *tip)
{
	uiBut *but;
	PropertyRNA *prop;
	PropertyType proptype;
	int freestr= 0, icon= 0;

	prop= RNA_struct_find_property(ptr, propname);

	if(prop) {
		proptype= RNA_property_type(prop);

		/* use rna values if parameters are not specified */
		if(!str) {
			if(type == MENU && proptype == PROP_ENUM) {
				EnumPropertyItem *item;
				DynStr *dynstr;
				int i, totitem, value, free;

				RNA_property_enum_items(block->evil_C, ptr, prop, &item, &totitem, &free);
				value= RNA_property_enum_get(ptr, prop);

				dynstr= BLI_dynstr_new();
				BLI_dynstr_appendf(dynstr, "%s%%t", RNA_property_ui_name(prop));
				for(i=0; i<totitem; i++) {
					if(!item[i].identifier[0]) {
						if(item[i].name)
							BLI_dynstr_appendf(dynstr, "|%s%%l", item[i].name);
						else
							BLI_dynstr_append(dynstr, "|%l");
					}
					else if(item[i].icon)
						BLI_dynstr_appendf(dynstr, "|%s %%i%d %%x%d", item[i].name, item[i].icon, item[i].value);
					else
						BLI_dynstr_appendf(dynstr, "|%s %%x%d", item[i].name, item[i].value);

					if(value == item[i].value) {
						icon= item[i].icon;
						if(!tip)
							tip= item[i].description;
					}
				}
				str= BLI_dynstr_get_cstring(dynstr);
				BLI_dynstr_free(dynstr);

				if(free)
					MEM_freeN(item);

				freestr= 1;
			}
			else if(ELEM(type, ROW, LISTROW) && proptype == PROP_ENUM) {
				EnumPropertyItem *item;
				int i, totitem, free;

				RNA_property_enum_items(block->evil_C, ptr, prop, &item, &totitem, &free);
				for(i=0; i<totitem; i++) {
					if(item[i].identifier[0] && item[i].value == (int)max) {
						str= item[i].name;
						icon= item[i].icon;
					}
				}

				if(!str)
					str= RNA_property_ui_name(prop);
				if(free)
					MEM_freeN(item);
			}
			else {
				str= RNA_property_ui_name(prop);
				icon= RNA_property_ui_icon(prop);
			}
		}

		if(!tip) {
			if(type == ROW && proptype == PROP_ENUM) {
				EnumPropertyItem *item;
				int i, totitem, free;

				RNA_property_enum_items(block->evil_C, ptr, prop, &item, &totitem, &free);

				for(i=0; i<totitem; i++) {
					if(item[i].identifier[0] && item[i].value == (int)max) {
						if(item[i].description[0])
							tip= item[i].description;
						break;
					}
				}

				if(free)
					MEM_freeN(item);
			}
		}
		
		if(!tip)
			tip= RNA_property_ui_description(prop);

		if(min == max || a1 == -1 || a2 == -1) {
			if(proptype == PROP_INT) {
				int hardmin, hardmax, softmin, softmax, step;

				RNA_property_int_range(ptr, prop, &hardmin, &hardmax);
				RNA_property_int_ui_range(ptr, prop, &softmin, &softmax, &step);

				if(!ELEM(type, ROW, LISTROW) && min == max) {
					min= hardmin;
					max= hardmax;
				}
				if(a1 == -1)
					a1= step;
				if(a2 == -1)
					a2= 0;
			}
			else if(proptype == PROP_FLOAT) {
				float hardmin, hardmax, softmin, softmax, step, precision;

				RNA_property_float_range(ptr, prop, &hardmin, &hardmax);
				RNA_property_float_ui_range(ptr, prop, &softmin, &softmax, &step, &precision);

				if(!ELEM(type, ROW, LISTROW) && min == max) {
					min= hardmin;
					max= hardmax;
				}
				if(a1 == -1)
					a1= step;
				if(a2 == -1)
					a2= precision;
			}
			else if(proptype == PROP_STRING) {
				min= 0;
				max= RNA_property_string_maxlength(prop);
				if(max == 0) /* interface code should ideally support unlimited length */
					max= UI_MAX_DRAW_STR; 
			}
		}
	}
	else {
		printf("ui_def_but_rna: property not found: %s.%s\n", RNA_struct_identifier(ptr->type), propname);
<<<<<<< HEAD
		str= (char*)propname;
=======
		str= propname;
>>>>>>> 2198cfdb
	}

	/* now create button */
	but= ui_def_but(block, type, retval, str, x1, y1, x2, y2, NULL, min, max, a1, a2, tip);

	if(prop) {
		but->rnapoin= *ptr;
		but->rnaprop= prop;

		if(RNA_property_array_length(&but->rnapoin, but->rnaprop))
			but->rnaindex= index;
		else
			but->rnaindex= 0;
	}

	if(icon) {
		but->icon= (BIFIconID)icon;
		but->flag |= UI_HAS_ICON;
		but->flag|= UI_ICON_LEFT;
	}
	
	if (!prop || !RNA_property_editable(&but->rnapoin, prop)) {
		but->flag |= UI_BUT_DISABLED;
		but->lock = 1;
		but->lockstr = "";
	}

	/* If this button uses units, calculate the step from this */
	if(ui_is_but_unit(but))
		but->a1= ui_get_but_step_unit(but, but->a1);

	if(freestr)
		MEM_freeN((void *)str);
	
	return but;
}

static uiBut *ui_def_but_operator(uiBlock *block, int type, const char *opname, int opcontext, const char *str, int x1, int y1, short x2, short y2, const char *tip)
{
	uiBut *but;
	wmOperatorType *ot;
	
	ot= WM_operatortype_find(opname, 0);

	if(!str) {
		if(ot) str= ot->name;
		else str= opname;
	}
	
	if ((!tip || tip[0]=='\0') && ot && ot->description) {
		tip= ot->description;
	}

	but= ui_def_but(block, type, -1, str, x1, y1, x2, y2, NULL, 0, 0, 0, 0, tip);
	but->optype= ot;
	but->opcontext= opcontext;

	if(!ot) {
		but->flag |= UI_BUT_DISABLED;
		but->lock = 1;
		but->lockstr = "";
	}

	return but;
}

static uiBut *ui_def_but_operator_text(uiBlock *block, int type, const char *opname, int opcontext, const char *str, int x1, int y1, short x2, short y2, void *poin, float min, float max, float a1, float a2, const char *tip)
{
	uiBut *but;
	wmOperatorType *ot;
	
	ot= WM_operatortype_find(opname, 0);

	if(!str) {
		if(ot) str= ot->name;
		else str= opname;
	}
	
	if ((!tip || tip[0]=='\0') && ot && ot->description) {
		tip= ot->description;
	}

	but= ui_def_but(block, type, -1, str, x1, y1, x2, y2, poin, min, max, a1, a2, tip);
	but->optype= ot;
	but->opcontext= opcontext;

	if(!ot) {
		but->flag |= UI_BUT_DISABLED;
		but->lock = 1;
		but->lockstr = "";
	}

	return but;
}

uiBut *uiDefBut(uiBlock *block, int type, int retval, const char *str, int x1, int y1, short x2, short y2, void *poin, float min, float max, float a1, float a2, const char *tip)
{
	uiBut *but= ui_def_but(block, type, retval, str, x1, y1, x2, y2, poin, min, max, a1, a2, tip);

	ui_check_but(but);
	
	return but;
}

	/* if _x_ is a power of two (only one bit) return the power,
	 * otherwise return -1. 
	 * (1<<findBitIndex(x))==x for powers of two.
	 */
static int findBitIndex(unsigned int x) {
	if (!x || (x&(x-1))!=0) {	/* x&(x-1) strips lowest bit */
		return -1;
	} else {
		int idx= 0;

		if (x&0xFFFF0000)	idx+=16, x>>=16;
		if (x&0xFF00)		idx+=8, x>>=8;
		if (x&0xF0)			idx+=4, x>>=4;
		if (x&0xC)			idx+=2, x>>=2;
		if (x&0x2)			idx+=1;

		return idx;
	}
}

/* autocomplete helper functions */
struct AutoComplete {
	int maxlen;
	char *truncate;
	const char *startname;
};

AutoComplete *autocomplete_begin(const char *startname, int maxlen)
{
	AutoComplete *autocpl;
	
	autocpl= MEM_callocN(sizeof(AutoComplete), "AutoComplete");
	autocpl->maxlen= maxlen;
	autocpl->truncate= MEM_callocN(sizeof(char)*maxlen, "AutoCompleteTruncate");
	autocpl->startname= startname;

	return autocpl;
}

void autocomplete_do_name(AutoComplete *autocpl, const char *name)
{
	char *truncate= autocpl->truncate;
	const char *startname= autocpl->startname;
	int a;

	for(a=0; a<autocpl->maxlen-1; a++) {
		if(startname[a]==0 || startname[a]!=name[a])
			break;
	}
	/* found a match */
	if(startname[a]==0) {
		/* first match */
		if(truncate[0]==0)
			BLI_strncpy(truncate, name, autocpl->maxlen);
		else {
			/* remove from truncate what is not in bone->name */
			for(a=0; a<autocpl->maxlen-1; a++) {
				if(name[a] == 0) {
					truncate[a]= 0;
					break;
				}
				else if(truncate[a]!=name[a])
					truncate[a]= 0;
			}
		}
	}
}

void autocomplete_end(AutoComplete *autocpl, char *autoname)
{	
	if(autocpl->truncate[0])
		BLI_strncpy(autoname, autocpl->truncate, autocpl->maxlen);
	else {
		if (autoname != autocpl->startname) /* dont copy a string over its self */
			BLI_strncpy(autoname, autocpl->startname, autocpl->maxlen);
	}
	MEM_freeN(autocpl->truncate);
	MEM_freeN(autocpl);
}

/* autocomplete callback for ID buttons */
static void autocomplete_id(bContext *C, char *str, void *arg_v)
{
	int blocktype= (intptr_t)arg_v;
	ListBase *listb= which_libbase(CTX_data_main(C), blocktype);
	
	if(listb==NULL) return;
	
	/* search if str matches the beginning of an ID struct */
	if(str[0]) {
		AutoComplete *autocpl= autocomplete_begin(str, 22);
		ID *id;
		
		for(id= listb->first; id; id= id->next)
			autocomplete_do_name(autocpl, id->name+2);

		autocomplete_end(autocpl, str);
	}
}

static uiBut *uiDefButBit(uiBlock *block, int type, int bit, int retval, const char *str, int x1, int y1, short x2, short y2, void *poin, float min, float max, float a1, float a2,  const char *tip)
{
	int bitIdx= findBitIndex(bit);
	if (bitIdx==-1) {
		return NULL;
	} else {
		return uiDefBut(block, type|BIT|bitIdx, retval, str, x1, y1, x2, y2, poin, min, max, a1, a2, tip);
	}
}
uiBut *uiDefButF(uiBlock *block, int type, int retval, const char *str, int x1, int y1, short x2, short y2, float *poin, float min, float max, float a1, float a2,  const char *tip)
{
	return uiDefBut(block, type|FLO, retval, str, x1, y1, x2, y2, (void*) poin, min, max, a1, a2, tip);
}
uiBut *uiDefButBitF(uiBlock *block, int type, int bit, int retval, const char *str, int x1, int y1, short x2, short y2, float *poin, float min, float max, float a1, float a2,  const char *tip)
{
	return uiDefButBit(block, type|FLO, bit, retval, str, x1, y1, x2, y2, (void*) poin, min, max, a1, a2, tip);
}
uiBut *uiDefButI(uiBlock *block, int type, int retval, const char *str, int x1, int y1, short x2, short y2, int *poin, float min, float max, float a1, float a2,  const char *tip)
{
	return uiDefBut(block, type|INT, retval, str, x1, y1, x2, y2, (void*) poin, min, max, a1, a2, tip);
}
uiBut *uiDefButBitI(uiBlock *block, int type, int bit, int retval, const char *str, int x1, int y1, short x2, short y2, int *poin, float min, float max, float a1, float a2,  const char *tip)
{
	return uiDefButBit(block, type|INT, bit, retval, str, x1, y1, x2, y2, (void*) poin, min, max, a1, a2, tip);
}
uiBut *uiDefButS(uiBlock *block, int type, int retval, const char *str, int x1, int y1, short x2, short y2, short *poin, float min, float max, float a1, float a2,  const char *tip)
{
	return uiDefBut(block, type|SHO, retval, str, x1, y1, x2, y2, (void*) poin, min, max, a1, a2, tip);
}
uiBut *uiDefButBitS(uiBlock *block, int type, int bit, int retval, const char *str, int x1, int y1, short x2, short y2, short *poin, float min, float max, float a1, float a2,  const char *tip)
{
	return uiDefButBit(block, type|SHO, bit, retval, str, x1, y1, x2, y2, (void*) poin, min, max, a1, a2, tip);
}
uiBut *uiDefButC(uiBlock *block, int type, int retval, const char *str, int x1, int y1, short x2, short y2, char *poin, float min, float max, float a1, float a2,  const char *tip)
{
	return uiDefBut(block, type|CHA, retval, str, x1, y1, x2, y2, (void*) poin, min, max, a1, a2, tip);
}
uiBut *uiDefButBitC(uiBlock *block, int type, int bit, int retval, const char *str, int x1, int y1, short x2, short y2, char *poin, float min, float max, float a1, float a2,  const char *tip)
{
	return uiDefButBit(block, type|CHA, bit, retval, str, x1, y1, x2, y2, (void*) poin, min, max, a1, a2, tip);
}
uiBut *uiDefButR(uiBlock *block, int type, int retval, const char *str, int x1, int y1, short x2, short y2, PointerRNA *ptr, const char *propname, int index, float min, float max, float a1, float a2,  const char *tip)
{
	uiBut *but;

	but= ui_def_but_rna(block, type, retval, str, x1, y1, x2, y2, ptr, propname, index, min, max, a1, a2, tip);
	if(but)
		ui_check_but(but);

	return but;
}
uiBut *uiDefButO(uiBlock *block, int type, const char *opname, int opcontext, const char *str, int x1, int y1, short x2, short y2, const char *tip)
{
	uiBut *but;

	but= ui_def_but_operator(block, type, opname, opcontext, str, x1, y1, x2, y2, tip);
	if(but)
		ui_check_but(but);

	return but;
}

uiBut *uiDefButTextO(uiBlock *block, int type, const char *opname, int opcontext, const char *str, int x1, int y1, short x2, short y2, void *poin, float min, float max, float a1, float a2,  const char *tip)
{
	uiBut *but= ui_def_but_operator_text(block, type, opname, opcontext, str, x1, y1, x2, y2, poin, min, max, a1, a2, tip);

	if(but)
		ui_check_but(but);
	
	return but;
}

/* if a1==1.0 then a2 is an extra icon blending factor (alpha 0.0 - 1.0) */
uiBut *uiDefIconBut(uiBlock *block, int type, int retval, int icon, int x1, int y1, short x2, short y2, void *poin, float min, float max, float a1, float a2,  const char *tip)
{
	uiBut *but= ui_def_but(block, type, retval, "", x1, y1, x2, y2, poin, min, max, a1, a2, tip);
	
	but->icon= (BIFIconID) icon;
	but->flag|= UI_HAS_ICON;

	ui_check_but(but);
	
	return but;
}
static uiBut *uiDefIconButBit(uiBlock *block, int type, int bit, int retval, int icon, int x1, int y1, short x2, short y2, void *poin, float min, float max, float a1, float a2, const char *tip)
{
	int bitIdx= findBitIndex(bit);
	if (bitIdx==-1) {
		return NULL;
	} else {
		return uiDefIconBut(block, type|BIT|bitIdx, retval, icon, x1, y1, x2, y2, poin, min, max, a1, a2, tip);
	}
}

uiBut *uiDefIconButF(uiBlock *block, int type, int retval, int icon, int x1, int y1, short x2, short y2, float *poin, float min, float max, float a1, float a2,  const char *tip)
{
	return uiDefIconBut(block, type|FLO, retval, icon, x1, y1, x2, y2, (void*) poin, min, max, a1, a2, tip);
}
uiBut *uiDefIconButBitF(uiBlock *block, int type, int bit, int retval, int icon, int x1, int y1, short x2, short y2, float *poin, float min, float max, float a1, float a2,  const char *tip)
{
	return uiDefIconButBit(block, type|FLO, bit, retval, icon, x1, y1, x2, y2, (void*) poin, min, max, a1, a2, tip);
}
uiBut *uiDefIconButI(uiBlock *block, int type, int retval, int icon, int x1, int y1, short x2, short y2, int *poin, float min, float max, float a1, float a2,  const char *tip)
{
	return uiDefIconBut(block, type|INT, retval, icon, x1, y1, x2, y2, (void*) poin, min, max, a1, a2, tip);
}
uiBut *uiDefIconButBitI(uiBlock *block, int type, int bit, int retval, int icon, int x1, int y1, short x2, short y2, int *poin, float min, float max, float a1, float a2,  const char *tip)
{
	return uiDefIconButBit(block, type|INT, bit, retval, icon, x1, y1, x2, y2, (void*) poin, min, max, a1, a2, tip);
}
uiBut *uiDefIconButS(uiBlock *block, int type, int retval, int icon, int x1, int y1, short x2, short y2, short *poin, float min, float max, float a1, float a2,  const char *tip)
{
	return uiDefIconBut(block, type|SHO, retval, icon, x1, y1, x2, y2, (void*) poin, min, max, a1, a2, tip);
}
uiBut *uiDefIconButBitS(uiBlock *block, int type, int bit, int retval, int icon, int x1, int y1, short x2, short y2, short *poin, float min, float max, float a1, float a2,  const char *tip)
{
	return uiDefIconButBit(block, type|SHO, bit, retval, icon, x1, y1, x2, y2, (void*) poin, min, max, a1, a2, tip);
}
uiBut *uiDefIconButC(uiBlock *block, int type, int retval, int icon, int x1, int y1, short x2, short y2, char *poin, float min, float max, float a1, float a2,  const char *tip)
{
	return uiDefIconBut(block, type|CHA, retval, icon, x1, y1, x2, y2, (void*) poin, min, max, a1, a2, tip);
}
uiBut *uiDefIconButBitC(uiBlock *block, int type, int bit, int retval, int icon, int x1, int y1, short x2, short y2, char *poin, float min, float max, float a1, float a2,  const char *tip)
{
	return uiDefIconButBit(block, type|CHA, bit, retval, icon, x1, y1, x2, y2, (void*) poin, min, max, a1, a2, tip);
}
uiBut *uiDefIconButR(uiBlock *block, int type, int retval, int icon, int x1, int y1, short x2, short y2, PointerRNA *ptr, const char *propname, int index, float min, float max, float a1, float a2,  const char *tip)
{
	uiBut *but;

	but= ui_def_but_rna(block, type, retval, "", x1, y1, x2, y2, ptr, propname, index, min, max, a1, a2, tip);
	if(but) {
		if(icon) {
			but->icon= (BIFIconID) icon;
			but->flag|= UI_HAS_ICON;
		}
		ui_check_but(but);
	}

	return but;
}
uiBut *uiDefIconButO(uiBlock *block, int type, const char *opname, int opcontext, int icon, int x1, int y1, short x2, short y2, const char *tip)
{
	uiBut *but;

	but= ui_def_but_operator(block, type, opname, opcontext, "", x1, y1, x2, y2, tip);
	if(but) {
		but->icon= (BIFIconID) icon;
		but->flag|= UI_HAS_ICON;
		ui_check_but(but);
	}

	return but;
}

/* Button containing both string label and icon */
uiBut *uiDefIconTextBut(uiBlock *block, int type, int retval, int icon, const char *str, int x1, int y1, short x2, short y2, void *poin, float min, float max, float a1, float a2,  const char *tip)
{
	uiBut *but= ui_def_but(block, type, retval, str, x1, y1, x2, y2, poin, min, max, a1, a2, tip);

	but->icon= (BIFIconID) icon;
	but->flag|= UI_HAS_ICON;

	but->flag|= UI_ICON_LEFT;

	ui_check_but(but);

	return but;
}
static uiBut *uiDefIconTextButBit(uiBlock *block, int type, int bit, int retval, int icon, const char *str, int x1, int y1, short x2, short y2, void *poin, float min, float max, float a1, float a2,  const char *tip)
{
	int bitIdx= findBitIndex(bit);
	if (bitIdx==-1) {
		return NULL;
	} else {
		return uiDefIconTextBut(block, type|BIT|bitIdx, retval, icon, str, x1, y1, x2, y2, poin, min, max, a1, a2, tip);
	}
}

uiBut *uiDefIconTextButF(uiBlock *block, int type, int retval, int icon, const char *str, int x1, int y1, short x2, short y2, float *poin, float min, float max, float a1, float a2,  const char *tip)
{
	return uiDefIconTextBut(block, type|FLO, retval, icon, str, x1, y1, x2, y2, (void*) poin, min, max, a1, a2, tip);
}
uiBut *uiDefIconTextButBitF(uiBlock *block, int type, int bit, int retval, int icon, const char *str, int x1, int y1, short x2, short y2, float *poin, float min, float max, float a1, float a2,  const char *tip)
{
	return uiDefIconTextButBit(block, type|FLO, bit, retval, icon, str, x1, y1, x2, y2, (void*) poin, min, max, a1, a2, tip);
}
uiBut *uiDefIconTextButI(uiBlock *block, int type, int retval, int icon, const char *str, int x1, int y1, short x2, short y2, int *poin, float min, float max, float a1, float a2,  const char *tip)
{
	return uiDefIconTextBut(block, type|INT, retval, icon, str, x1, y1, x2, y2, (void*) poin, min, max, a1, a2, tip);
}
uiBut *uiDefIconTextButBitI(uiBlock *block, int type, int bit, int retval, int icon, const char *str, int x1, int y1, short x2, short y2, int *poin, float min, float max, float a1, float a2,  const char *tip)
{
	return uiDefIconTextButBit(block, type|INT, bit, retval, icon, str, x1, y1, x2, y2, (void*) poin, min, max, a1, a2, tip);
}
uiBut *uiDefIconTextButS(uiBlock *block, int type, int retval, int icon, const char *str, int x1, int y1, short x2, short y2, short *poin, float min, float max, float a1, float a2,  const char *tip)
{
	return uiDefIconTextBut(block, type|SHO, retval, icon, str, x1, y1, x2, y2, (void*) poin, min, max, a1, a2, tip);
}
uiBut *uiDefIconTextButBitS(uiBlock *block, int type, int bit, int retval, int icon, const char *str, int x1, int y1, short x2, short y2, short *poin, float min, float max, float a1, float a2,  const char *tip)
{
	return uiDefIconTextButBit(block, type|SHO, bit, retval, icon, str, x1, y1, x2, y2, (void*) poin, min, max, a1, a2, tip);
}
uiBut *uiDefIconTextButC(uiBlock *block, int type, int retval, int icon, const char *str, int x1, int y1, short x2, short y2, char *poin, float min, float max, float a1, float a2,  const char *tip)
{
	return uiDefIconTextBut(block, type|CHA, retval, icon, str, x1, y1, x2, y2, (void*) poin, min, max, a1, a2, tip);
}
uiBut *uiDefIconTextButBitC(uiBlock *block, int type, int bit, int retval, int icon, const char *str, int x1, int y1, short x2, short y2, char *poin, float min, float max, float a1, float a2,  const char *tip)
{
	return uiDefIconTextButBit(block, type|CHA, bit, retval, icon, str, x1, y1, x2, y2, (void*) poin, min, max, a1, a2, tip);
}
uiBut *uiDefIconTextButR(uiBlock *block, int type, int retval, int icon, const char *str, int x1, int y1, short x2, short y2, PointerRNA *ptr, const char *propname, int index, float min, float max, float a1, float a2,  const char *tip)
{
	uiBut *but;

	but= ui_def_but_rna(block, type, retval, str, x1, y1, x2, y2, ptr, propname, index, min, max, a1, a2, tip);
	if(but) {
		if(icon) {
			but->icon= (BIFIconID) icon;
			but->flag|= UI_HAS_ICON;
		}
		but->flag|= UI_ICON_LEFT;
		ui_check_but(but);
	}

	return but;
}
uiBut *uiDefIconTextButO(uiBlock *block, int type, const char *opname, int opcontext, int icon, const char *str, int x1, int y1, short x2, short y2, const char *tip)
{
	uiBut *but;

	but= ui_def_but_operator(block, type, opname, opcontext, str, x1, y1, x2, y2, tip);
	if(but) {
		but->icon= (BIFIconID) icon;
		but->flag|= UI_HAS_ICON;
		but->flag|= UI_ICON_LEFT;
		ui_check_but(but);
	}

	return but;
}

/* END Button containing both string label and icon */

void uiSetButLink(uiBut *but, void **poin, void ***ppoin, short *tot, int from, int to)
{
	uiLink *link;
	
	link= but->link= MEM_callocN(sizeof(uiLink), "new uilink");
	
	link->poin= poin;
	link->ppoin= ppoin;
	link->totlink= tot;
	link->fromcode= from;
	link->tocode= to;
}

/* cruft to make uiBlock and uiBut private */

int uiBlocksGetYMin(ListBase *lb)
{
	uiBlock *block;
	int min= 0;
	
	for (block= lb->first; block; block= block->next)
		if (block==lb->first || block->miny<min)
			min= block->miny;
			
	return min;
}

void uiBlockSetDirection(uiBlock *block, int direction)
{
	block->direction= direction;
}

/* this call escapes if there's alignment flags */
void uiBlockFlipOrder(uiBlock *block)
{
	ListBase lb;
	uiBut *but, *next;
	float centy, miny=10000, maxy= -10000;

	if(U.uiflag & USER_MENUFIXEDORDER)
		return;
	else if(block->flag & UI_BLOCK_NO_FLIP)
		return;
	
	for(but= block->buttons.first; but; but= but->next) {
		if(but->flag & UI_BUT_ALIGN) return;
		if(but->y1 < miny) miny= but->y1;
		if(but->y2 > maxy) maxy= but->y2;
	}
	/* mirror trick */
	centy= (miny+maxy)/2.0;
	for(but= block->buttons.first; but; but= but->next) {
		but->y1 = centy-(but->y1-centy);
		but->y2 = centy-(but->y2-centy);
		SWAP(float, but->y1, but->y2);
	}
	
	/* also flip order in block itself, for example for arrowkey */
	lb.first= lb.last= NULL;
	but= block->buttons.first;
	while(but) {
		next= but->next;
		BLI_remlink(&block->buttons, but);
		BLI_addtail(&lb, but);
		but= next;
	}
	block->buttons= lb;
}


void uiBlockSetFlag(uiBlock *block, int flag)
{
	block->flag|= flag;
}

void uiBlockClearFlag(uiBlock *block, int flag)
{
	block->flag&= ~flag;
}

void uiBlockSetXOfs(uiBlock *block, int xofs)
{
	block->xofs= xofs;
}

void uiButSetFlag(uiBut *but, int flag)
{
	but->flag|= flag;
}

void uiButClearFlag(uiBut *but, int flag)
{
	but->flag&= ~flag;
}

int uiButGetRetVal(uiBut *but)
{
	return but->retval;
}

void uiButSetDragID(uiBut *but, ID *id)
{
	but->dragtype= WM_DRAG_ID;
	but->dragpoin= (void *)id;
}

void uiButSetDragRNA(uiBut *but, PointerRNA *ptr)
{
	but->dragtype= WM_DRAG_RNA;
	but->dragpoin= (void *)ptr;
}

void uiButSetDragPath(uiBut *but, const char *path)
{
	but->dragtype= WM_DRAG_PATH;
	but->dragpoin= (void *)path;
}

void uiButSetDragName(uiBut *but, const char *name)
{
	but->dragtype= WM_DRAG_NAME;
	but->dragpoin= (void *)name;
}

/* value from button itself */
void uiButSetDragValue(uiBut *but)
{
	but->dragtype= WM_DRAG_VALUE;
}

void uiButSetDragImage(uiBut *but, const char *path, int icon, struct ImBuf *imb, float scale)
{
	but->dragtype= WM_DRAG_PATH;
	but->icon= icon; /* no flag UI_HAS_ICON, so icon doesnt draw in button */
	but->dragpoin= (void *)path;
	but->imb= imb;
	but->imb_scale= scale;
}

PointerRNA *uiButGetOperatorPtrRNA(uiBut *but)
{
	if(but->optype && !but->opptr) {
		but->opptr= MEM_callocN(sizeof(PointerRNA), "uiButOpPtr");
		WM_operator_properties_create_ptr(but->opptr, but->optype);
	}

	return but->opptr;
}

void uiButSetUnitType(uiBut *but, const int unit_type)
{
	but->unit_type= (unsigned char)(unit_type>>16);
}

int uiButGetUnitType(uiBut *but)
{
	if(but->rnaprop) {
		return RNA_SUBTYPE_UNIT(RNA_property_subtype(but->rnaprop));
	}
	else {
		return ((int)but->unit_type)<<16;
	}
}

void uiBlockSetHandleFunc(uiBlock *block, uiBlockHandleFunc func, void *arg)
{
	block->handle_func= func;
	block->handle_func_arg= arg;
}

void uiBlockSetButmFunc(uiBlock *block, uiMenuHandleFunc func, void *arg)
{
	block->butm_func= func;
	block->butm_func_arg= arg;
}

void uiBlockSetFunc(uiBlock *block, uiButHandleFunc func, void *arg1, void *arg2)
{
	block->func= func;
	block->func_arg1= arg1;
	block->func_arg2= arg2;
}

void uiBlockSetNFunc(uiBlock *block, uiButHandleFunc func, void *argN, void *arg2)
{
	if(block->func_argN)
		MEM_freeN(block->func_argN);

	block->funcN= func;
	block->func_argN= argN;
	block->func_arg2= arg2;
}

void uiButSetRenameFunc(uiBut *but, uiButHandleRenameFunc func, void *arg1)
{
	but->rename_func= func;
	but->rename_arg1= arg1;
}

void uiBlockSetDrawExtraFunc(uiBlock *block, void (*func)(const bContext *C, void *idv, void *arg1, void *arg2, rcti *rect), void *arg1, void *arg2)
{
	block->drawextra= func;
	block->drawextra_arg1= arg1;
	block->drawextra_arg2= arg2;
}

void uiButSetFunc(uiBut *but, uiButHandleFunc func, void *arg1, void *arg2)
{
	but->func= func;
	but->func_arg1= arg1;
	but->func_arg2= arg2;
}

void uiButSetNFunc(uiBut *but, uiButHandleNFunc funcN, void *argN, void *arg2)
{
	if(but->func_argN)
		MEM_freeN(but->func_argN);

	but->funcN= funcN;
	but->func_argN= argN;
	but->func_arg2= arg2;
}

void uiButSetCompleteFunc(uiBut *but, uiButCompleteFunc func, void *arg)
{
	but->autocomplete_func= func;
	but->autofunc_arg= arg;
}

uiBut *uiDefIDPoinBut(uiBlock *block, uiIDPoinFuncFP func, short blocktype, int retval, const char *str, int x1, int y1, short x2, short y2, void *idpp, const char *tip)
{
	uiBut *but= ui_def_but(block, IDPOIN, retval, str, x1, y1, x2, y2, NULL, 0.0, 0.0, 0.0, 0.0, tip);
	but->idpoin_func= func;
	but->idpoin_idpp= (ID**) idpp;
	ui_check_but(but);
	
	if(blocktype)
		uiButSetCompleteFunc(but, autocomplete_id, (void *)(intptr_t)blocktype);

	return but;
}

uiBut *uiDefBlockBut(uiBlock *block, uiBlockCreateFunc func, void *arg, const char *str, int x1, int y1, short x2, short y2, const char *tip)
{
	uiBut *but= ui_def_but(block, BLOCK, 0, str, x1, y1, x2, y2, arg, 0.0, 0.0, 0.0, 0.0, tip);
	but->block_create_func= func;
	ui_check_but(but);
	return but;
}

uiBut *uiDefBlockButN(uiBlock *block, uiBlockCreateFunc func, void *argN, const char *str, int x1, int y1, short x2, short y2, const char *tip)
{
	uiBut *but= ui_def_but(block, BLOCK, 0, str, x1, y1, x2, y2, NULL, 0.0, 0.0, 0.0, 0.0, tip);
	but->block_create_func= func;
	if(but->func_argN)
		MEM_freeN(but->func_argN);
	but->func_argN= argN;
	ui_check_but(but);
	return but;
}


uiBut *uiDefPulldownBut(uiBlock *block, uiBlockCreateFunc func, void *arg, const char *str, int x1, int y1, short x2, short y2, const char *tip)
{
	uiBut *but= ui_def_but(block, PULLDOWN, 0, str, x1, y1, x2, y2, arg, 0.0, 0.0, 0.0, 0.0, tip);
	but->block_create_func= func;
	ui_check_but(but);
	return but;
}

uiBut *uiDefMenuBut(uiBlock *block, uiMenuCreateFunc func, void *arg, const char *str, int x1, int y1, short x2, short y2, const char *tip)
{
	uiBut *but= ui_def_but(block, PULLDOWN, 0, str, x1, y1, x2, y2, arg, 0.0, 0.0, 0.0, 0.0, tip);
	but->menu_create_func= func;
	ui_check_but(but);
	return but;
}

uiBut *uiDefIconTextMenuBut(uiBlock *block, uiMenuCreateFunc func, void *arg, int icon, const char *str, int x1, int y1, short x2, short y2, const char *tip)
{
	uiBut *but= ui_def_but(block, PULLDOWN, 0, str, x1, y1, x2, y2, arg, 0.0, 0.0, 0.0, 0.0, tip);

	but->icon= (BIFIconID) icon;
	but->flag|= UI_HAS_ICON;

	but->flag|= UI_ICON_LEFT;
	but->flag|= UI_ICON_SUBMENU;

	but->menu_create_func= func;
	ui_check_but(but);

	return but;
}

uiBut *uiDefIconMenuBut(uiBlock *block, uiMenuCreateFunc func, void *arg, int icon, int x1, int y1, short x2, short y2, const char *tip)
{
	uiBut *but= ui_def_but(block, PULLDOWN, 0, "", x1, y1, x2, y2, arg, 0.0, 0.0, 0.0, 0.0, tip);

	but->icon= (BIFIconID) icon;
	but->flag |= UI_HAS_ICON;
	but->flag &=~ UI_ICON_LEFT;

	but->menu_create_func= func;
	ui_check_but(but);

	return but;
}

/* Block button containing both string label and icon */
uiBut *uiDefIconTextBlockBut(uiBlock *block, uiBlockCreateFunc func, void *arg, int icon, const char *str, int x1, int y1, short x2, short y2, const char *tip)
{
	uiBut *but= ui_def_but(block, BLOCK, 0, str, x1, y1, x2, y2, arg, 0.0, 0.0, 0.0, 0.0, tip);
	
	/* XXX temp, old menu calls pass on icon arrow, which is now UI_ICON_SUBMENU flag */
	if(icon!=ICON_RIGHTARROW_THIN) {
		but->icon= (BIFIconID) icon;
		but->flag|= UI_ICON_LEFT;
	}
	but->flag|= UI_HAS_ICON;
	but->flag|= UI_ICON_SUBMENU;

	but->block_create_func= func;
	ui_check_but(but);
	
	return but;
}

/* Block button containing icon */
uiBut *uiDefIconBlockBut(uiBlock *block, uiBlockCreateFunc func, void *arg, int retval, int icon, int x1, int y1, short x2, short y2, const char *tip)
{
	uiBut *but= ui_def_but(block, BLOCK, retval, "", x1, y1, x2, y2, arg, 0.0, 0.0, 0.0, 0.0, tip);
	
	but->icon= (BIFIconID) icon;
	but->flag|= UI_HAS_ICON;
	
	but->flag|= UI_ICON_LEFT;
	
	but->block_create_func= func;
	ui_check_but(but);
	
	return but;
}

uiBut *uiDefKeyevtButS(uiBlock *block, int retval, const char *str, int x1, int y1, short x2, short y2, short *spoin, const char *tip)
{
	uiBut *but= ui_def_but(block, KEYEVT|SHO, retval, str, x1, y1, x2, y2, spoin, 0.0, 0.0, 0.0, 0.0, tip);
	ui_check_but(but);
	return but;
}

/* short pointers hardcoded */
/* modkeypoin will be set to KM_SHIFT, KM_ALT, KM_CTRL, KM_OSKEY bits */
uiBut *uiDefHotKeyevtButS(uiBlock *block, int retval, const char *str, int x1, int y1, short x2, short y2, short *keypoin, short *modkeypoin, const char *tip)
{
	uiBut *but= ui_def_but(block, HOTKEYEVT|SHO, retval, str, x1, y1, x2, y2, keypoin, 0.0, 0.0, 0.0, 0.0, tip);
	but->modifier_key= *modkeypoin;
	ui_check_but(but);
	return but;
}


/* arg is pointer to string/name, use uiButSetSearchFunc() below to make this work */
/* here a1 and a2, if set, control thumbnail preview rows/cols */
uiBut *uiDefSearchBut(uiBlock *block, void *arg, int retval, int icon, int maxlen, int x1, int y1, short x2, short y2, float a1, float a2, const char *tip)
{
	uiBut *but= ui_def_but(block, SEARCH_MENU, retval, "", x1, y1, x2, y2, arg, 0.0, maxlen, a1, a2, tip);
	
	but->icon= (BIFIconID) icon;
	but->flag|= UI_HAS_ICON;
	
	but->flag|= UI_ICON_LEFT|UI_TEXT_LEFT;
	
	ui_check_but(but);
	
	return but;
}


/* arg is user value, searchfunc and handlefunc both get it as arg */
/* if active set, button opens with this item visible and selected */
void uiButSetSearchFunc(uiBut *but, uiButSearchFunc sfunc, void *arg, uiButHandleFunc bfunc, void *active)
{
	but->search_func= sfunc;
	but->search_arg= arg;
	
	uiButSetFunc(but, bfunc, arg, active);
	
	/* search buttons show red-alert if item doesn't exist, not for menus */
	if(0==(but->block->flag & UI_BLOCK_LOOP)) {
		/* skip empty buttons, not all buttons need input, we only show invalid */
		if(but->drawstr[0])
			ui_but_search_test(but);
	}
}

/* push a new event onto event queue to activate the given button 
 * (usually a text-field) upon entering a popup
 */
void uiButSetFocusOnEnter(wmWindow *win, uiBut *but)
{
	wmEvent event;
	
	event= *(win->eventstate);
	event.type= EVT_BUT_OPEN;
	event.val= KM_PRESS;
	event.customdata= but;
	event.customdatafree= FALSE;
	
	wm_event_add(win, &event);
}

/* Program Init/Exit */

void UI_init(void)
{
	ui_resources_init();
}

/* after reading userdef file */
void UI_init_userdef(void)
{
	/* fix saved themes */
	init_userdef_do_versions();
	uiStyleInit();
}

void UI_exit(void)
{
	ui_resources_free();
}
<|MERGE_RESOLUTION|>--- conflicted
+++ resolved
@@ -2682,11 +2682,7 @@
 	}
 	else {
 		printf("ui_def_but_rna: property not found: %s.%s\n", RNA_struct_identifier(ptr->type), propname);
-<<<<<<< HEAD
-		str= (char*)propname;
-=======
 		str= propname;
->>>>>>> 2198cfdb
 	}
 
 	/* now create button */
