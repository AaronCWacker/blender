--- conflicted
+++ resolved
@@ -1500,17 +1500,11 @@
 	/* get size */
 	ui_item_rna_size(layout, name, icon, ptr, prop, index, icon_only, compact, &w, &h);
 
-<<<<<<< HEAD
 	int prev_emboss = layout->emboss;
 	if (no_bg) {
 		layout->emboss = UI_EMBOSS_NONE;
 	}
-	
-=======
-	if (no_bg)
-		UI_block_emboss_set(block, UI_EMBOSS_NONE);
-
->>>>>>> d886e322
+
 	/* array property */
 	if (index == RNA_NO_INDEX && is_array)
 		ui_item_array(
@@ -1705,97 +1699,6 @@
 
 /* Pointer RNA button with search */
 
-<<<<<<< HEAD
-=======
-typedef struct CollItemSearch {
-	struct CollItemSearch *next, *prev;
-	char *name;
-	int index;
-	int iconid;
-} CollItemSearch;
-
-static int sort_search_items_list(const void *a, const void *b)
-{
-	const CollItemSearch *cis1 = a;
-	const CollItemSearch *cis2 = b;
-
-	if (BLI_strcasecmp(cis1->name, cis2->name) > 0)
-		return 1;
-	else
-		return 0;
-}
-
-static void rna_search_cb(const struct bContext *C, void *arg_but, const char *str, uiSearchItems *items)
-{
-	uiBut *but = arg_but;
-	char *name;
-	int i = 0, iconid = 0, flag = RNA_property_flag(but->rnaprop);
-	ListBase *items_list = MEM_callocN(sizeof(ListBase), "items_list");
-	CollItemSearch *cis;
-	const bool skip_filter = !but->changed;
-
-	/* build a temporary list of relevant items first */
-	RNA_PROP_BEGIN (&but->rnasearchpoin, itemptr, but->rnasearchprop)
-	{
-		if (flag & PROP_ID_SELF_CHECK)
-			if (itemptr.data == but->rnapoin.id.data)
-				continue;
-
-		/* use filter */
-		if (RNA_property_type(but->rnaprop) == PROP_POINTER) {
-			if (RNA_property_pointer_poll(&but->rnapoin, but->rnaprop, &itemptr) == 0)
-				continue;
-		}
-
-		if (itemptr.type && RNA_struct_is_ID(itemptr.type)) {
-			ID *id = itemptr.data;
-			char name_ui[MAX_ID_NAME];
-
-#if 0       /* this name is used for a string comparison and can't be modified, TODO */
-			/* if ever enabled, make name_ui be MAX_ID_NAME+1 */
-			BKE_id_ui_prefix(name_ui, id);
-#else
-			BLI_strncpy(name_ui, id->name + 2, sizeof(name_ui));
-#endif
-			name = BLI_strdup(name_ui);
-			iconid = ui_id_icon_get(C, id, false);
-		}
-		else {
-			name = RNA_struct_name_get_alloc(&itemptr, NULL, 0, NULL); /* could use the string length here */
-			iconid = 0;
-		}
-
-		if (name) {
-			if (skip_filter || BLI_strcasestr(name, str)) {
-				cis = MEM_callocN(sizeof(CollItemSearch), "CollectionItemSearch");
-				cis->name = MEM_dupallocN(name);
-				cis->index = i;
-				cis->iconid = iconid;
-				BLI_addtail(items_list, cis);
-			}
-			MEM_freeN(name);
-		}
-
-		i++;
-	}
-	RNA_PROP_END;
-
-	BLI_listbase_sort(items_list, sort_search_items_list);
-
-	/* add search items from temporary list */
-	for (cis = items_list->first; cis; cis = cis->next) {
-		if (false == UI_search_item_add(items, cis->name, SET_INT_IN_POINTER(cis->index), cis->iconid)) {
-			break;
-		}
-	}
-
-	for (cis = items_list->first; cis; cis = cis->next) {
-		MEM_freeN(cis->name);
-	}
-	BLI_freelistN(items_list);
-	MEM_freeN(items_list);
-}
->>>>>>> d886e322
 
 static void search_id_collection(StructRNA *ptype, PointerRNA *ptr, PropertyRNA **prop)
 {
