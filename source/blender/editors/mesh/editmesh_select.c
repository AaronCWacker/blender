--- conflicted
+++ resolved
@@ -2852,13 +2852,8 @@
 	vc.mval[1] = event->mval[1];
 
 	/* return warning! */
-<<<<<<< HEAD
 	if (unified_findnearest(&eval_ctx, &vc, &eve, &eed, &efa) == 0) {
-		WM_event_add_notifier(C, NC_GEOM | ND_SELECT, obedit);
-=======
-	if (unified_findnearest(&vc, &eve, &eed, &efa) == 0) {
 		WM_event_add_notifier(C, NC_GEOM | ND_SELECT, obedit->data);
->>>>>>> 118fb9f1
 
 		return OPERATOR_CANCELLED;
 	}
