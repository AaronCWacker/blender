/*
 * ***** BEGIN GPL LICENSE BLOCK *****
 *
 * This program is free software; you can redistribute it and/or
 * modify it under the terms of the GNU General Public License
 * as published by the Free Software Foundation; either version 2
 * of the License, or (at your option) any later version.
 *
 * This program is distributed in the hope that it will be useful,
 * but WITHOUT ANY WARRANTY; without even the implied warranty of
 * MERCHANTABILITY or FITNESS FOR A PARTICULAR PURPOSE.  See the
 * GNU General Public License for more details.
 *
 * You should have received a copy of the GNU General Public License
 * along with this program; if not, write to the Free Software Foundation,
 * Inc., 51 Franklin Street, Fifth Floor, Boston, MA 02110-1301, USA.
 *
 * The Original Code is Copyright (C) 2008 Blender Foundation.
 * All rights reserved.
 *
 *
 * Contributor(s): Blender Foundation
 *
 * ***** END GPL LICENSE BLOCK *****
 */

/** \file blender/editors/space_image/image_edit.c
 *  \ingroup spimage
 */

#include "DNA_brush_types.h"
#include "DNA_mask_types.h"
#include "DNA_object_types.h"
#include "DNA_scene_types.h"

#include "BLI_rect.h"

#include "BKE_colortools.h"
#include "BKE_context.h"
#include "BKE_global.h"
#include "BKE_image.h"
#include "BKE_editmesh.h"
#include "BKE_library.h"
#include "BKE_main.h"

#include "IMB_imbuf_types.h"

#include "DEG_depsgraph.h"

#include "ED_image.h"  /* own include */
#include "ED_mesh.h"
#include "ED_screen.h"
#include "ED_uvedit.h"

#include "UI_view2d.h"

#include "WM_api.h"
#include "WM_types.h"

/* note; image_panel_properties() uses pointer to sima->image directly */
Image *ED_space_image(SpaceImage *sima)
{
	return sima->image;
}

/* called to assign images to UV faces */
<<<<<<< HEAD
void ED_space_image_set(SpaceImage *sima, Scene *UNUSED(scene), Object *obedit, Image *ima)
{
=======
void ED_space_image_set(Main *bmain, SpaceImage *sima, Scene *scene, Object *obedit, Image *ima)
{
	/* context may be NULL, so use global */
	ED_uvedit_assign_image(bmain, scene, obedit, ima, sima->image);

>>>>>>> cfea9c26
	/* change the space ima after because uvedit_face_visible_test uses the space ima
	 * to check if the face is displayed in UV-localview */
	sima->image = ima;

	if (ima == NULL || ima->type == IMA_TYPE_R_RESULT || ima->type == IMA_TYPE_COMPOSITE) {
		if (sima->mode == SI_MODE_PAINT) {
			sima->mode = SI_MODE_VIEW;
		}
	}

	if (sima->image)
		BKE_image_signal(sima->image, &sima->iuser, IMA_SIGNAL_USER_NEW_IMAGE);

	id_us_ensure_real((ID *)sima->image);

	if (obedit)
		WM_main_add_notifier(NC_GEOM | ND_DATA, obedit->data);

	WM_main_add_notifier(NC_SPACE | ND_SPACE_IMAGE, NULL);
}

Mask *ED_space_image_get_mask(SpaceImage *sima)
{
	return sima->mask_info.mask;
}

void ED_space_image_set_mask(bContext *C, SpaceImage *sima, Mask *mask)
{
	sima->mask_info.mask = mask;

	/* weak, but same as image/space */
	id_us_ensure_real((ID *)sima->mask_info.mask);

	if (C) {
		WM_event_add_notifier(C, NC_MASK | NA_SELECTED, mask);
	}
}

ImBuf *ED_space_image_acquire_buffer(SpaceImage *sima, void **r_lock)
{
	ImBuf *ibuf;

	if (sima && sima->image) {
#if 0
		if (sima->image->type == IMA_TYPE_R_RESULT && BIF_show_render_spare())
			return BIF_render_spare_imbuf();
		else
#endif
		ibuf = BKE_image_acquire_ibuf(sima->image, &sima->iuser, r_lock);

		if (ibuf) {
			if (ibuf->rect || ibuf->rect_float)
				return ibuf;
			BKE_image_release_ibuf(sima->image, ibuf, *r_lock);
			*r_lock = NULL;
		}
	}
	else
		*r_lock = NULL;

	return NULL;
}

void ED_space_image_release_buffer(SpaceImage *sima, ImBuf *ibuf, void *lock)
{
	if (sima && sima->image)
		BKE_image_release_ibuf(sima->image, ibuf, lock);
}

bool ED_space_image_has_buffer(SpaceImage *sima)
{
	ImBuf *ibuf;
	void *lock;
	bool has_buffer;

	ibuf = ED_space_image_acquire_buffer(sima, &lock);
	has_buffer = (ibuf != NULL);
	ED_space_image_release_buffer(sima, ibuf, lock);

	return has_buffer;
}

void ED_space_image_get_size(SpaceImage *sima, int *width, int *height)
{
	Scene *scene = sima->iuser.scene;
	ImBuf *ibuf;
	void *lock;

	ibuf = ED_space_image_acquire_buffer(sima, &lock);

	if (ibuf && ibuf->x > 0 && ibuf->y > 0) {
		*width = ibuf->x;
		*height = ibuf->y;
	}
	else if (sima->image && sima->image->type == IMA_TYPE_R_RESULT && scene) {
		/* not very important, just nice */
		*width = (scene->r.xsch * scene->r.size) / 100;
		*height = (scene->r.ysch * scene->r.size) / 100;

		if ((scene->r.mode & R_BORDER) && (scene->r.mode & R_CROP)) {
			*width  *= BLI_rctf_size_x(&scene->r.border);
			*height *= BLI_rctf_size_y(&scene->r.border);
		}

	}
	/* I know a bit weak... but preview uses not actual image size */
	// XXX else if (image_preview_active(sima, width, height));
	else {
		*width  = IMG_SIZE_FALLBACK;
		*height = IMG_SIZE_FALLBACK;
	}

	ED_space_image_release_buffer(sima, ibuf, lock);
}

void ED_space_image_get_size_fl(SpaceImage *sima, float size[2])
{
	int size_i[2];
	ED_space_image_get_size(sima, &size_i[0], &size_i[1]);
	size[0] = size_i[0];
	size[1] = size_i[1];
}


void ED_space_image_get_aspect(SpaceImage *sima, float *aspx, float *aspy)
{
	Image *ima = sima->image;
	if ((ima == NULL) || (ima->aspx == 0.0f || ima->aspy == 0.0f)) {
		*aspx = *aspy = 1.0;
	}
	else {
		BKE_image_get_aspect(ima, aspx, aspy);
	}
}

void ED_space_image_get_zoom(SpaceImage *sima, ARegion *ar, float *zoomx, float *zoomy)
{
	int width, height;

	ED_space_image_get_size(sima, &width, &height);

	*zoomx = (float)(BLI_rcti_size_x(&ar->winrct) + 1) / (float)(BLI_rctf_size_x(&ar->v2d.cur) * width);
	*zoomy = (float)(BLI_rcti_size_y(&ar->winrct) + 1) / (float)(BLI_rctf_size_y(&ar->v2d.cur) * height);
}

void ED_space_image_get_uv_aspect(SpaceImage *sima, float *aspx, float *aspy)
{
	int w, h;

	ED_space_image_get_aspect(sima, aspx, aspy);
	ED_space_image_get_size(sima, &w, &h);

	*aspx *= (float)w;
	*aspy *= (float)h;

	if (*aspx < *aspy) {
		*aspy = *aspy / *aspx;
		*aspx = 1.0f;
	}
	else {
		*aspx = *aspx / *aspy;
		*aspy = 1.0f;
	}
}

void ED_image_get_uv_aspect(Image *ima, ImageUser *iuser, float *aspx, float *aspy)
{
	if (ima) {
		int w, h;

		BKE_image_get_aspect(ima, aspx, aspy);
		BKE_image_get_size(ima, iuser, &w, &h);

		*aspx *= (float)w;
		*aspy *= (float)h;
	}
	else {
		*aspx = 1.0f;
		*aspy = 1.0f;
	}
}

/* takes event->mval */
void ED_image_mouse_pos(SpaceImage *sima, ARegion *ar, const int mval[2], float co[2])
{
	int sx, sy, width, height;
	float zoomx, zoomy;

	ED_space_image_get_zoom(sima, ar, &zoomx, &zoomy);
	ED_space_image_get_size(sima, &width, &height);

	UI_view2d_view_to_region(&ar->v2d, 0.0f, 0.0f, &sx, &sy);

	co[0] = ((mval[0] - sx) / zoomx) / width;
	co[1] = ((mval[1] - sy) / zoomy) / height;
}

void ED_image_point_pos(SpaceImage *sima, ARegion *ar, float x, float y, float *xr, float *yr)
{
	int sx, sy, width, height;
	float zoomx, zoomy;

	ED_space_image_get_zoom(sima, ar, &zoomx, &zoomy);
	ED_space_image_get_size(sima, &width, &height);

	UI_view2d_view_to_region(&ar->v2d, 0.0f, 0.0f, &sx, &sy);

	*xr = ((x - sx) / zoomx) / width;
	*yr = ((y - sy) / zoomy) / height;
}

void ED_image_point_pos__reverse(SpaceImage *sima, ARegion *ar, const float co[2], float r_co[2])
{
	float zoomx, zoomy;
	int width, height;
	int sx, sy;

	UI_view2d_view_to_region(&ar->v2d, 0.0f, 0.0f, &sx, &sy);
	ED_space_image_get_size(sima, &width, &height);
	ED_space_image_get_zoom(sima, ar, &zoomx, &zoomy);

	r_co[0] = (co[0] * width  * zoomx) + (float)sx;
	r_co[1] = (co[1] * height * zoomy) + (float)sy;
}

/**
 * This is more a user-level functionality, for going to next/prev used slot,
 * Stepping onto the last unused slot too.
 */
bool ED_image_slot_cycle(struct Image *image, int direction)
{
	const int cur = image->render_slot;
	int i, slot;

	BLI_assert(ELEM(direction, -1, 1));

	for (i = 1; i < IMA_MAX_RENDER_SLOT; i++) {
		slot = (cur + ((direction == -1) ? -i : i)) % IMA_MAX_RENDER_SLOT;
		if (slot < 0) slot += IMA_MAX_RENDER_SLOT;

		if (image->renders[slot] || slot == image->last_render_slot) {
			image->render_slot = slot;
			break;
		}
	}

	if (i == IMA_MAX_RENDER_SLOT) {
		image->render_slot = ((cur == 1) ? 0 : 1);
	}

	return (cur != image->render_slot);
}

void ED_space_image_scopes_update(const struct bContext *C, struct SpaceImage *sima, struct ImBuf *ibuf, bool use_view_settings)
{
	Scene *scene = CTX_data_scene(C);
	Object *ob = CTX_data_active_object(C);
	
	/* scope update can be expensive, don't update during paint modes */
	if (sima->mode == SI_MODE_PAINT)
		return;
	if (ob && ((ob->mode & (OB_MODE_TEXTURE_PAINT | OB_MODE_EDIT)) != 0))
		return;

	/* We also don't update scopes of render result during render. */
	if (G.is_rendering) {
		const Image *image = sima->image;
		if (image != NULL &&
		    (image->type == IMA_TYPE_R_RESULT || image->type == IMA_TYPE_COMPOSITE))
		{
			return;
		}
	}
	
	scopes_update(&sima->scopes, ibuf, use_view_settings ? &scene->view_settings : NULL, &scene->display_settings);
}

bool ED_space_image_show_render(SpaceImage *sima)
{
	return (sima->image && ELEM(sima->image->type, IMA_TYPE_R_RESULT, IMA_TYPE_COMPOSITE));
}

bool ED_space_image_show_paint(SpaceImage *sima)
{
	if (ED_space_image_show_render(sima))
		return false;

	return (sima->mode == SI_MODE_PAINT);
}

bool ED_space_image_show_uvedit(SpaceImage *sima, Object *obedit)
{
	if (sima && (ED_space_image_show_render(sima) || ED_space_image_show_paint(sima)))
		return false;

	if (obedit && obedit->type == OB_MESH) {
		struct BMEditMesh *em = BKE_editmesh_from_object(obedit);
		bool ret;

		ret = EDBM_uv_check(em);

		return ret;
	}

	return false;
}

/* matches clip function */
bool ED_space_image_check_show_maskedit(SpaceImage *sima, ViewLayer *view_layer)
{
	/* check editmode - this is reserved for UV editing */
	Object *ob = OBACT(view_layer);
	if (ob && ob->mode & OB_MODE_EDIT && ED_space_image_show_uvedit(sima, ob)) {
		return false;
	}

	return (sima->mode == SI_MODE_MASK);
}

int ED_space_image_maskedit_poll(bContext *C)
{
	SpaceImage *sima = CTX_wm_space_image(C);

	if (sima) {
		ViewLayer *view_layer = CTX_data_view_layer(C);
		return ED_space_image_check_show_maskedit(sima, view_layer);
	}

	return false;
}

bool ED_space_image_paint_curve(const bContext *C)
{
	SpaceImage *sima = CTX_wm_space_image(C);

	if (sima && sima->mode == SI_MODE_PAINT) {
		Brush *br = CTX_data_tool_settings(C)->imapaint.paint.brush;

		if (br && (br->flag & BRUSH_CURVE))
			return true;
	}

	return false;
}


int ED_space_image_maskedit_mask_poll(bContext *C)
{
	if (ED_space_image_maskedit_poll(C)) {
		SpaceImage *sima = CTX_wm_space_image(C);
		return sima->mask_info.mask != NULL;
	}

	return false;
}
<|MERGE_RESOLUTION|>--- conflicted
+++ resolved
@@ -64,16 +64,8 @@
 }
 
 /* called to assign images to UV faces */
-<<<<<<< HEAD
 void ED_space_image_set(SpaceImage *sima, Scene *UNUSED(scene), Object *obedit, Image *ima)
 {
-=======
-void ED_space_image_set(Main *bmain, SpaceImage *sima, Scene *scene, Object *obedit, Image *ima)
-{
-	/* context may be NULL, so use global */
-	ED_uvedit_assign_image(bmain, scene, obedit, ima, sima->image);
-
->>>>>>> cfea9c26
 	/* change the space ima after because uvedit_face_visible_test uses the space ima
 	 * to check if the face is displayed in UV-localview */
 	sima->image = ima;
