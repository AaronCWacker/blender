/*
 * ***** BEGIN GPL LICENSE BLOCK *****
 *
 * This program is free software; you can redistribute it and/or
 * modify it under the terms of the GNU General Public License
 * as published by the Free Software Foundation; either version 2
 * of the License, or (at your option) any later version.
 *
 * This program is distributed in the hope that it will be useful,
 * but WITHOUT ANY WARRANTY; without even the implied warranty of
 * MERCHANTABILITY or FITNESS FOR A PARTICULAR PURPOSE.  See the
 * GNU General Public License for more details.
 *
 * You should have received a copy of the GNU General Public License
 * along with this program; if not, write to the Free Software Foundation,
 * Inc., 51 Franklin Street, Fifth Floor, Boston, MA 02110-1301, USA.
 *
 * The Original Code is Copyright (C) 2004 Blender Foundation
 * All rights reserved.
 *
 * The Original Code is: all of this file.
 *
 * Contributor(s): none yet.
 *
 * ***** END GPL LICENSE BLOCK *****
 */

/** \file blender/editors/undo/ed_undo.c
 *  \ingroup edundo
 */

#include <string.h>

#include "MEM_guardedalloc.h"

#include "CLG_log.h"

#include "DNA_scene_types.h"
#include "DNA_object_types.h"

#include "BLI_utildefines.h"
#include "BLI_callbacks.h"
#include "BLI_listbase.h"

#include "BLT_translation.h"

#include "BKE_blender_undo.h"
#include "BKE_context.h"
#include "BKE_global.h"
#include "BKE_main.h"
#include "BKE_scene.h"
#include "BKE_screen.h"
#include "BKE_layer.h"
#include "BKE_undo_system.h"
#include "BKE_workspace.h"
#include "BKE_paint.h"

#include "ED_gpencil.h"
#include "ED_render.h"
#include "ED_object.h"
#include "ED_screen.h"
#include "ED_undo.h"

#include "WM_api.h"
#include "WM_types.h"
#include "WM_toolsystem.h"

#include "RNA_access.h"
#include "RNA_define.h"

#include "UI_interface.h"
#include "UI_resources.h"

/** We only need this locally. */
static CLG_LogRef LOG = {"ed.undo"};

/* -------------------------------------------------------------------- */
/** \name Generic Undo System Access
 *
 * Non-operator undo editor functions.
 * \{ */

void ED_undo_push(bContext *C, const char *str)
{
	CLOG_INFO(&LOG, 1, "name='%s'", str);

	const int steps = U.undosteps;

	if (steps <= 0) {
		return;
	}

	wmWindowManager *wm = CTX_wm_manager(C);

	/* Only apply limit if this is the last undo step. */
	if (wm->undo_stack->step_active && (wm->undo_stack->step_active->next == NULL)) {
		BKE_undosys_stack_limit_steps_and_memory(wm->undo_stack, steps - 1, 0);
	}

	BKE_undosys_step_push(wm->undo_stack, C, str);

	if (U.undomemory != 0) {
		const size_t memory_limit = (size_t)U.undomemory * 1024 * 1024;
		BKE_undosys_stack_limit_steps_and_memory(wm->undo_stack, 0, memory_limit);
	}

	WM_file_tag_modified();
}

/* note: also check undo_history_exec() in bottom if you change notifiers */
static int ed_undo_step(bContext *C, int step, const char *undoname)
{
	CLOG_INFO(&LOG, 1, "name='%s', step=%d", undoname, step);
	wmWindowManager *wm = CTX_wm_manager(C);
<<<<<<< HEAD
	wmWindow *win = CTX_wm_window(C);
=======
>>>>>>> 1a4aca1b
	Scene *scene = CTX_data_scene(C);
	ScrArea *sa = CTX_wm_area(C);

	/* undo during jobs are running can easily lead to freeing data using by jobs,
	 * or they can just lead to freezing job in some other cases */
	WM_jobs_kill_all(wm);

	/* TODO(campbell): undo_system: use undo system */
	/* grease pencil can be can be used in plenty of spaces, so check it first */
	if (ED_gpencil_session_active()) {
		return ED_undo_gpencil_step(C, step, undoname);
	}
	if (sa && (sa->spacetype == SPACE_VIEW3D)) {
		Object *obact = CTX_data_active_object(C);
		if (obact && (obact->type == OB_GPENCIL)) {
			ED_gpencil_toggle_brush_cursor(C, false, NULL);
		}
	}

	UndoStep *step_data_from_name = NULL;
	int step_for_callback = step;
	if (undoname != NULL) {
		step_data_from_name = BKE_undosys_step_find_by_name(wm->undo_stack, undoname);
		if (step_data_from_name == NULL) {
			return OPERATOR_CANCELLED;
		}

		/* TODO(campbell), could use simple optimization. */
		/* Pointers match on redo. */
		step_for_callback = (
		        BLI_findindex(&wm->undo_stack->steps, step_data_from_name) <
		        BLI_findindex(&wm->undo_stack->steps, wm->undo_stack->step_active)) ? 1 : -1;
	}

	/* App-Handlers (pre). */
	{
		/* Note: ignore grease pencil for now. */
		Main *bmain = CTX_data_main(C);
		wm->op_undo_depth++;
		BLI_callback_exec(bmain, &scene->id, (step_for_callback > 0) ? BLI_CB_EVT_UNDO_PRE : BLI_CB_EVT_REDO_PRE);
		wm->op_undo_depth--;
	}


	/* Undo System */
	{
		if (undoname) {
			BKE_undosys_step_undo_with_data(wm->undo_stack, C, step_data_from_name);
		}
		else {
			BKE_undosys_step_undo_compat_only(wm->undo_stack, C, step);
		}

		/* Set special modes for grease pencil */
		if (sa && (sa->spacetype == SPACE_VIEW3D)) {
			Object *obact = CTX_data_active_object(C);
			if (obact && (obact->type == OB_GPENCIL)) {
				/* set cursor */
				if (ELEM(obact->mode, OB_MODE_GPENCIL_PAINT, OB_MODE_GPENCIL_SCULPT, OB_MODE_GPENCIL_WEIGHT)) {
					ED_gpencil_toggle_brush_cursor(C, true, NULL);
				}
				else {
					ED_gpencil_toggle_brush_cursor(C, false, NULL);
				}
				/* set workspace mode */
				Base *basact = CTX_data_active_base(C);
				ED_object_base_activate(C, basact);
			}
		}
	}

	/* App-Handlers (post). */
	{
		Main *bmain = CTX_data_main(C);
		scene = CTX_data_scene(C);
		wm->op_undo_depth++;
		BLI_callback_exec(bmain, &scene->id, step_for_callback > 0 ? BLI_CB_EVT_UNDO_PRE : BLI_CB_EVT_REDO_PRE);
		wm->op_undo_depth--;
	}

	WM_event_add_notifier(C, NC_WINDOW, NULL);
	WM_event_add_notifier(C, NC_WM | ND_UNDO, NULL);

<<<<<<< HEAD
	Main *bmain = CTX_data_main(C);
	WM_toolsystem_refresh_screen_all(bmain);

	if (win) {
		win->addmousemove = true;
	}

=======
>>>>>>> 1a4aca1b
	return OPERATOR_FINISHED;
}

void ED_undo_grouped_push(bContext *C, const char *str)
{
	/* do nothing if previous undo task is the same as this one (or from the same undo group) */
	wmWindowManager *wm = CTX_wm_manager(C);
	const UndoStep *us = wm->undo_stack->step_active;
	if (us && STREQ(str, us->name)) {
		BKE_undosys_stack_clear_active(wm->undo_stack);
	}

	/* push as usual */
	ED_undo_push(C, str);
}

void ED_undo_pop(bContext *C)
{
	ed_undo_step(C, 1, NULL);
}
void ED_undo_redo(bContext *C)
{
	ed_undo_step(C, -1, NULL);
}

void ED_undo_push_op(bContext *C, wmOperator *op)
{
	/* in future, get undo string info? */
	ED_undo_push(C, op->type->name);
}

void ED_undo_grouped_push_op(bContext *C, wmOperator *op)
{
	if (op->type->undo_group[0] != '\0') {
		ED_undo_grouped_push(C, op->type->undo_group);
	}
	else {
		ED_undo_grouped_push(C, op->type->name);
	}
}

void ED_undo_pop_op(bContext *C, wmOperator *op)
{
	/* search back a couple of undo's, in case something else added pushes */
	ed_undo_step(C, 0, op->type->name);
}

/* name optionally, function used to check for operator redo panel */
bool ED_undo_is_valid(const bContext *C, const char *undoname)
{
	wmWindowManager *wm = CTX_wm_manager(C);
	return BKE_undosys_stack_has_undo(wm->undo_stack, undoname);
}

/**
 * Ideally we wont access the stack directly,
 * this is needed for modes which handle undo themselves (bypassing #ED_undo_push).
 *
 * Using global isn't great, this just avoids doing inline,
 * causing 'BKE_global.h' & 'BKE_main.h' includes.
 */
UndoStack *ED_undo_stack_get(void)
{
	wmWindowManager *wm = G_MAIN->wm.first;
	return wm->undo_stack;
}

/** \} */

/* -------------------------------------------------------------------- */
/** \name Undo, Undo Push & Redo Operators
 * \{ */

static int ed_undo_exec(bContext *C, wmOperator *UNUSED(op))
{
	/* "last operator" should disappear, later we can tie this with undo stack nicer */
	WM_operator_stack_clear(CTX_wm_manager(C));
	int ret = ed_undo_step(C, 1, NULL);
	if (ret & OPERATOR_FINISHED) {
		/* Keep button under the cursor active. */
		WM_event_add_mousemove(C);
	}
	return ret;
}

static int ed_undo_push_exec(bContext *C, wmOperator *op)
{
	char str[BKE_UNDO_STR_MAX];
	RNA_string_get(op->ptr, "message", str);
	ED_undo_push(C, str);
	return OPERATOR_FINISHED;
}

static int ed_redo_exec(bContext *C, wmOperator *UNUSED(op))
{
	int ret = ed_undo_step(C, -1, NULL);
	if (ret & OPERATOR_FINISHED) {
		/* Keep button under the cursor active. */
		WM_event_add_mousemove(C);
	}
	return ret;
}

static int ed_undo_redo_exec(bContext *C, wmOperator *UNUSED(op))
{
	wmOperator *last_op = WM_operator_last_redo(C);
	int ret = ED_undo_operator_repeat(C, last_op);
	ret = ret ? OPERATOR_FINISHED : OPERATOR_CANCELLED;
	if (ret & OPERATOR_FINISHED) {
		/* Keep button under the cursor active. */
		WM_event_add_mousemove(C);
	}
	return ret;
}

static bool ed_undo_redo_poll(bContext *C)
{
	wmOperator *last_op = WM_operator_last_redo(C);
	return last_op && ED_operator_screenactive(C) &&
		WM_operator_check_ui_enabled(C, last_op->type->name);
}

void ED_OT_undo(wmOperatorType *ot)
{
	/* identifiers */
	ot->name = "Undo";
	ot->description = "Undo previous action";
	ot->idname = "ED_OT_undo";

	/* api callbacks */
	ot->exec = ed_undo_exec;
	ot->poll = ED_operator_screenactive;
}

void ED_OT_undo_push(wmOperatorType *ot)
{
	/* identifiers */
	ot->name = "Undo Push";
	ot->description = "Add an undo state (internal use only)";
	ot->idname = "ED_OT_undo_push";

	/* api callbacks */
	ot->exec = ed_undo_push_exec;

	ot->flag = OPTYPE_INTERNAL;

	RNA_def_string(ot->srna, "message", "Add an undo step *function may be moved*", BKE_UNDO_STR_MAX, "Undo Message", "");
}

void ED_OT_redo(wmOperatorType *ot)
{
	/* identifiers */
	ot->name = "Redo";
	ot->description = "Redo previous action";
	ot->idname = "ED_OT_redo";

	/* api callbacks */
	ot->exec = ed_redo_exec;
	ot->poll = ED_operator_screenactive;
}

void ED_OT_undo_redo(wmOperatorType *ot)
{
	/* identifiers */
	ot->name = "Undo and Redo";
	ot->description = "Undo and redo previous action";
	ot->idname = "ED_OT_undo_redo";

	/* api callbacks */
	ot->exec = ed_undo_redo_exec;
	ot->poll = ed_undo_redo_poll;
}

/** \} */

/* -------------------------------------------------------------------- */
/** \name Operator Repeat
 * \{ */

/* ui callbacks should call this rather than calling WM_operator_repeat() themselves */
int ED_undo_operator_repeat(bContext *C, wmOperator *op)
{
	int ret = 0;

	if (op) {
		CLOG_INFO(&LOG, 1, "idname='%s'", op->type->idname);
		wmWindowManager *wm = CTX_wm_manager(C);
		struct Scene *scene = CTX_data_scene(C);

		/* keep in sync with logic in view3d_panel_operator_redo() */
		ARegion *ar_orig = CTX_wm_region(C);
		ARegion *ar_win = BKE_area_find_region_active_win(CTX_wm_area(C));

		if (ar_win) {
			CTX_wm_region_set(C, ar_win);
		}

		if ((WM_operator_repeat_check(C, op)) &&
		    (WM_operator_poll(C, op->type)) &&
		     /* note, undo/redo cant run if there are jobs active,
		      * check for screen jobs only so jobs like material/texture/world preview
		      * (which copy their data), wont stop redo, see [#29579]],
		      *
		      * note, - WM_operator_check_ui_enabled() jobs test _must_ stay in sync with this */
		    (WM_jobs_test(wm, scene, WM_JOB_TYPE_ANY) == 0))
		{
			int retval;

			if (G.debug & G_DEBUG)
				printf("redo_cb: operator redo %s\n", op->type->name);

			WM_operator_free_all_after(wm, op);

			ED_undo_pop_op(C, op);

			if (op->type->check) {
				if (op->type->check(C, op)) {
					/* check for popup and re-layout buttons */
					ARegion *ar_menu = CTX_wm_menu(C);
					if (ar_menu) {
						ED_region_tag_refresh_ui(ar_menu);
					}
				}
			}

			if (op->type->flag & OPTYPE_USE_EVAL_DATA) {
				/* We need to force refresh of depsgraph after undo step,
				 * redoing the operator *may* rely on some valid evaluated data. */
				Main *bmain = CTX_data_main(C);
				scene = CTX_data_scene(C);
				ViewLayer *view_layer = CTX_data_view_layer(C);
				BKE_scene_view_layer_graph_evaluated_ensure(bmain, scene, view_layer);
			}

			retval = WM_operator_repeat(C, op);
			if ((retval & OPERATOR_FINISHED) == 0) {
				if (G.debug & G_DEBUG)
					printf("redo_cb: operator redo failed: %s, return %d\n", op->type->name, retval);
				ED_undo_redo(C);
			}
			else {
				ret = 1;
			}
		}
		else {
			if (G.debug & G_DEBUG) {
				printf("redo_cb: WM_operator_repeat_check returned false %s\n", op->type->name);
			}
		}

		/* set region back */
		CTX_wm_region_set(C, ar_orig);
	}
	else {
		CLOG_WARN(&LOG, "called with NULL 'op'");
	}

	return ret;
}


void ED_undo_operator_repeat_cb(bContext *C, void *arg_op, void *UNUSED(arg_unused))
{
	ED_undo_operator_repeat(C, (wmOperator *)arg_op);
}

void ED_undo_operator_repeat_cb_evt(bContext *C, void *arg_op, int UNUSED(arg_event))
{
	ED_undo_operator_repeat(C, (wmOperator *)arg_op);
}

/** \} */

/* -------------------------------------------------------------------- */
/** \name Undo History Operator
 * \{ */

/* create enum based on undo items */
static const EnumPropertyItem *rna_undo_itemf(bContext *C, int *totitem)
{
	EnumPropertyItem item_tmp = {0}, *item = NULL;
	int i = 0;

	wmWindowManager *wm = CTX_wm_manager(C);
	if (wm->undo_stack == NULL) {
		return NULL;
	}

	for (UndoStep *us = wm->undo_stack->steps.first; us; us = us->next, i++) {
		if (us->skip == false) {
			item_tmp.identifier = us->name;
			item_tmp.name = IFACE_(us->name);
			if (us == wm->undo_stack->step_active) {
				item_tmp.icon = ICON_HIDE_OFF;
			}
			else {
				item_tmp.icon = ICON_NONE;
			}
			item_tmp.value = i;
			RNA_enum_item_add(&item, totitem, &item_tmp);
		}
	}
	RNA_enum_item_end(&item, totitem);

	return item;
}


static int undo_history_invoke(bContext *C, wmOperator *op, const wmEvent *UNUSED(event))
{
	int totitem = 0;

	{
		const EnumPropertyItem *item = rna_undo_itemf(C, &totitem);

		if (totitem > 0) {
			uiPopupMenu *pup = UI_popup_menu_begin(C, RNA_struct_ui_name(op->type->srna), ICON_NONE);
			uiLayout *layout = UI_popup_menu_layout(pup);
			uiLayout *split = uiLayoutSplit(layout, 0.0f, false);
			uiLayout *column = NULL;
			const int col_size = 20 + totitem / 12;
			int i, c;
			bool add_col = true;

			for (c = 0, i = totitem; i--;) {
				if (add_col && !(c % col_size)) {
					column = uiLayoutColumn(split, false);
					add_col = false;
				}
				if (item[i].identifier) {
					uiItemIntO(column, item[i].name, item[i].icon, op->type->idname, "item", item[i].value);
					++c;
					add_col = true;
				}
			}

			MEM_freeN((void *)item);

			UI_popup_menu_end(C, pup);
		}

	}
	return OPERATOR_CANCELLED;
}

/* note: also check ed_undo_step() in top if you change notifiers */
static int undo_history_exec(bContext *C, wmOperator *op)
{
	PropertyRNA *prop = RNA_struct_find_property(op->ptr, "item");
	if (RNA_property_is_set(op->ptr, prop)) {
		int item = RNA_property_int_get(op->ptr, prop);
		wmWindowManager *wm = CTX_wm_manager(C);
		BKE_undosys_step_undo_from_index(wm->undo_stack, C, item);
		WM_event_add_notifier(C, NC_WINDOW, NULL);
		return OPERATOR_FINISHED;
	}
	return OPERATOR_CANCELLED;
}

void ED_OT_undo_history(wmOperatorType *ot)
{
	/* identifiers */
	ot->name = "Undo History";
	ot->description = "Redo specific action in history";
	ot->idname = "ED_OT_undo_history";

	/* api callbacks */
	ot->invoke = undo_history_invoke;
	ot->exec = undo_history_exec;
	ot->poll = ED_operator_screenactive;

	RNA_def_int(ot->srna, "item", 0, 0, INT_MAX, "Item", "", 0, INT_MAX);

}

/** \} */

/* -------------------------------------------------------------------- */
/** \name Undo Helper Functions
 * \{ */

void ED_undo_object_set_active_or_warn(ViewLayer *view_layer, Object *ob, const char *info, CLG_LogRef *log)
{
	Object *ob_prev = OBACT(view_layer);
	if (ob_prev != ob) {
		Base *base = BKE_view_layer_base_find(view_layer, ob);
		if (base != NULL) {
			view_layer->basact = base;
		}
		else {
			/* Should never fail, may not crash but can give odd behavior. */
			CLOG_WARN(log, "'%s' failed to restore active object: '%s'", info, ob->id.name + 2);
		}
	}
}

/** \} */<|MERGE_RESOLUTION|>--- conflicted
+++ resolved
@@ -112,10 +112,6 @@
 {
 	CLOG_INFO(&LOG, 1, "name='%s', step=%d", undoname, step);
 	wmWindowManager *wm = CTX_wm_manager(C);
-<<<<<<< HEAD
-	wmWindow *win = CTX_wm_window(C);
-=======
->>>>>>> 1a4aca1b
 	Scene *scene = CTX_data_scene(C);
 	ScrArea *sa = CTX_wm_area(C);
 
@@ -199,16 +195,9 @@
 	WM_event_add_notifier(C, NC_WINDOW, NULL);
 	WM_event_add_notifier(C, NC_WM | ND_UNDO, NULL);
 
-<<<<<<< HEAD
 	Main *bmain = CTX_data_main(C);
 	WM_toolsystem_refresh_screen_all(bmain);
 
-	if (win) {
-		win->addmousemove = true;
-	}
-
-=======
->>>>>>> 1a4aca1b
 	return OPERATOR_FINISHED;
 }
 
