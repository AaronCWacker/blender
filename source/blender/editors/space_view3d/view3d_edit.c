--- conflicted
+++ resolved
@@ -1851,22 +1851,6 @@
 	view3d_get_transformation(vc.ar, vc.rv3d, vc.obact, &mats);
 	view3d_calculate_clipping(rv3d->clipbb, rv3d->clip, &mats, &rect);
 
-<<<<<<< HEAD
-=======
-		gluUnProject(xs, ys, 1.0, mvmatrix, projmatrix, viewport, &p[0], &p[1], &p[2]);
-		VECCOPY(rv3d->clipbb->vec[4+val], p);
-	}
-
-	/* then plane equations */
-	for(val=0; val<4; val++) {
-
-		normal_tri_v3( rv3d->clip[val],rv3d->clipbb->vec[val], rv3d->clipbb->vec[val==3?0:val+1], rv3d->clipbb->vec[val+4]);
-
-		rv3d->clip[val][3]= - rv3d->clip[val][0]*rv3d->clipbb->vec[val][0]
-			- rv3d->clip[val][1]*rv3d->clipbb->vec[val][1]
-			- rv3d->clip[val][2]*rv3d->clipbb->vec[val][2];
-	}
->>>>>>> e4f10565
 	return OPERATOR_FINISHED;
 }
 
