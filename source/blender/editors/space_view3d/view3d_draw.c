/*
 * ***** BEGIN GPL LICENSE BLOCK *****
 *
 * This program is free software; you can redistribute it and/or
 * modify it under the terms of the GNU General Public License
 * as published by the Free Software Foundation; either version 2
 * of the License, or (at your option) any later version. 
 *
 * This program is distributed in the hope that it will be useful,
 * but WITHOUT ANY WARRANTY; without even the implied warranty of
 * MERCHANTABILITY or FITNESS FOR A PARTICULAR PURPOSE.  See the
 * GNU General Public License for more details.
 *
 * You should have received a copy of the GNU General Public License
 * along with this program; if not, write to the Free Software Foundation,
 * Inc., 51 Franklin Street, Fifth Floor, Boston, MA 02110-1301, USA.
 *
 * The Original Code is Copyright (C) 2008 Blender Foundation.
 * All rights reserved.
 *
 * 
 * Contributor(s): Blender Foundation
 *
 * ***** END GPL LICENSE BLOCK *****
 */

/** \file blender/editors/space_view3d/view3d_draw.c
 *  \ingroup spview3d
 */

#include <math.h>

#include "BIF_gl.h"
#include "BIF_glutil.h"

#include "BKE_camera.h"
#include "BKE_context.h"
#include "BKE_scene.h"
#include "BKE_unit.h"

#include "BLF_api.h"

#include "BLI_math.h"
#include "BLI_rect.h"
#include "BLI_threads.h"

#include "DNA_camera_types.h"
#include "DNA_mesh_types.h"
#include "DNA_object_types.h"
#include "DNA_view3d_types.h"
#include "DNA_windowmanager_types.h"

#include "ED_screen.h"
#include "ED_transform.h"

#include "GPU_matrix.h"
#include "GPU_immediate.h"
#include "GPU_material.h"
#include "GPU_viewport.h"

#include "MEM_guardedalloc.h"

#include "UI_interface.h"
#include "UI_resources.h"

#include "RE_engine.h"

#include "WM_api.h"

#include "view3d_intern.h"  /* own include */

/* prototypes */
static void draw_all_objects(const bContext *C, ARegion *ar, const bool only_depth, const bool use_depth);

typedef struct DrawData {
	rcti border_rect;
	bool render_border;
	bool clip_border;
	bool is_render;
	GPUViewport *viewport;
} DrawData;

static void view3d_draw_data_init(const bContext *C, ARegion *ar, RegionView3D *rv3d, DrawData *draw_data)
{
	Scene *scene = CTX_data_scene(C);
	View3D *v3d = CTX_wm_view3d(C);

	draw_data->is_render = (v3d->drawtype == OB_RENDER);

	draw_data->render_border = ED_view3d_calc_render_border(scene, v3d, ar, &draw_data->border_rect);
	draw_data->clip_border = (draw_data->render_border && !BLI_rcti_compare(&ar->drawrct, &draw_data->border_rect));

	draw_data->viewport = rv3d->viewport;
}

/* ******************** general functions ***************** */

static bool use_depth_doit(Scene *scene, View3D *v3d)
{
	if (v3d->drawtype > OB_WIRE)
		return true;

	/* special case (depth for wire color) */
	if (v3d->drawtype <= OB_WIRE) {
		if (scene->obedit && scene->obedit->type == OB_MESH) {
			Mesh *me = scene->obedit->data;
			if (me->drawflag & ME_DRAWEIGHT) {
				return true;
			}
		}
	}
	return false;
}

static bool use_depth(const bContext *C)
{
	View3D *v3d = CTX_wm_view3d(C);
	Scene *scene = CTX_data_scene(C);
	return use_depth_doit(scene, v3d);
}

/**
 * \note keep this synced with #ED_view3d_mats_rv3d_backup/#ED_view3d_mats_rv3d_restore
 */
void ED_view3d_update_viewmat(Scene *scene, View3D *v3d, ARegion *ar, float viewmat[4][4], float winmat[4][4])
{
	RegionView3D *rv3d = ar->regiondata;
	rctf cameraborder;

	/* setup window matrices */
	if (winmat)
		copy_m4_m4(rv3d->winmat, winmat);
	else
		view3d_winmatrix_set(ar, v3d, NULL);

	/* setup view matrix */
	if (viewmat)
		copy_m4_m4(rv3d->viewmat, viewmat);
	else
		view3d_viewmatrix_set(scene, v3d, rv3d);  /* note: calls BKE_object_where_is_calc for camera... */

	/* update utilitity matrices */
	mul_m4_m4m4(rv3d->persmat, rv3d->winmat, rv3d->viewmat);
	invert_m4_m4(rv3d->persinv, rv3d->persmat);
	invert_m4_m4(rv3d->viewinv, rv3d->viewmat);

	/* calculate GLSL view dependent values */

	/* store window coordinates scaling/offset */
	if (rv3d->persp == RV3D_CAMOB && v3d->camera) {
		ED_view3d_calc_camera_border(scene, ar, v3d, rv3d, &cameraborder, false);
		rv3d->viewcamtexcofac[0] = (float)ar->winx / BLI_rctf_size_x(&cameraborder);
		rv3d->viewcamtexcofac[1] = (float)ar->winy / BLI_rctf_size_y(&cameraborder);

		rv3d->viewcamtexcofac[2] = -rv3d->viewcamtexcofac[0] * cameraborder.xmin / (float)ar->winx;
		rv3d->viewcamtexcofac[3] = -rv3d->viewcamtexcofac[1] * cameraborder.ymin / (float)ar->winy;
	}
	else {
		rv3d->viewcamtexcofac[0] = rv3d->viewcamtexcofac[1] = 1.0f;
		rv3d->viewcamtexcofac[2] = rv3d->viewcamtexcofac[3] = 0.0f;
	}

	/* calculate pixelsize factor once, is used for lamps and obcenters */
	{
		/* note:  '1.0f / len_v3(v1)'  replaced  'len_v3(rv3d->viewmat[0])'
		* because of float point precision problems at large values [#23908] */
		float v1[3], v2[3];
		float len_px, len_sc;

		v1[0] = rv3d->persmat[0][0];
		v1[1] = rv3d->persmat[1][0];
		v1[2] = rv3d->persmat[2][0];

		v2[0] = rv3d->persmat[0][1];
		v2[1] = rv3d->persmat[1][1];
		v2[2] = rv3d->persmat[2][1];

		len_px = 2.0f / sqrtf(min_ff(len_squared_v3(v1), len_squared_v3(v2)));
		len_sc = (float)MAX2(ar->winx, ar->winy);

		rv3d->pixsize = len_px / len_sc;
	}
}

static void view3d_main_region_setup_view(Scene *scene, View3D *v3d, ARegion *ar, float viewmat[4][4], float winmat[4][4])
{
	RegionView3D *rv3d = ar->regiondata;

	ED_view3d_update_viewmat(scene, v3d, ar, viewmat, winmat);

	/* set for opengl */
	glMatrixMode(GL_PROJECTION);
	glLoadMatrixf(rv3d->winmat);
	glMatrixMode(GL_MODELVIEW);
	glLoadMatrixf(rv3d->viewmat);
}

static bool view3d_stereo3d_active(const bContext *C, Scene *scene, View3D *v3d, RegionView3D *rv3d)
{
	wmWindow *win = CTX_wm_window(C);

	if ((scene->r.scemode & R_MULTIVIEW) == 0)
		return false;

	if (WM_stereo3d_enabled(win, true) == false)
		return false;

	if ((v3d->camera == NULL) || (v3d->camera->type != OB_CAMERA) || rv3d->persp != RV3D_CAMOB)
		return false;

	if (scene->r.views_format & SCE_VIEWS_FORMAT_MULTIVIEW) {
		if (v3d->stereo3d_camera == STEREO_MONO_ID)
			return false;

		return BKE_scene_multiview_is_stereo3d(&scene->r);
	}

	return true;
}

/* setup the view and win matrices for the multiview cameras
 *
 * unlike view3d_stereo3d_setup_offscreen, when view3d_stereo3d_setup is called
 * we have no winmatrix (i.e., projection matrix) defined at that time.
 * Since the camera and the camera shift are needed for the winmat calculation
 * we do a small hack to replace it temporarily so we don't need to change the
 * view3d)main_region_setup_view() code to account for that.
 */
static void view3d_stereo3d_setup(Scene *scene, View3D *v3d, ARegion *ar)
{
	bool is_left;
	const char *names[2] = { STEREO_LEFT_NAME, STEREO_RIGHT_NAME };
	const char *viewname;

	/* show only left or right camera */
	if (v3d->stereo3d_camera != STEREO_3D_ID)
		v3d->multiview_eye = v3d->stereo3d_camera;

	is_left = v3d->multiview_eye == STEREO_LEFT_ID;
	viewname = names[is_left ? STEREO_LEFT_ID : STEREO_RIGHT_ID];

	/* update the viewport matrices with the new camera */
	if (scene->r.views_format == SCE_VIEWS_FORMAT_STEREO_3D) {
		Camera *data;
		float viewmat[4][4];
		float shiftx;

		data = (Camera *)v3d->camera->data;
		shiftx = data->shiftx;

		BLI_lock_thread(LOCK_VIEW3D);
		data->shiftx = BKE_camera_multiview_shift_x(&scene->r, v3d->camera, viewname);

		BKE_camera_multiview_view_matrix(&scene->r, v3d->camera, is_left, viewmat);
		view3d_main_region_setup_view(scene, v3d, ar, viewmat, NULL);

		data->shiftx = shiftx;
		BLI_unlock_thread(LOCK_VIEW3D);
	}
	else { /* SCE_VIEWS_FORMAT_MULTIVIEW */
		float viewmat[4][4];
		Object *view_ob = v3d->camera;
		Object *camera = BKE_camera_multiview_render(scene, v3d->camera, viewname);

		BLI_lock_thread(LOCK_VIEW3D);
		v3d->camera = camera;

		BKE_camera_multiview_view_matrix(&scene->r, camera, false, viewmat);
		view3d_main_region_setup_view(scene, v3d, ar, viewmat, NULL);

		v3d->camera = view_ob;
		BLI_unlock_thread(LOCK_VIEW3D);
	}
}

/* ******************** debug ***************** */

#define VIEW3D_DRAW_DEBUG 1
/* TODO: expand scope of this flag so UI reflects the underlying code */

#if VIEW3D_DRAW_DEBUG

static void view3d_draw_debug_store_depth(ARegion *ar, DrawData *draw_data)
{
	GPUViewport *viewport = draw_data->viewport;
	GLint viewport_size[4];
	glGetIntegerv(GL_VIEWPORT, viewport_size);

	const int x = viewport_size[0];
	const int y = viewport_size[1];
	const int w = viewport_size[2];
	const int h = viewport_size[3];

	if (GPU_viewport_debug_depth_is_valid(viewport)) {
		if ((GPU_viewport_debug_depth_width(viewport) != w) ||
			(GPU_viewport_debug_depth_height(viewport) != h))
		{
			GPU_viewport_debug_depth_free(viewport);
		}
	}

	if (!GPU_viewport_debug_depth_is_valid(viewport)) {
		char error[256];
		if (!GPU_viewport_debug_depth_create(viewport, w, h, 0, error)) {
			fprintf(stderr, "Failed to create depth buffer for debug: %s\n", error);
			return;
		}
	}

	GPU_viewport_debug_depth_store(viewport, x, y);
}

static void view3d_draw_debug_post_solid(const bContext *C, ARegion *ar, DrawData *draw_data)
{
	View3D *v3d = CTX_wm_view3d(C);

	if ((v3d->tmp_compat_flag & V3D_DEBUG_SHOW_SCENE_DEPTH) != 0) {
		view3d_draw_debug_store_depth(ar, draw_data);
	}
}

static void view3d_draw_debug(const bContext *C, ARegion *ar, DrawData *draw_data)
{
	View3D *v3d = CTX_wm_view3d(C);

	if ((v3d->tmp_compat_flag & V3D_DEBUG_SHOW_COMBINED_DEPTH) != 0) {
		/* store */
		view3d_draw_debug_store_depth(ar, draw_data);
	}

	if (((v3d->tmp_compat_flag & V3D_DEBUG_SHOW_SCENE_DEPTH) != 0) ||
		((v3d->tmp_compat_flag & V3D_DEBUG_SHOW_COMBINED_DEPTH) != 0))
	{
		/* draw */
		if (GPU_viewport_debug_depth_is_valid(draw_data->viewport)) {
			GPU_viewport_debug_depth_draw(draw_data->viewport, v3d->debug.znear, v3d->debug.zfar);
		}
	}
	else {
		/* cleanup */
		GPU_viewport_debug_depth_free(draw_data->viewport);
	}
}

#endif /* VIEW3D_DRAW_DEBUG */

/* ******************** view border ***************** */

static void view3d_camera_border(
        const Scene *scene, const ARegion *ar, const View3D *v3d, const RegionView3D *rv3d,
        rctf *r_viewborder, const bool no_shift, const bool no_zoom)
{
	CameraParams params;
	rctf rect_view, rect_camera;

	/* get viewport viewplane */
	BKE_camera_params_init(&params);
	BKE_camera_params_from_view3d(&params, v3d, rv3d);
	if (no_zoom)
		params.zoom = 1.0f;
	BKE_camera_params_compute_viewplane(&params, ar->winx, ar->winy, 1.0f, 1.0f);
	rect_view = params.viewplane;

	/* get camera viewplane */
	BKE_camera_params_init(&params);
	/* fallback for non camera objects */
	params.clipsta = v3d->near;
	params.clipend = v3d->far;
	BKE_camera_params_from_object(&params, v3d->camera);
	if (no_shift) {
		params.shiftx = 0.0f;
		params.shifty = 0.0f;
	}
	BKE_camera_params_compute_viewplane(&params, scene->r.xsch, scene->r.ysch, scene->r.xasp, scene->r.yasp);
	rect_camera = params.viewplane;

	/* get camera border within viewport */
	r_viewborder->xmin = ((rect_camera.xmin - rect_view.xmin) / BLI_rctf_size_x(&rect_view)) * ar->winx;
	r_viewborder->xmax = ((rect_camera.xmax - rect_view.xmin) / BLI_rctf_size_x(&rect_view)) * ar->winx;
	r_viewborder->ymin = ((rect_camera.ymin - rect_view.ymin) / BLI_rctf_size_y(&rect_view)) * ar->winy;
	r_viewborder->ymax = ((rect_camera.ymax - rect_view.ymin) / BLI_rctf_size_y(&rect_view)) * ar->winy;
}

void ED_view3d_calc_camera_border_size(
        const Scene *scene, const ARegion *ar, const View3D *v3d, const RegionView3D *rv3d,
        float r_size[2])
{
	rctf viewborder;

	view3d_camera_border(scene, ar, v3d, rv3d, &viewborder, true, true);
	r_size[0] = BLI_rctf_size_x(&viewborder);
	r_size[1] = BLI_rctf_size_y(&viewborder);
}

void ED_view3d_calc_camera_border(
        const Scene *scene, const ARegion *ar, const View3D *v3d, const RegionView3D *rv3d,
        rctf *r_viewborder, const bool no_shift)
{
	view3d_camera_border(scene, ar, v3d, rv3d, r_viewborder, no_shift, false);
}

static void drawviewborder_grid3(unsigned pos, float x1, float x2, float y1, float y2, float fac)
{
	float x3, y3, x4, y4;

	x3 = x1 + fac * (x2 - x1);
	y3 = y1 + fac * (y2 - y1);
	x4 = x1 + (1.0f - fac) * (x2 - x1);
	y4 = y1 + (1.0f - fac) * (y2 - y1);

	immBegin(GL_LINES, 8);
	immVertex2f(pos, x1, y3);
	immVertex2f(pos, x2, y3);

	immVertex2f(pos, x1, y4);
	immVertex2f(pos, x2, y4);

	immVertex2f(pos, x3, y1);
	immVertex2f(pos, x3, y2);

	immVertex2f(pos, x4, y1);
	immVertex2f(pos, x4, y2);
	immEnd();
}

/* harmonious triangle */
static void drawviewborder_triangle(unsigned pos, float x1, float x2, float y1, float y2, const char golden, const char dir)
{
	float ofs;
	float w = x2 - x1;
	float h = y2 - y1;

	immBegin(GL_LINES, 6);
	if (w > h) {
		if (golden) {
			ofs = w * (1.0f - (1.0f / 1.61803399f));
		}
		else {
			ofs = h * (h / w);
		}
		if (dir == 'B') SWAP(float, y1, y2);

		immVertex2f(pos, x1, y1);
		immVertex2f(pos, x2, y2);

		immVertex2f(pos, x2, y1);
		immVertex2f(pos, x1 + (w - ofs), y2);

		immVertex2f(pos, x1, y2);
		immVertex2f(pos, x1 + ofs, y1);
	}
	else {
		if (golden) {
			ofs = h * (1.0f - (1.0f / 1.61803399f));
		}
		else {
			ofs = w * (w / h);
		}
		if (dir == 'B') SWAP(float, x1, x2);

		immVertex2f(pos, x1, y1);
		immVertex2f(pos, x2, y2);

		immVertex2f(pos, x2, y1);
		immVertex2f(pos, x1, y1 + ofs);

		immVertex2f(pos, x1, y2);
		immVertex2f(pos, x2, y1 + (h - ofs));
	}
	immEnd();
}

static void drawviewborder(Scene *scene, ARegion *ar, View3D *v3d)
{
	float x1, x2, y1, y2;
	float x1i, x2i, y1i, y2i;

	rctf viewborder;
	Camera *ca = NULL;
	RegionView3D *rv3d = ar->regiondata;

	if (v3d->camera == NULL)
		return;
	if (v3d->camera->type == OB_CAMERA)
		ca = v3d->camera->data;

	ED_view3d_calc_camera_border(scene, ar, v3d, rv3d, &viewborder, false);
	/* the offsets */
	x1 = viewborder.xmin;
	y1 = viewborder.ymin;
	x2 = viewborder.xmax;
	y2 = viewborder.ymax;

	glLineWidth(1.0f);

	/* apply offsets so the real 3D camera shows through */

	/* note: quite un-scientific but without this bit extra
	 * 0.0001 on the lower left the 2D border sometimes
	 * obscures the 3D camera border */
	/* note: with VIEW3D_CAMERA_BORDER_HACK defined this error isn't noticeable
	 * but keep it here in case we need to remove the workaround */
	x1i = (int)(x1 - 1.0001f);
	y1i = (int)(y1 - 1.0001f);
	x2i = (int)(x2 + (1.0f - 0.0001f));
	y2i = (int)(y2 + (1.0f - 0.0001f));

	/* use the same program for everything */
	VertexFormat *format = immVertexFormat();
	unsigned pos = add_attrib(format, "pos", GL_FLOAT, 2, KEEP_FLOAT);

	immBindBuiltinProgram(GPU_SHADER_2D_UNIFORM_COLOR);

	/* passepartout, specified in camera edit buttons */
	if (ca && (ca->flag & CAM_SHOWPASSEPARTOUT) && ca->passepartalpha > 0.000001f) {
		const float winx = (ar->winx + 1);
		const float winy = (ar->winy + 1);

		float alpha = 1.0f;

		if (ca->passepartalpha != 1.0f) {
			glBlendFunc(GL_SRC_ALPHA, GL_ONE_MINUS_SRC_ALPHA);
			glEnable(GL_BLEND);
			alpha = ca->passepartalpha;
		}

		immUniformColor4f(0.0f, 0.0f, 0.0f, alpha);

		if (x1i > 0.0f)
			immRectf(pos, 0.0f, winy, x1i, 0.0f);
		if (x2i < winx)
			immRectf(pos, x2i, winy, winx, 0.0f);
		if (y2i < winy)
			immRectf(pos, x1i, winy, x2i, y2i);
		if (y2i > 0.0f)
			immRectf(pos, x1i, y1i, x2i, 0.0f);

		glDisable(GL_BLEND);
	}

	setlinestyle(0);

	immUniformThemeColor(TH_BACK);
	imm_draw_line_box(pos, x1i, y1i, x2i, y2i);

#ifdef VIEW3D_CAMERA_BORDER_HACK
	if (view3d_camera_border_hack_test == true) {
		immUniformColor3ubv(view3d_camera_border_hack_col);
		imm_draw_line_box(pos, x1i + 1, y1i + 1, x2i - 1, y2i - 1);
		view3d_camera_border_hack_test = false;
	}
#endif

	setlinestyle(3);

	/* outer line not to confuse with object selecton */
	if (v3d->flag2 & V3D_LOCK_CAMERA) {
		immUniformThemeColor(TH_REDALERT);
		imm_draw_line_box(pos, x1i - 1, y1i - 1, x2i + 1, y2i + 1);
	}

	immUniformThemeColor(TH_VIEW_OVERLAY);
	imm_draw_line_box(pos, x1i, y1i, x2i, y2i);

	/* border */
	if (scene->r.mode & R_BORDER) {
		float x3, y3, x4, y4;

		x3 = floorf(x1 + (scene->r.border.xmin * (x2 - x1))) - 1;
		y3 = floorf(y1 + (scene->r.border.ymin * (y2 - y1))) - 1;
		x4 = floorf(x1 + (scene->r.border.xmax * (x2 - x1))) + (U.pixelsize - 1);
		y4 = floorf(y1 + (scene->r.border.ymax * (y2 - y1))) + (U.pixelsize - 1);

		imm_cpack(0x4040FF);
		imm_draw_line_box(pos, x3, y3, x4, y4);
	}

	/* safety border */
	if (ca) {
		if (ca->dtx & CAM_DTX_CENTER) {
			float x3, y3;

			x3 = x1 + 0.5f * (x2 - x1);
			y3 = y1 + 0.5f * (y2 - y1);

			immUniformThemeColorBlendShade(TH_VIEW_OVERLAY, TH_BACK, 0.25f, 0);
			immBegin(GL_LINES, 4);

			immVertex2f(pos, x1, y3);
			immVertex2f(pos, x2, y3);

			immVertex2f(pos, x3, y1);
			immVertex2f(pos, x3, y2);

			immEnd();
		}

		if (ca->dtx & CAM_DTX_CENTER_DIAG) {

			immUniformThemeColorBlendShade(TH_VIEW_OVERLAY, TH_BACK, 0.25f, 0);
			immBegin(GL_LINES, 4);

			immVertex2f(pos, x1, y1);
			immVertex2f(pos, x2, y2);

			immVertex2f(pos, x1, y2);
			immVertex2f(pos, x2, y1);

			immEnd();
		}

		if (ca->dtx & CAM_DTX_THIRDS) {
			immUniformThemeColorBlendShade(TH_VIEW_OVERLAY, TH_BACK, 0.25f, 0);
			drawviewborder_grid3(pos, x1, x2, y1, y2, 1.0f / 3.0f);
		}

		if (ca->dtx & CAM_DTX_GOLDEN) {
			immUniformThemeColorBlendShade(TH_VIEW_OVERLAY, TH_BACK, 0.25f, 0);
			drawviewborder_grid3(pos, x1, x2, y1, y2, 1.0f - (1.0f / 1.61803399f));
		}

		if (ca->dtx & CAM_DTX_GOLDEN_TRI_A) {
			immUniformThemeColorBlendShade(TH_VIEW_OVERLAY, TH_BACK, 0.25f, 0);
			drawviewborder_triangle(pos, x1, x2, y1, y2, 0, 'A');
		}

		if (ca->dtx & CAM_DTX_GOLDEN_TRI_B) {
			immUniformThemeColorBlendShade(TH_VIEW_OVERLAY, TH_BACK, 0.25f, 0);
			drawviewborder_triangle(pos, x1, x2, y1, y2, 0, 'B');
		}

		if (ca->dtx & CAM_DTX_HARMONY_TRI_A) {
			immUniformThemeColorBlendShade(TH_VIEW_OVERLAY, TH_BACK, 0.25f, 0);
			drawviewborder_triangle(pos, x1, x2, y1, y2, 1, 'A');
		}

		if (ca->dtx & CAM_DTX_HARMONY_TRI_B) {
			immUniformThemeColorBlendShade(TH_VIEW_OVERLAY, TH_BACK, 0.25f, 0);
			drawviewborder_triangle(pos, x1, x2, y1, y2, 1, 'B');
		}

		if (ca->flag & CAM_SHOW_SAFE_MARGINS) {
			UI_draw_safe_areas(
			        pos, x1, x2, y1, y2,
			        scene->safe_areas.title,
			        scene->safe_areas.action);

			if (ca->flag & CAM_SHOW_SAFE_CENTER) {
				UI_draw_safe_areas(
				        pos, x1, x2, y1, y2,
				        scene->safe_areas.title_center,
				        scene->safe_areas.action_center);
			}
		}

		if (ca->flag & CAM_SHOWSENSOR) {
			/* determine sensor fit, and get sensor x/y, for auto fit we
			 * assume and square sensor and only use sensor_x */
			float sizex = scene->r.xsch * scene->r.xasp;
			float sizey = scene->r.ysch * scene->r.yasp;
			int sensor_fit = BKE_camera_sensor_fit(ca->sensor_fit, sizex, sizey);
			float sensor_x = ca->sensor_x;
			float sensor_y = (ca->sensor_fit == CAMERA_SENSOR_FIT_AUTO) ? ca->sensor_x : ca->sensor_y;

			/* determine sensor plane */
			rctf rect;

			if (sensor_fit == CAMERA_SENSOR_FIT_HOR) {
				float sensor_scale = (x2i - x1i) / sensor_x;
				float sensor_height = sensor_scale * sensor_y;

				rect.xmin = x1i;
				rect.xmax = x2i;
				rect.ymin = (y1i + y2i) * 0.5f - sensor_height * 0.5f;
				rect.ymax = rect.ymin + sensor_height;
			}
			else {
				float sensor_scale = (y2i - y1i) / sensor_y;
				float sensor_width = sensor_scale * sensor_x;

				rect.xmin = (x1i + x2i) * 0.5f - sensor_width * 0.5f;
				rect.xmax = rect.xmin + sensor_width;
				rect.ymin = y1i;
				rect.ymax = y2i;
			}

			/* draw */
			float color[4];
			UI_GetThemeColorShade4fv(TH_VIEW_OVERLAY, 100, color);
			UI_draw_roundbox_gl_mode(GL_LINE_LOOP, rect.xmin, rect.ymin, rect.xmax, rect.ymax, 2.0f, color);
		}
	}

	setlinestyle(0);

	/* camera name - draw in highlighted text color */
	if (ca && (ca->flag & CAM_SHOWNAME)) {
		UI_ThemeColor(TH_TEXT_HI);
		BLF_draw_default(
		        x1i, y1i - (0.7f * U.widget_unit), 0.0f,
		        v3d->camera->id.name + 2, sizeof(v3d->camera->id.name) - 2);
	}

	immUnbindProgram();
}

static void drawrenderborder(ARegion *ar, View3D *v3d)
{
	/* use the same program for everything */
	VertexFormat *format = immVertexFormat();
	unsigned pos = add_attrib(format, "pos", GL_FLOAT, 2, KEEP_FLOAT);
	immBindBuiltinProgram(GPU_SHADER_2D_UNIFORM_COLOR);

	glLineWidth(1.0f);
	setlinestyle(3);
	imm_cpack(0x4040FF);

	imm_draw_line_box(
	    pos, v3d->render_border.xmin * ar->winx, v3d->render_border.ymin * ar->winy,
	    v3d->render_border.xmax * ar->winx, v3d->render_border.ymax * ar->winy);

	setlinestyle(0);

	immUnbindProgram();
}

/* ******************** offline engine ***************** */

static bool view3d_draw_render_draw(const bContext *C, Scene *scene,
	ARegion *ar, View3D *v3d,
	bool clip_border, const rcti *border_rect)
{
	RegionView3D *rv3d = ar->regiondata;
	RenderEngineType *type;
	GLint scissor[4];

	/* create render engine */
	if (!rv3d->render_engine) {
		RenderEngine *engine;

		type = RE_engines_find(scene->r.engine);

		if (!(type->view_update && type->view_draw))
			return false;

		engine = RE_engine_create_ex(type, true);

		engine->tile_x = scene->r.tilex;
		engine->tile_y = scene->r.tiley;

		type->view_update(engine, C);

		rv3d->render_engine = engine;
	}

	/* background draw */
	glMatrixMode(GL_PROJECTION);
	glPushMatrix();
	glMatrixMode(GL_MODELVIEW);
	glPushMatrix();
	ED_region_pixelspace(ar);

	if (clip_border) {
		/* for border draw, we only need to clear a subset of the 3d view */
		if (border_rect->xmax > border_rect->xmin && border_rect->ymax > border_rect->ymin) {
			glGetIntegerv(GL_SCISSOR_BOX, scissor);
			glScissor(border_rect->xmin, border_rect->ymin,
				BLI_rcti_size_x(border_rect), BLI_rcti_size_y(border_rect));
		}
		else {
			return false;
		}
	}

	glClearColor(0.0f, 0.0f, 0.0f, 0.0f);
	/* don't change depth buffer */
	glClear(GL_COLOR_BUFFER_BIT); /* is this necessary? -- merwin */

	/* render result draw */
	type = rv3d->render_engine->type;
	type->view_draw(rv3d->render_engine, C);

	if (clip_border) {
		/* restore scissor as it was before */
		glScissor(scissor[0], scissor[1], scissor[2], scissor[3]);
	}

	glMatrixMode(GL_PROJECTION);
	glPopMatrix();
	glMatrixMode(GL_MODELVIEW);
	glPopMatrix();

	return true;
}

/* ******************** background plates ***************** */

static void view3d_draw_background_gradient()
{
	gpuMatrixBegin3D(); /* TODO: finish 2D API */

	glClear(GL_DEPTH_BUFFER_BIT);

	VertexFormat *format = immVertexFormat();
	unsigned pos = add_attrib(format, "pos", GL_FLOAT, 2, KEEP_FLOAT);
	unsigned color = add_attrib(format, "color", GL_UNSIGNED_BYTE, 3, NORMALIZE_INT_TO_FLOAT);
	unsigned char col_hi[3], col_lo[3];

	immBindBuiltinProgram(GPU_SHADER_2D_SMOOTH_COLOR);

	UI_GetThemeColor3ubv(TH_LOW_GRAD, col_lo);
	UI_GetThemeColor3ubv(TH_HIGH_GRAD, col_hi);

	immBegin(GL_QUADS, 4);
	immAttrib3ubv(color, col_lo);
	immVertex2f(pos, -1.0f, -1.0f);
	immVertex2f(pos, 1.0f, -1.0f);

	immAttrib3ubv(color, col_hi);
	immVertex2f(pos, 1.0f, 1.0f);
	immVertex2f(pos, -1.0f, 1.0f);
	immEnd();

	immUnbindProgram();

	gpuMatrixEnd();
}

static void view3d_draw_background_none()
{
	if (UI_GetThemeValue(TH_SHOW_BACK_GRAD)) {
		view3d_draw_background_gradient();
	}
	else {
		UI_ThemeClearColorAlpha(TH_HIGH_GRAD, 1.0f);
		glClear(GL_COLOR_BUFFER_BIT | GL_DEPTH_BUFFER_BIT);
	}
}

static void view3d_draw_background_world(Scene *scene, View3D *v3d, RegionView3D *rv3d)
{
	if (scene->world) {
		GPUMaterial *gpumat = GPU_material_world(scene, scene->world);

		/* calculate full shader for background */
		GPU_material_bind(gpumat, 1, 1, 1.0f, false, rv3d->viewmat, rv3d->viewinv, rv3d->viewcamtexcofac, (v3d->scenelock != 0));

		if (GPU_material_bound(gpumat)) {

			glClear(GL_DEPTH_BUFFER_BIT);

			/* TODO viewport (dfelinto): GPU_material_bind relies on immediate mode,
			* we can't get rid of the following code without a bigger refactor
			* or we dropping this functionality. */

			glBegin(GL_TRIANGLE_STRIP);
			glVertex2f(-1.0f, -1.0f);
			glVertex2f(1.0f, -1.0f);
			glVertex2f(-1.0f, 1.0f);
			glVertex2f(1.0f, 1.0f);
			glEnd();

			GPU_material_unbind(gpumat);
		}
		else {
			view3d_draw_background_none();
		}
	}
	else {
		view3d_draw_background_none();
	}
}

/* ******************** solid plates ***************** */

/**
 * Clear the buffer and draw the proper shader
 */
static void view3d_draw_background(const bContext *C)
{
	Scene *scene = CTX_data_scene(C);
	View3D *v3d = CTX_wm_view3d(C);
	RegionView3D *rv3d = CTX_wm_region_view3d(C);

	glDisable(GL_DEPTH_TEST);
	glDepthMask(GL_TRUE);
	/* Background functions do not read or write depth, but they do clear or completely
	 * overwrite color buffer. It's more efficient to clear color & depth in once call, so
	 * background functions do this even though they don't use depth.
	 */

	switch (v3d->debug.background) {
		case V3D_DEBUG_BACKGROUND_WORLD:
			view3d_draw_background_world(scene, v3d, rv3d);
			break;
		case V3D_DEBUG_BACKGROUND_GRADIENT:
			view3d_draw_background_gradient();
			break;
		case V3D_DEBUG_BACKGROUND_NONE:
		default:
			view3d_draw_background_none();
			break;
	}
}

/**
 *
 */
static void view3d_draw_render_solid_surfaces(const bContext *C, ARegion *ar, const bool run_screen_shaders)
{
	/* TODO viewport */
	draw_all_objects(C, ar, false, use_depth(C));
}

/**
 *
 */
static void view3d_draw_render_transparent_surfaces(const bContext *C)
{
	/* TODO viewport */
}

/**
 *
 */
static void view3d_draw_post_draw(const bContext *C)
{
	/* TODO viewport */
}

/* ******************** geometry overlay ***************** */

/**
 * Front/back wire frames
 */
static void view3d_draw_wire_plates(const bContext *C)
{
	/* TODO viewport */
}

/**
 * Special treatment for selected objects
 */
static void view3d_draw_outline_plates(const bContext *C)
{
	/* TODO viewport */
}

/* ******************** other elements ***************** */


#define DEBUG_GRID 0

static void gridline_range(double x0, double dx, double max, int* first_out, int* count_out)
{
	/* determine range of gridlines that appear in this Area -- similar calc but separate ranges for x & y
	* x0 is gridline 0, the axis in screen space
	* Area covers [0 .. max) pixels */

	int first = (int)ceil(-x0 / dx);
	int last = (int)floor((max - x0) / dx);

	if (first <= last) {
		*first_out = first;
		*count_out = last - first + 1;
	}
	else {
		*first_out = 0;
		*count_out = 0;
	}

#if DEBUG_GRID
	printf("   first %d * dx = %f\n", first, x0 + first * dx);
	printf("   last %d * dx = %f\n", last, x0 + last * dx);
	printf("   count = %d\n", *count_out);
#endif
}

static int gridline_count(ARegion *ar, double x0, double y0, double dx)
{
	/* x0 & y0 establish the "phase" of the grid within this 2D region
	* dx is the frequency, shared by x & y directions
	* pass in dx of smallest (highest precision) grid we want to draw */

#if DEBUG_GRID
	printf("  %s(%f, %f, dx:%f)\n", __FUNCTION__, x0, y0, dx);
#endif

	int first, x_ct, y_ct;

	gridline_range(x0, dx, ar->winx, &first, &x_ct);
	gridline_range(y0, dx, ar->winy, &first, &y_ct);

	int total_ct = x_ct + y_ct;

#if DEBUG_GRID
	printf("   %d + %d = %d gridlines\n", x_ct, y_ct, total_ct);
#endif

	return total_ct;
}

static bool drawgrid_draw(ARegion *ar, double x0, double y0, double dx, int skip_mod, unsigned pos, unsigned col, GLubyte col_value[3])
{
	/* skip every skip_mod lines relative to each axis; they will be overlaid by another drawgrid_draw
	* always skip exact x0 & y0 axes; they will be drawn later in color
	*
	* set grid color once, just before the first line is drawn
	* it's harmless to set same color for every line, or every vertex
	* but if no lines are drawn, color must not be set! */

#if DEBUG_GRID
	printf("  %s(%f, %f, dx:%f, skip_mod:%d)\n", __FUNCTION__, x0, y0, dx, skip_mod);
#endif

	const float x_max = (float)ar->winx;
	const float y_max = (float)ar->winy;

	int first, ct;
	int x_ct = 0, y_ct = 0; /* count of lines actually drawn */
	int lines_skipped_for_next_unit = 0;

	/* draw vertical lines */
	gridline_range(x0, dx, x_max, &first, &ct);

	for (int i = first; i < first + ct; ++i) {
		if (i == 0)
			continue;
		else if (skip_mod && (i % skip_mod) == 0) {
			++lines_skipped_for_next_unit;
			continue;
		}

		if (x_ct == 0)
			immAttrib3ub(col, col_value[0], col_value[1], col_value[2]);

		float x = (float)(x0 + i * dx);
		immVertex2f(pos, x, 0.0f);
		immVertex2f(pos, x, y_max);
		++x_ct;
	}

	/* draw horizontal lines */
	gridline_range(y0, dx, y_max, &first, &ct);

	for (int i = first; i < first + ct; ++i) {
		if (i == 0)
			continue;
		else if (skip_mod && (i % skip_mod) == 0) {
			++lines_skipped_for_next_unit;
			continue;
		}

		if (x_ct + y_ct == 0)
			immAttrib3ub(col, col_value[0], col_value[1], col_value[2]);

		float y = (float)(y0 + i * dx);
		immVertex2f(pos, 0.0f, y);
		immVertex2f(pos, x_max, y);
		++y_ct;
	}

#if DEBUG_GRID
	int total_ct = x_ct + y_ct;
	printf("    %d + %d = %d gridlines drawn, %d skipped for next unit\n", x_ct, y_ct, total_ct, lines_skipped_for_next_unit);
#endif

	return lines_skipped_for_next_unit > 0;
}

#define GRID_MIN_PX_D 6.0
#define GRID_MIN_PX_F 6.0f

static void drawgrid(UnitSettings *unit, ARegion *ar, View3D *v3d, const char **grid_unit)
{
	RegionView3D *rv3d = ar->regiondata;

#if DEBUG_GRID
	printf("%s width %d, height %d\n", __FUNCTION__, ar->winx, ar->winy);
#endif

	double fx = rv3d->persmat[3][0];
	double fy = rv3d->persmat[3][1];
	double fw = rv3d->persmat[3][3];

	const double wx = 0.5 * ar->winx;  /* use double precision to avoid rounding errors */
	const double wy = 0.5 * ar->winy;

	double x = wx * fx / fw;
	double y = wy * fy / fw;

	double vec4[4] = { v3d->grid, v3d->grid, 0.0, 1.0 };
	mul_m4_v4d(rv3d->persmat, vec4);
	fx = vec4[0];
	fy = vec4[1];
	fw = vec4[3];

	double dx = fabs(x - wx * fx / fw);
	if (dx == 0) dx = fabs(y - wy * fy / fw);

	x += wx;
	y += wy;

	/* now x, y, and dx have their final values
	* (x,y) is the world origin (0,0,0) mapped to Area-relative screen space
	* dx is the distance in pixels between grid lines -- same for horiz or vert grid lines */

	glLineWidth(1.0f);

#if 0 /* TODO: write to UI/widget depth buffer, not scene depth */
	glDepthMask(GL_FALSE);  /* disable write in zbuffer */
#endif

	VertexFormat* format = immVertexFormat();
	unsigned pos = add_attrib(format, "pos", GL_FLOAT, 2, KEEP_FLOAT);
	unsigned color = add_attrib(format, "color", GL_UNSIGNED_BYTE, 3, NORMALIZE_INT_TO_FLOAT);

	immBindBuiltinProgram(GPU_SHADER_2D_FLAT_COLOR);

	unsigned char col[3], col2[3];
	UI_GetThemeColor3ubv(TH_GRID, col);

	if (unit->system) {
		const void *usys;
		int len;

		bUnit_GetSystem(unit->system, B_UNIT_LENGTH, &usys, &len);

		bool first = true;

		if (usys) {
			int i = len;
			while (i--) {
				double scalar = bUnit_GetScaler(usys, i);

				double dx_scalar = dx * scalar / (double)unit->scale_length;
				if (dx_scalar < (GRID_MIN_PX_D * 2.0)) {
					/* very very small grid items are less useful when dealing with units */
					continue;
				}

				if (first) {
					first = false;

					/* Store the smallest drawn grid size units name so users know how big each grid cell is */
					*grid_unit = bUnit_GetNameDisplay(usys, i);
					rv3d->gridview = (float)((scalar * (double)v3d->grid) / (double)unit->scale_length);

					int gridline_ct = gridline_count(ar, x, y, dx_scalar);
					if (gridline_ct == 0)
						goto drawgrid_cleanup; /* nothing to draw */

					immBegin(GL_LINES, gridline_ct * 2);
				}

				float blend_fac = 1.0f - ((GRID_MIN_PX_F * 2.0f) / (float)dx_scalar);
				/* tweak to have the fade a bit nicer */
				blend_fac = (blend_fac * blend_fac) * 2.0f;
				CLAMP(blend_fac, 0.3f, 1.0f);

				UI_GetThemeColorBlend3ubv(TH_HIGH_GRAD, TH_GRID, blend_fac, col2);

				const int skip_mod = (i == 0) ? 0 : (int)round(bUnit_GetScaler(usys, i - 1) / scalar);
#if DEBUG_GRID
				printf("%s %f, ", bUnit_GetNameDisplay(usys, i), scalar);
				if (i > 0)
					printf("next unit is %d times larger\n", skip_mod);
				else
					printf("largest unit\n");
#endif
				if (!drawgrid_draw(ar, x, y, dx_scalar, skip_mod, pos, color, col2))
					break;
			}
		}
	}
	else {
		const double sublines = v3d->gridsubdiv;
		const float  sublines_fl = v3d->gridsubdiv;

		int grids_to_draw = 2; /* first the faint fine grid, then the bold coarse grid */

		if (dx < GRID_MIN_PX_D) {
			rv3d->gridview *= sublines_fl;
			dx *= sublines;
			if (dx < GRID_MIN_PX_D) {
				rv3d->gridview *= sublines_fl;
				dx *= sublines;
				if (dx < GRID_MIN_PX_D) {
					rv3d->gridview *= sublines_fl;
					dx *= sublines;
					grids_to_draw = (dx < GRID_MIN_PX_D) ? 0 : 1;
				}
			}
		}
		else {
			if (dx >(GRID_MIN_PX_D * 10.0)) {  /* start blending in */
				rv3d->gridview /= sublines_fl;
				dx /= sublines;
				if (dx > (GRID_MIN_PX_D * 10.0)) {  /* start blending in */
					rv3d->gridview /= sublines_fl;
					dx /= sublines;
					if (dx > (GRID_MIN_PX_D * 10.0)) {
						grids_to_draw = 1;
					}
				}
			}
		}

		int gridline_ct = gridline_count(ar, x, y, dx);
		if (gridline_ct == 0)
			goto drawgrid_cleanup; /* nothing to draw */

		immBegin(GL_LINES, gridline_ct * 2);

		if (grids_to_draw == 2) {
			UI_GetThemeColorBlend3ubv(TH_HIGH_GRAD, TH_GRID, dx / (GRID_MIN_PX_D * 6.0), col2);
			if (drawgrid_draw(ar, x, y, dx, v3d->gridsubdiv, pos, color, col2))
				drawgrid_draw(ar, x, y, dx * sublines, 0, pos, color, col);
		}
		else if (grids_to_draw == 1) {
			drawgrid_draw(ar, x, y, dx, 0, pos, color, col);
		}
	}

	/* draw visible axes */
	/* horizontal line */
	if (0 <= y && y < ar->winy) {
		UI_make_axis_color(col, col2, ELEM(rv3d->view, RV3D_VIEW_RIGHT, RV3D_VIEW_LEFT) ? 'Y' : 'X');
		immAttrib3ub(color, col2[0], col2[1], col2[2]);
		immVertex2f(pos, 0.0f, y);
		immVertex2f(pos, (float)ar->winx, y);
	}

	/* vertical line */
	if (0 <= x && x < ar->winx) {
		UI_make_axis_color(col, col2, ELEM(rv3d->view, RV3D_VIEW_TOP, RV3D_VIEW_BOTTOM) ? 'Y' : 'Z');
		immAttrib3ub(color, col2[0], col2[1], col2[2]);
		immVertex2f(pos, x, 0.0f);
		immVertex2f(pos, x, (float)ar->winy);
	}

	immEnd();

drawgrid_cleanup:
	immUnbindProgram();

#if 0 /* depth write is left enabled above */
	glDepthMask(GL_TRUE);  /* enable write in zbuffer */
#endif
}

#undef DEBUG_GRID
#undef GRID_MIN_PX_D
#undef GRID_MIN_PX_F

static void drawfloor(Scene *scene, View3D *v3d, const char **grid_unit, bool write_depth)
{
	/* draw only if there is something to draw */
	if (v3d->gridflag & (V3D_SHOW_FLOOR | V3D_SHOW_X | V3D_SHOW_Y | V3D_SHOW_Z)) {
		/* draw how many lines?
		* trunc(v3d->gridlines / 2) * 4
		* + 2 for xy axes (possibly with special colors)
		* + 1 for z axis (the only line not in xy plane)
		* even v3d->gridlines are honored, odd rounded down */
		const int gridlines = v3d->gridlines / 2;
		const float grid_scale = ED_view3d_grid_scale(scene, v3d, grid_unit);
		const float grid = gridlines * grid_scale;

		const bool show_floor = (v3d->gridflag & V3D_SHOW_FLOOR) && gridlines >= 1;

		bool show_axis_x = v3d->gridflag & V3D_SHOW_X;
		bool show_axis_y = v3d->gridflag & V3D_SHOW_Y;
		bool show_axis_z = v3d->gridflag & V3D_SHOW_Z;

		unsigned char col_grid[3], col_axis[3];

		glLineWidth(1.0f);

		UI_GetThemeColor3ubv(TH_GRID, col_grid);

		if (!write_depth)
			glDepthMask(GL_FALSE);

		if (show_floor) {
			const unsigned vertex_ct = 2 * (gridlines * 4 + 2);
			const int sublines = v3d->gridsubdiv;

			unsigned char col_bg[3], col_grid_emphasise[3], col_grid_light[3];

			VertexFormat* format = immVertexFormat();
			unsigned pos = add_attrib(format, "pos", GL_FLOAT, 2, KEEP_FLOAT);
			unsigned color = add_attrib(format, "color", GL_UNSIGNED_BYTE, 3, NORMALIZE_INT_TO_FLOAT);

			immBindBuiltinProgram(GPU_SHADER_3D_FLAT_COLOR);

			immBegin(GL_LINES, vertex_ct);

			/* draw normal grid lines */
			UI_GetColorPtrShade3ubv(col_grid, col_grid_light, 10);

			for (int a = 1; a <= gridlines; a++) {
				/* skip emphasised divider lines */
				if (a % sublines != 0) {
					const float line = a * grid_scale;

					immAttrib3ubv(color, col_grid_light);

					immVertex2f(pos, -grid, -line);
					immVertex2f(pos, +grid, -line);
					immVertex2f(pos, -grid, +line);
					immVertex2f(pos, +grid, +line);

					immVertex2f(pos, -line, -grid);
					immVertex2f(pos, -line, +grid);
					immVertex2f(pos, +line, -grid);
					immVertex2f(pos, +line, +grid);
				}
			}

			/* draw emphasised grid lines */
			UI_GetThemeColor3ubv(TH_BACK, col_bg);
			/* emphasise division lines lighter instead of darker, if background is darker than grid */
			UI_GetColorPtrShade3ubv(col_grid, col_grid_emphasise,
				(col_grid[0] + col_grid[1] + col_grid[2] + 30 >
				col_bg[0] + col_bg[1] + col_bg[2]) ? 20 : -10);

			if (sublines <= gridlines) {
				immAttrib3ubv(color, col_grid_emphasise);

				for (int a = sublines; a <= gridlines; a += sublines) {
					const float line = a * grid_scale;

					immVertex2f(pos, -grid, -line);
					immVertex2f(pos, +grid, -line);
					immVertex2f(pos, -grid, +line);
					immVertex2f(pos, +grid, +line);

					immVertex2f(pos, -line, -grid);
					immVertex2f(pos, -line, +grid);
					immVertex2f(pos, +line, -grid);
					immVertex2f(pos, +line, +grid);
				}
			}

			/* draw X axis */
			if (show_axis_x) {
				show_axis_x = false; /* drawing now, won't need to draw later */
				UI_make_axis_color(col_grid, col_axis, 'X');
				immAttrib3ubv(color, col_axis);
			}
			else
				immAttrib3ubv(color, col_grid_emphasise);

			immVertex2f(pos, -grid, 0.0f);
			immVertex2f(pos, +grid, 0.0f);

			/* draw Y axis */
			if (show_axis_y) {
				show_axis_y = false; /* drawing now, won't need to draw later */
				UI_make_axis_color(col_grid, col_axis, 'Y');
				immAttrib3ubv(color, col_axis);
			}
			else
				immAttrib3ubv(color, col_grid_emphasise);

			immVertex2f(pos, 0.0f, -grid);
			immVertex2f(pos, 0.0f, +grid);

			immEnd();
			immUnbindProgram();

			/* done with XY plane */
		}

		if (show_axis_x || show_axis_y || show_axis_z) {
			/* draw axis lines -- sometimes grid floor is off, other times we still need to draw the Z axis */

			VertexFormat* format = immVertexFormat();
			unsigned pos = add_attrib(format, "pos", GL_FLOAT, 3, KEEP_FLOAT);
			unsigned color = add_attrib(format, "color", GL_UNSIGNED_BYTE, 3, NORMALIZE_INT_TO_FLOAT);

			immBindBuiltinProgram(GPU_SHADER_3D_FLAT_COLOR);
			immBegin(GL_LINES, (show_axis_x + show_axis_y + show_axis_z) * 2);

			if (show_axis_x) {
				UI_make_axis_color(col_grid, col_axis, 'X');
				immAttrib3ubv(color, col_axis);
				immVertex3f(pos, -grid, 0.0f, 0.0f);
				immVertex3f(pos, +grid, 0.0f, 0.0f);
			}

			if (show_axis_y) {
				UI_make_axis_color(col_grid, col_axis, 'Y');
				immAttrib3ubv(color, col_axis);
				immVertex3f(pos, 0.0f, -grid, 0.0f);
				immVertex3f(pos, 0.0f, +grid, 0.0f);
			}

			if (show_axis_z) {
				UI_make_axis_color(col_grid, col_axis, 'Z');
				immAttrib3ubv(color, col_axis);
				immVertex3f(pos, 0.0f, 0.0f, -grid);
				immVertex3f(pos, 0.0f, 0.0f, +grid);
			}

			immEnd();
			immUnbindProgram();
		}

		if (!write_depth)
			glDepthMask(GL_TRUE);
	}
}

/** could move this elsewhere, but tied into #ED_view3d_grid_scale */
float ED_scene_grid_scale(Scene *scene, const char **grid_unit)
{
	/* apply units */
	if (scene->unit.system) {
		const void *usys;
		int len;

		bUnit_GetSystem(scene->unit.system, B_UNIT_LENGTH, &usys, &len);

		if (usys) {
			int i = bUnit_GetBaseUnit(usys);
			if (grid_unit)
				*grid_unit = bUnit_GetNameDisplay(usys, i);
			return (float)bUnit_GetScaler(usys, i) / scene->unit.scale_length;
		}
	}

	return 1.0f;
}

float ED_view3d_grid_scale(Scene *scene, View3D *v3d, const char **grid_unit)
{
	return v3d->grid * ED_scene_grid_scale(scene, grid_unit);
}

/**
 *
 */
static void view3d_draw_grid(const bContext *C, ARegion *ar)
{
	/* TODO viewport
	 * Missing is the flags to check whether to draw it
	 * for now now we are using the flags in v3d itself.
	 *
	 * Also for now always assume depth is there, so we
	 * draw on top of it.
	 */
	Scene *scene = CTX_data_scene(C);
	View3D *v3d = CTX_wm_view3d(C);
	RegionView3D *rv3d = ar->regiondata;

	const bool draw_floor = (rv3d->view == RV3D_VIEW_USER) || (rv3d->persp != RV3D_ORTHO);
	const char *grid_unit = NULL;

	/* ortho grid goes first, does not write to depth buffer and doesn't need depth test so it will override
	 * objects if done last
	 * needs to be done always, gridview is adjusted in drawgrid() now, but only for ortho views.
	 */
	rv3d->gridview = ED_view3d_grid_scale(scene, v3d, &grid_unit);

	glEnable(GL_DEPTH_TEST);
	glDepthMask(GL_FALSE); /* read & test depth, but don't alter it. TODO: separate UI depth buffer */

	if (!draw_floor) {
		ED_region_pixelspace(ar);
		*(&grid_unit) = NULL;  /* drawgrid need this to detect/affect smallest valid unit... */
		drawgrid(&scene->unit, ar, v3d, &grid_unit);

		glMatrixMode(GL_PROJECTION);
		glLoadMatrixf(rv3d->winmat);
		glMatrixMode(GL_MODELVIEW);
		glLoadMatrixf(rv3d->viewmat);
	}
	else {
		drawfloor(scene, v3d, &grid_unit, false);
	}

	glDisable(GL_DEPTH_TEST);
}

/* ******************** non-meshes ***************** */

static void view3d_draw_non_mesh(
Scene *scene, Object *ob, Base *base, View3D *v3d,
<<<<<<< HEAD
RegionView3D *rv3d, const unsigned char color[4])
=======
RegionView3D *rv3d, const bool is_boundingbox, const unsigned char color[4])
>>>>>>> c25c3bb6
{
	glMatrixMode(GL_PROJECTION);
	glPushMatrix();
	glMatrixMode(GL_MODELVIEW);
	glPushMatrix();

	/* multiply view with object matrix.
	* local viewmat and persmat, to calculate projections */
	ED_view3d_init_mats_rv3d_gl(ob, rv3d);

	switch (ob->type) {
		case OB_MESH:
		case OB_FONT:
		case OB_CURVE:
		case OB_SURF:
		case OB_MBALL:
			if (is_boundingbox) {
				draw_bounding_volume(ob, ob->boundtype);
			}
			break;
		case OB_EMPTY:
			drawaxes(rv3d->viewmatob, ob->empty_drawsize, ob->empty_drawtype, color);
			break;
		case OB_LAMP:
<<<<<<< HEAD
			drawlamp(scene, v3d, rv3d, base, OB_SOLID, DRAW_CONSTCOLOR, color, false);
=======
			drawlamp(v3d, rv3d, base, OB_SOLID, DRAW_CONSTCOLOR, color, ob == OBACT);
			break;
		case OB_CAMERA:
			drawcamera(scene, v3d, rv3d, base, DRAW_CONSTCOLOR, color);
			break;
		case OB_SPEAKER:
			drawspeaker(color);
			break;
		case OB_LATTICE:
			/* TODO */
			break;
		case OB_ARMATURE:
			/* TODO */
>>>>>>> c25c3bb6
			break;
		default:
		/* TODO Viewport: handle the other cases*/
			break;
	}

	if (ob->rigidbody_object) {
		draw_rigidbody_shape(ob);
	}

	ED_view3d_clear_mats_rv3d(rv3d);

	glMatrixMode(GL_PROJECTION);
	glPopMatrix();
	glMatrixMode(GL_MODELVIEW);
	glPopMatrix();
}

/* ******************** info ***************** */

/**
* Render and camera border
*/
static void view3d_draw_border(const bContext *C, ARegion *ar)
{
	Scene *scene = CTX_data_scene(C);
	RegionView3D *rv3d = ar->regiondata;
	View3D *v3d = CTX_wm_view3d(C);

	if (rv3d->persp == RV3D_CAMOB) {
		drawviewborder(scene, ar, v3d);
	}
	else if (v3d->flag2 & V3D_RENDER_BORDER) {
		drawrenderborder(ar, v3d);
	}
}

/**
* Grease Pencil
*/
static void view3d_draw_grease_pencil(const bContext *C)
{
	/* TODO viewport */
}

/* ******************** view loop ***************** */

/**
 * Set the correct matrices
 */
static void view3d_draw_setup_view(const bContext *C, ARegion *ar)
{
	Scene *scene = CTX_data_scene(C);
	View3D *v3d = CTX_wm_view3d(C);
	RegionView3D *rv3d = ar->regiondata;

	/* setup the view matrix */
	if (view3d_stereo3d_active(C, scene, v3d, rv3d))
		view3d_stereo3d_setup(scene, v3d, ar);
	else
		view3d_main_region_setup_view(scene, v3d, ar, NULL, NULL);
}

static void draw_all_objects(const bContext *C, ARegion *ar, const bool only_depth, const bool use_depth)
{
	Scene *scene = CTX_data_scene(C);
	View3D *v3d = CTX_wm_view3d(C);
	Base *base;

	if (only_depth)
		glColorMask(GL_FALSE, GL_FALSE, GL_FALSE, GL_FALSE);

	if (only_depth || use_depth) {
		glEnable(GL_DEPTH_TEST);
		glDepthFunc(GL_LESS);
		glDepthMask(GL_TRUE);
		v3d->zbuf = true;
	}

	for (base = scene->base.first; base; base = base->next) {
		if (v3d->lay & base->lay) {
			/* dupli drawing */
			if (base->object->transflag & OB_DUPLI)
				draw_dupli_objects(scene, ar, v3d, base);

			draw_object(scene, ar, v3d, base, 0);
		}
	}

	if (only_depth)
		glColorMask(GL_TRUE, GL_TRUE, GL_TRUE, GL_TRUE);

	if (only_depth || use_depth) {
		glDisable(GL_DEPTH_TEST);
		v3d->zbuf = false;
	}
}

/**
 * Draw only the scene depth buffer
 */
static void draw_depth_buffer(const bContext *C, ARegion *ar)
{
	draw_all_objects(C, ar, true, true);
}

/**
 * Required if the shaders need it or external engines
 * (e.g., Cycles requires depth buffer handled separately).
 */
static void view3d_draw_prerender_buffers(const bContext *C, ARegion *ar, DrawData *draw_data)
{
	View3D *v3d = CTX_wm_view3d(C);

	/* TODO viewport */
	if (draw_data->is_render && ((!draw_data->clip_border) || (v3d->drawtype <= OB_WIRE))) {
		draw_depth_buffer(C, ar);
	}
}

/**
 * Draw all the plates that will fill the RGBD buffer
 */
static void view3d_draw_solid_plates(const bContext *C, ARegion *ar, DrawData *draw_data)
{
	Scene *scene = CTX_data_scene(C);
	View3D *v3d = CTX_wm_view3d(C);

	/* realtime plates */
	if ((!draw_data->is_render) || draw_data->clip_border) {
		view3d_draw_background(C);
		view3d_draw_render_solid_surfaces(C, ar, true);
		view3d_draw_render_transparent_surfaces(C);
		view3d_draw_post_draw(C);
	}

	/* offline plates*/
	if (draw_data->is_render) {
		view3d_draw_render_draw(C, scene, ar, v3d, draw_data->clip_border, &draw_data->border_rect);
	}

#if VIEW3D_DRAW_DEBUG
	view3d_draw_debug_post_solid(C, ar, draw_data);
#endif
}

/**
 * Wires, outline, ...
 */
static void view3d_draw_geometry_overlay(const bContext *C)
{
	view3d_draw_wire_plates(C);
	view3d_draw_outline_plates(C);
}

/* drawing cameras, lamps, ... */
static void view3d_draw_non_meshes(const bContext *C, ARegion *ar)
{
	/* TODO viewport
	 * for now we draw them all, in the near future
	 * we filter them based on the plates/layers
	 */
	Scene *scene = CTX_data_scene(C);
	View3D *v3d = CTX_wm_view3d(C);
	RegionView3D *rv3d = ar->regiondata;
	Object *ob_act = CTX_data_active_object(C);
	Base *base;

	bool is_boundingbox = ((v3d->drawtype == OB_BOUNDBOX) ||
	                        ((v3d->drawtype == OB_RENDER) && (v3d->prev_drawtype == OB_BOUNDBOX)));

	unsigned char ob_wire_col[4];            /* dont initialize this */

	glEnable(GL_DEPTH_TEST);
	glDepthMask(GL_TRUE);
	/* TODO Viewport
	 * we are already temporarily writing to zbuffer in draw_object()
	 * for now let's avoid writing again to zbuffer to prevent glitches
	 */

	for (base = scene->base.first; base; base = base->next) {
		if (v3d->lay & base->lay) {
			Object *ob = base->object;

<<<<<<< HEAD
			if (ob == ob_act)
				color = color_active;
			else if (ob->flag & SELECT)
				color = color_select;
			else
				color = color_normal;

			if (color != color_prev) {
				glColor4ubv(color);
				color_prev = color;
			}

			view3d_draw_non_mesh(scene, ob, base, v3d, rv3d, color);
=======
			draw_object_wire_color(scene, base, ob_wire_col);
			view3d_draw_non_mesh(scene, ob, base, v3d, rv3d, is_boundingbox, ob_wire_col);
>>>>>>> c25c3bb6
		}
	}

	glDepthMask(GL_FALSE);
	glDisable(GL_DEPTH_TEST);
}

/**
* Parent lines, grid, ...
*/
static void view3d_draw_other_elements(const bContext *C, ARegion *ar)
{
	/* TODO viewport */
	view3d_draw_grid(C, ar);
}

/**
 * Paint brushes, armatures, ...
 */
static void view3d_draw_tool_ui(const bContext *C)
{
	/* TODO viewport */
}

/**
 * Blueprint images
 */
static void view3d_draw_reference_images(const bContext *C)
{
	/* TODO viewport */
}

/**
* 3D manipulators
*/
static void view3d_draw_manipulator(const bContext *C)
{
	View3D *v3d = CTX_wm_view3d(C);
	v3d->zbuf = false;
	BIF_draw_manipulator(C);
}

/**
* Information drawn on top of the solid plates and composed data
*/
static void view3d_draw_region_info(const bContext *C, ARegion *ar)
{
	rcti rect;

	/* correct projection matrix */
	ED_region_pixelspace(ar);

	/* local coordinate visible rect inside region, to accomodate overlapping ui */
	ED_region_visible_rect(ar, &rect);

	view3d_draw_border(C, ar);
	view3d_draw_grease_pencil(C);

	/* TODO viewport */
}

/**
 * This could run once per view, or even in parallel
 * for each of them. What is a "view"?
 * - a viewport with the camera elsewhere
 * - left/right stereo
 * - panorama / fisheye individual cubemap faces
 */
static void view3d_draw_view(const bContext *C, ARegion *ar, DrawData *draw_data)
{
	/* TODO - Technically this should be drawn to a few FBO, so we can handle
	 * compositing better, but for now this will get the ball rolling (dfelinto) */

	view3d_draw_setup_view(C, ar);
	view3d_draw_prerender_buffers(C, ar, draw_data);
	view3d_draw_solid_plates(C, ar, draw_data);
	view3d_draw_geometry_overlay(C);
	view3d_draw_non_meshes(C, ar);
	view3d_draw_other_elements(C, ar);
	view3d_draw_tool_ui(C);
	view3d_draw_reference_images(C);
	view3d_draw_manipulator(C);
	view3d_draw_region_info(C, ar);

#if VIEW3D_DRAW_DEBUG
	view3d_draw_debug(C, ar, draw_data);
#endif
}

void view3d_main_region_draw(const bContext *C, ARegion *ar)
{
	View3D *v3d = CTX_wm_view3d(C);
	RegionView3D *rv3d = ar->regiondata;

	if (IS_VIEWPORT_LEGACY(v3d)) {
		view3d_main_region_draw_legacy(C, ar);
		return;
	}

	if (!rv3d->viewport)
		rv3d->viewport = GPU_viewport_create();

	/* TODO viewport - there is so much to be done, in fact a lot will need to happen in the space_view3d.c
	 * before we even call the drawing routine, but let's move on for now (dfelinto)
	 * but this is a provisory way to start seeing things in the viewport */
	DrawData draw_data;
	view3d_draw_data_init(C, ar, rv3d, &draw_data);
	view3d_draw_view(C, ar, &draw_data);

	v3d->flag |= V3D_INVALID_BACKBUF;
}

/* ******************** legacy interface ***************** */
/**
 * This will be removed once the viewport gets replaced
 * meanwhile it should keep the old viewport working.
 */

void VP_legacy_drawgrid(UnitSettings *unit, ARegion *ar, View3D *v3d, const char **grid_unit)
{
	drawgrid(unit, ar, v3d, grid_unit);
}

void VP_legacy_drawfloor(Scene *scene, View3D *v3d, const char **grid_unit, bool write_depth)
{
	drawfloor(scene, v3d, grid_unit, write_depth);
}

void VP_legacy_view3d_main_region_setup_view(Scene *scene, View3D *v3d, ARegion *ar, float viewmat[4][4], float winmat[4][4])
{
	view3d_main_region_setup_view(scene, v3d, ar, viewmat, winmat);
}

bool VP_legacy_view3d_stereo3d_active(const bContext *C, Scene *scene, View3D *v3d, RegionView3D *rv3d)
{
	return view3d_stereo3d_active(C, scene, v3d, rv3d);
}

void VP_legacy_view3d_stereo3d_setup(Scene *scene, View3D *v3d, ARegion *ar)
{
	view3d_stereo3d_setup(scene, v3d, ar);
}

bool VP_legacy_use_depth(Scene *scene, View3D *v3d)
{
	return use_depth_doit(scene, v3d);
}

void VP_drawviewborder(Scene *scene, ARegion *ar, View3D *v3d)
{
	drawviewborder(scene, ar, v3d);
}

void VP_drawrenderborder(ARegion *ar, View3D *v3d)
{
	drawrenderborder(ar, v3d);
}

void VP_view3d_draw_background_none(void)
{
	view3d_draw_background_none();
}

void VP_view3d_draw_background_world(Scene *scene, View3D *v3d, RegionView3D *rv3d)
{
	view3d_draw_background_world(scene, v3d, rv3d);
}<|MERGE_RESOLUTION|>--- conflicted
+++ resolved
@@ -56,6 +56,7 @@
 #include "GPU_matrix.h"
 #include "GPU_immediate.h"
 #include "GPU_material.h"
+#include "GPU_probe.h"
 #include "GPU_viewport.h"
 
 #include "MEM_guardedalloc.h"
@@ -837,33 +838,48 @@
 	}
 }
 
+static void view3d_draw_background_clear()
+{
+	glClear(GL_DEPTH_BUFFER_BIT);
+
+	/* TODO viewport (dfelinto): GPU_material_bind relies on immediate mode,
+	* we can't get rid of the following code without a bigger refactor
+	* or we dropping this functionality. */
+
+	glBegin(GL_TRIANGLE_STRIP);
+	glVertex2f(-1.0f, -1.0f);
+	glVertex2f(1.0f, -1.0f);
+	glVertex2f(-1.0f, 1.0f);
+	glVertex2f(1.0f, 1.0f);
+	glEnd();
+}
+
 static void view3d_draw_background_world(Scene *scene, View3D *v3d, RegionView3D *rv3d)
 {
 	if (scene->world) {
-		GPUMaterial *gpumat = GPU_material_world(scene, scene->world);
-
-		/* calculate full shader for background */
-		GPU_material_bind(gpumat, 1, 1, 1.0f, false, rv3d->viewmat, rv3d->viewinv, rv3d->viewcamtexcofac, (v3d->scenelock != 0));
-
-		if (GPU_material_bound(gpumat)) {
-
-			glClear(GL_DEPTH_BUFFER_BIT);
-
-			/* TODO viewport (dfelinto): GPU_material_bind relies on immediate mode,
-			* we can't get rid of the following code without a bigger refactor
-			* or we dropping this functionality. */
-
-			glBegin(GL_TRIANGLE_STRIP);
-			glVertex2f(-1.0f, -1.0f);
-			glVertex2f(1.0f, -1.0f);
-			glVertex2f(-1.0f, 1.0f);
-			glVertex2f(1.0f, 1.0f);
-			glEnd();
-
-			GPU_material_unbind(gpumat);
+		if (v3d->flag3 & V3D_SHOW_WORLD_DIFFUSE) {
+#if 0 /* orphan code - to be investigated */
+			GPUFXSettings *fx_settings = &v3d->fx_settings;
+			bool use_color_correction = (fx_settings->fx_flag2 && (fx_settings->fx_flag2 & GPU_FX_FLAG_COLORMANAGEMENT)) ? false : true;
+#endif
+			GPUProbe *gpuprobe = GPU_probe_world(scene, scene->world);
+			GPU_probe_sh_shader_bind(gpuprobe);
+			view3d_draw_background_clear();
+			GPU_probe_sh_shader_unbind();
 		}
 		else {
-			view3d_draw_background_none();
+			GPUMaterial *gpumat = GPU_material_world(scene, scene->world);
+
+			/* calculate full shader for background */
+			GPU_material_bind(gpumat, 1, 1, 1.0f, false, rv3d->viewmat, rv3d->viewinv, rv3d->viewcamtexcofac, (v3d->scenelock != 0));
+
+			if (GPU_material_bound(gpumat)) {
+				view3d_draw_background_clear();
+				GPU_material_unbind(gpumat);
+			}
+			else {
+				view3d_draw_background_none();
+			}
 		}
 	}
 	else {
@@ -1487,11 +1503,7 @@
 
 static void view3d_draw_non_mesh(
 Scene *scene, Object *ob, Base *base, View3D *v3d,
-<<<<<<< HEAD
-RegionView3D *rv3d, const unsigned char color[4])
-=======
 RegionView3D *rv3d, const bool is_boundingbox, const unsigned char color[4])
->>>>>>> c25c3bb6
 {
 	glMatrixMode(GL_PROJECTION);
 	glPushMatrix();
@@ -1516,10 +1528,7 @@
 			drawaxes(rv3d->viewmatob, ob->empty_drawsize, ob->empty_drawtype, color);
 			break;
 		case OB_LAMP:
-<<<<<<< HEAD
-			drawlamp(scene, v3d, rv3d, base, OB_SOLID, DRAW_CONSTCOLOR, color, false);
-=======
-			drawlamp(v3d, rv3d, base, OB_SOLID, DRAW_CONSTCOLOR, color, ob == OBACT);
+			drawlamp(scene, v3d, rv3d, base, OB_SOLID, DRAW_CONSTCOLOR, color, ob == OBACT);
 			break;
 		case OB_CAMERA:
 			drawcamera(scene, v3d, rv3d, base, DRAW_CONSTCOLOR, color);
@@ -1532,7 +1541,6 @@
 			break;
 		case OB_ARMATURE:
 			/* TODO */
->>>>>>> c25c3bb6
 			break;
 		default:
 		/* TODO Viewport: handle the other cases*/
@@ -1717,24 +1725,8 @@
 		if (v3d->lay & base->lay) {
 			Object *ob = base->object;
 
-<<<<<<< HEAD
-			if (ob == ob_act)
-				color = color_active;
-			else if (ob->flag & SELECT)
-				color = color_select;
-			else
-				color = color_normal;
-
-			if (color != color_prev) {
-				glColor4ubv(color);
-				color_prev = color;
-			}
-
-			view3d_draw_non_mesh(scene, ob, base, v3d, rv3d, color);
-=======
 			draw_object_wire_color(scene, base, ob_wire_col);
 			view3d_draw_non_mesh(scene, ob, base, v3d, rv3d, is_boundingbox, ob_wire_col);
->>>>>>> c25c3bb6
 		}
 	}
 
