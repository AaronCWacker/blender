/*
 * ***** BEGIN GPL LICENSE BLOCK *****
 *
 * This program is free software; you can redistribute it and/or
 * modify it under the terms of the GNU General Public License
 * as published by the Free Software Foundation; either version 2
 * of the License, or (at your option) any later version.
 *
 * This program is distributed in the hope that it will be useful,
 * but WITHOUT ANY WARRANTY; without even the implied warranty of
 * MERCHANTABILITY or FITNESS FOR A PARTICULAR PURPOSE.  See the
 * GNU General Public License for more details.
 *
 * You should have received a copy of the GNU General Public License
 * along with this program; if not, write to the Free Software Foundation,
 * Inc., 51 Franklin Street, Fifth Floor, Boston, MA 02110-1301, USA.
 *
 * The Original Code is Copyright (C) 2001-2002 by NaN Holding BV.
 * All rights reserved.
 *
 * Contributor(s): Blender Foundation, full recode and added functions
 *
 * ***** END GPL LICENSE BLOCK *****
 */

/** \file blender/editors/space_view3d/drawobject.c
 *  \ingroup spview3d
 */


#include <string.h>
#include <math.h>

#include "MEM_guardedalloc.h"

#include "DNA_camera_types.h"
#include "DNA_curve_types.h"
#include "DNA_constraint_types.h" // for drawing constraint
#include "DNA_dynamicpaint_types.h"
#include "DNA_lamp_types.h"
#include "DNA_lattice_types.h"
#include "DNA_material_types.h"
#include "DNA_meshdata_types.h"
#include "DNA_meta_types.h"
#include "DNA_scene_types.h"
#include "DNA_smoke_types.h"
#include "DNA_speaker_types.h"
#include "DNA_world_types.h"
#include "DNA_armature_types.h"

#include "BLI_utildefines.h"
#include "BLI_blenlib.h"
#include "BLI_math.h"
#include "BLI_editVert.h"
#include "BLI_edgehash.h"
#include "BLI_rand.h"
#include "BLI_utildefines.h"

#include "BKE_anim.h"			//for the where_on_path function
#include "BKE_camera.h"
#include "BKE_constraint.h" // for the get_constraint_target function
#include "BKE_curve.h"
#include "BKE_DerivedMesh.h"
#include "BKE_deform.h"
#include "BKE_displist.h"
#include "BKE_font.h"
#include "BKE_global.h"
#include "BKE_image.h"
#include "BKE_key.h"
#include "BKE_lattice.h"
#include "BKE_mesh.h"
#include "BKE_material.h"
#include "BKE_mball.h"
#include "BKE_modifier.h"
#include "BKE_object.h"
#include "BKE_paint.h"
#include "BKE_particle.h"
#include "BKE_pointcache.h"
#include "BKE_scene.h"
#include "BKE_unit.h"
#include "BKE_movieclip.h"
#include "BKE_tracking.h"

#include "BKE_tessmesh.h"

#include "smoke_API.h"

#include "IMB_imbuf.h"
#include "IMB_imbuf_types.h"

#include "BIF_gl.h"
#include "BIF_glutil.h"

#include "GPU_draw.h"
#include "GPU_extensions.h"

#include "ED_mesh.h"
#include "ED_particle.h"
#include "ED_screen.h"
#include "ED_sculpt.h"
#include "ED_types.h"
#include "ED_curve.h" /* for curve_editnurbs */

#include "UI_resources.h"

#include "WM_api.h"
#include "wm_subwindow.h"
#include "BLF_api.h"

#include "view3d_intern.h"	// own include


/* this condition has been made more complex since editmode can draw textures */
#define CHECK_OB_DRAWTEXTURE(vd, dt)                                          \
	((ELEM(vd->drawtype, OB_TEXTURE, OB_MATERIAL) && dt>OB_SOLID) ||          \
	(vd->drawtype==OB_SOLID && vd->flag2 & V3D_SOLID_TEX))

static void draw_bounding_volume(Scene *scene, Object *ob, char type);

static void drawcube_size(float size);
static void drawcircle_size(float size);
static void draw_empty_sphere(float size);
static void draw_empty_cone(float size);

static int check_ob_drawface_dot(Scene *sce, View3D *vd, char dt)
{
	if((sce->toolsettings->selectmode & SCE_SELECT_FACE) == 0)
		return 0;

	if(G.f & G_BACKBUFSEL)
		return 0;

	if((vd->flag & V3D_ZBUF_SELECT) == 0)
		return 1;

	/* if its drawing textures with zbuf sel, then dont draw dots */
	if(dt==OB_TEXTURE && vd->drawtype==OB_TEXTURE)
		return 0;

	if(vd->drawtype>=OB_SOLID && vd->flag2 & V3D_SOLID_TEX)
		return 0;

	return 1;
}

/* ************* only use while object drawing **************
 * or after running ED_view3d_init_mats_rv3d
 * */
static void view3d_project_short_clip(ARegion *ar, const float vec[3], short *adr, int local)
{
	RegionView3D *rv3d= ar->regiondata;
	float fx, fy, vec4[4];
	
	adr[0]= IS_CLIPPED;
	
	/* clipplanes in eye space */
	if(rv3d->rflag & RV3D_CLIPPING) {
		if(ED_view3d_test_clipping(rv3d, vec, local))
			return;
	}
	
	copy_v3_v3(vec4, vec);
	vec4[3]= 1.0;
	
	mul_m4_v4(rv3d->persmatob, vec4);
	
	/* clipplanes in window space */
	if( vec4[3] > (float)BL_NEAR_CLIP ) {	/* is the NEAR clipping cutoff for picking */
		fx= (ar->winx/2)*(1 + vec4[0]/vec4[3]);
		
		if( fx>0 && fx<ar->winx) {
			
			fy= (ar->winy/2)*(1 + vec4[1]/vec4[3]);
			
			if(fy > 0.0f && fy < (float)ar->winy) {
				adr[0]= (short)floorf(fx);
				adr[1]= (short)floorf(fy);
			}
		}
	}
}

/* only use while object drawing */
static void view3d_project_short_noclip(ARegion *ar, const float vec[3], short *adr)
{
	RegionView3D *rv3d= ar->regiondata;
	float fx, fy, vec4[4];
	
	adr[0]= IS_CLIPPED;
	
	copy_v3_v3(vec4, vec);
	vec4[3]= 1.0;
	
	mul_m4_v4(rv3d->persmatob, vec4);
	
	if( vec4[3] > (float)BL_NEAR_CLIP ) {	/* is the NEAR clipping cutoff for picking */
		fx= (ar->winx/2)*(1 + vec4[0]/vec4[3]);
		
		if( fx>-32700 && fx<32700) {
			
			fy= (ar->winy/2)*(1 + vec4[1]/vec4[3]);
			
			if(fy > -32700.0f && fy < 32700.0f) {
				adr[0]= (short)floorf(fx);
				adr[1]= (short)floorf(fy);
			}
		}
	}
}

/* same as view3d_project_short_clip but use persmat instead of persmatob for projection */
static void view3d_project_short_clip_persmat(ARegion *ar, float *vec, short *adr, int local)
{
	RegionView3D *rv3d= ar->regiondata;
	float fx, fy, vec4[4];

	adr[0]= IS_CLIPPED;

	/* clipplanes in eye space */
	if(rv3d->rflag & RV3D_CLIPPING) {
		if(ED_view3d_test_clipping(rv3d, vec, local))
			return;
	}

	copy_v3_v3(vec4, vec);
	vec4[3]= 1.0;

	mul_m4_v4(rv3d->persmat, vec4);

	/* clipplanes in window space */
	if( vec4[3] > (float)BL_NEAR_CLIP ) {	/* is the NEAR clipping cutoff for picking */
		fx= (ar->winx/2)*(1 + vec4[0]/vec4[3]);

		if( fx>0 && fx<ar->winx) {

			fy= (ar->winy/2)*(1 + vec4[1]/vec4[3]);

			if(fy > 0.0f && fy < (float)ar->winy) {
				adr[0]= (short)floorf(fx);
				adr[1]= (short)floorf(fy);
			}
		}
	}
}
/* ************************ */

/* check for glsl drawing */

int draw_glsl_material(Scene *scene, Object *ob, View3D *v3d, int dt)
{
	if(!GPU_glsl_support())
		return 0;
	if(G.f & G_PICKSEL)
		return 0;
	if(!CHECK_OB_DRAWTEXTURE(v3d, dt))
		return 0;
	if(ob==OBACT && (ob && ob->mode & OB_MODE_WEIGHT_PAINT))
		return 0;
	if(scene_use_new_shading_nodes(scene))
		return 0;
	
	return (scene->gm.matmode == GAME_MAT_GLSL) && (dt > OB_SOLID);
}

static int check_material_alpha(Base *base, int glsl)
{
	if(base->flag & OB_FROMDUPLI)
		return 0;

	if(G.f & G_PICKSEL)
		return 0;
	
	return (glsl || (base->object->dtx & OB_DRAWTRANSP));
}

	/***/
static unsigned int colortab[24]=
	{0x0,		0xFF88FF, 0xFFBBFF, 
	 0x403000,	0xFFFF88, 0xFFFFBB, 
	 0x104040,	0x66CCCC, 0x77CCCC, 
	 0x104010,	0x55BB55, 0x66FF66, 
	 0xFFFFFF
};


static float cube[8][3] = {
	{-1.0, -1.0, -1.0},
	{-1.0, -1.0,  1.0},
	{-1.0,  1.0,  1.0},
	{-1.0,  1.0, -1.0},
	{ 1.0, -1.0, -1.0},
	{ 1.0, -1.0,  1.0},
	{ 1.0,  1.0,  1.0},
	{ 1.0,  1.0, -1.0},
};

/* ----------------- OpenGL Circle Drawing - Tables for Optimised Drawing Speed ------------------ */
/* 32 values of sin function (still same result!) */
#define CIRCLE_RESOL 32

static const float sinval[CIRCLE_RESOL] = {
	0.00000000,
	0.20129852,
	0.39435585,
	0.57126821,
	0.72479278,
	0.84864425,
	0.93775213,
	0.98846832,
	0.99871650,
	0.96807711,
	0.89780453,
	0.79077573,
	0.65137248,
	0.48530196,
	0.29936312,
	0.10116832,
	-0.10116832,
	-0.29936312,
	-0.48530196,
	-0.65137248,
	-0.79077573,
	-0.89780453,
	-0.96807711,
	-0.99871650,
	-0.98846832,
	-0.93775213,
	-0.84864425,
	-0.72479278,
	-0.57126821,
	-0.39435585,
	-0.20129852,
	0.00000000
};

/* 32 values of cos function (still same result!) */
static const float cosval[CIRCLE_RESOL] = {
	1.00000000,
	0.97952994,
	0.91895781,
	0.82076344,
	0.68896691,
	0.52896401,
	0.34730525,
	0.15142777,
	-0.05064916,
	-0.25065253,
	-0.44039415,
	-0.61210598,
	-0.75875812,
	-0.87434661,
	-0.95413925,
	-0.99486932,
	-0.99486932,
	-0.95413925,
	-0.87434661,
	-0.75875812,
	-0.61210598,
	-0.44039415,
	-0.25065253,
	-0.05064916,
	0.15142777,
	0.34730525,
	0.52896401,
	0.68896691,
	0.82076344,
	0.91895781,
	0.97952994,
	1.00000000
};

static void draw_xyz_wire(const float c[3], float size, int axis)
{
	float v1[3]= {0.f, 0.f, 0.f}, v2[3] = {0.f, 0.f, 0.f};
	float dim = size * 0.1f;
	float dx[3], dy[3], dz[3];

	dx[0]=dim; dx[1]=0.f; dx[2]=0.f;
	dy[0]=0.f; dy[1]=dim; dy[2]=0.f;
	dz[0]=0.f; dz[1]=0.f; dz[2]=dim;

	switch(axis) {
		case 0:		/* x axis */
			glBegin(GL_LINES);
			
			/* bottom left to top right */
			sub_v3_v3v3(v1, c, dx);
			sub_v3_v3(v1, dy);
			add_v3_v3v3(v2, c, dx);
			add_v3_v3(v2, dy);
			
			glVertex3fv(v1);
			glVertex3fv(v2);
			
			/* top left to bottom right */
			mul_v3_fl(dy, 2.f);
			add_v3_v3(v1, dy);
			sub_v3_v3(v2, dy);
			
			glVertex3fv(v1);
			glVertex3fv(v2);
			
			glEnd();
			break;
		case 1:		/* y axis */
			glBegin(GL_LINES);
			
			/* bottom left to top right */
			mul_v3_fl(dx, 0.75f);
			sub_v3_v3v3(v1, c, dx);
			sub_v3_v3(v1, dy);
			add_v3_v3v3(v2, c, dx);
			add_v3_v3(v2, dy);
			
			glVertex3fv(v1);
			glVertex3fv(v2);
			
			/* top left to center */
			mul_v3_fl(dy, 2.f);
			add_v3_v3(v1, dy);
			copy_v3_v3(v2, c);
			
			glVertex3fv(v1);
			glVertex3fv(v2);
			
			glEnd();
			break;
		case 2:		/* z axis */
			glBegin(GL_LINE_STRIP);
			
			/* start at top left */
			sub_v3_v3v3(v1, c, dx);
			add_v3_v3v3(v1, c, dz);
			
			glVertex3fv(v1);
			
			mul_v3_fl(dx, 2.f);
			add_v3_v3(v1, dx);

			glVertex3fv(v1);
			
			mul_v3_fl(dz, 2.f);
			sub_v3_v3(v1, dx);
			sub_v3_v3(v1, dz);
			
			glVertex3fv(v1);
			
			add_v3_v3(v1, dx);
		
			glVertex3fv(v1);
			
			glEnd();
			break;
	}
	
}

void drawaxes(float size, char drawtype)
{
	int axis;
	float v1[3]= {0.0, 0.0, 0.0};
	float v2[3]= {0.0, 0.0, 0.0};
	float v3[3]= {0.0, 0.0, 0.0};
	
	switch(drawtype) {
	
	case OB_PLAINAXES:
		for (axis=0; axis<3; axis++) {
			glBegin(GL_LINES);
			
			v1[axis]= size;
			v2[axis]= -size;
			glVertex3fv(v1);
			glVertex3fv(v2);

			/* reset v1 & v2 to zero */
			v1[axis]= v2[axis]= 0.0f;

			glEnd();
		}
		break;
	case OB_SINGLE_ARROW:
	
		glBegin(GL_LINES);
		/* in positive z direction only */
		v1[2]= size;
		glVertex3fv(v1);
		glVertex3fv(v2);
		glEnd();
		
		/* square pyramid */
		glBegin(GL_TRIANGLES);
		
		v2[0]= size * 0.035f; v2[1] = size * 0.035f;
		v3[0]= size * -0.035f; v3[1] = size * 0.035f;
		v2[2]= v3[2]= size * 0.75f;
		
		for (axis=0; axis<4; axis++) {
			if (axis % 2 == 1) {
				v2[0] = -v2[0];
				v3[1] = -v3[1];
			} else {
				v2[1] = -v2[1];
				v3[0] = -v3[0];
			}
			
			glVertex3fv(v1);
			glVertex3fv(v2);
			glVertex3fv(v3);
			
		}
		glEnd();
		
		break;
	case OB_CUBE:
		drawcube_size(size);
		break;
		
	case OB_CIRCLE:
		drawcircle_size(size);
		break;
	
	case OB_EMPTY_SPHERE:
		draw_empty_sphere(size);
		break;

	case OB_EMPTY_CONE:
		draw_empty_cone(size);
		break;

	case OB_ARROWS:
	default:
		for (axis=0; axis<3; axis++) {
			const int arrow_axis= (axis==0) ? 1:0;

			glBegin(GL_LINES);
			
			v2[axis]= size;
			glVertex3fv(v1);
			glVertex3fv(v2);
				
			v1[axis]= size*0.85f;
			v1[arrow_axis]= -size*0.08f;
			glVertex3fv(v1);
			glVertex3fv(v2);
				
			v1[arrow_axis]= size*0.08f;
			glVertex3fv(v1);
			glVertex3fv(v2);
			
			glEnd();
				
			v2[axis]+= size*0.125f;
			
			draw_xyz_wire(v2, size, axis);
			
			
			/* reset v1 & v2 to zero */
			v1[arrow_axis]= v1[axis]= v2[axis]= 0.0f;
		}
		break;
	}
}


/* Function to draw an Image on a empty Object */
static void draw_empty_image(Object *ob)
{
	Image *ima = (Image*)ob->data;
	ImBuf *ibuf = ima ? BKE_image_get_ibuf(ima, NULL) : NULL;

	float scale, ofs_x, ofs_y, sca_x, sca_y;
	int ima_x, ima_y;

	if(ibuf && (ibuf->rect == NULL) && (ibuf->rect_float != NULL)) {
		IMB_rect_from_float(ibuf);
	}

	/* Get the buffer dimensions so we can fallback to fake ones */
	if(ibuf && ibuf->rect) {
		ima_x= ibuf->x;
		ima_y= ibuf->y;
	}
	else {
		ima_x= 1;
		ima_y= 1;
	}

	/* Get the image aspect even if the buffer is invalid */
	if(ima) {
		if(ima->aspx > ima->aspy) {
			sca_x= 1.0f;
			sca_y= ima->aspy / ima->aspx;
		}
		else if(ima->aspx < ima->aspy) {
			sca_x= ima->aspx / ima->aspy;
			sca_y= 1.0f;
		}
		else {
			sca_x= 1.0f;
			sca_y= 1.0f;
		}
	}
	else {
		sca_x= 1.0f;
		sca_y= 1.0f;
	}

	/* Calculate the scale center based on objects origin */
	ofs_x= ob->ima_ofs[0] * ima_x;
	ofs_y= ob->ima_ofs[1] * ima_y;

	glMatrixMode(GL_MODELVIEW);
	glPushMatrix();

	/* Make sure we are drawing at the origin */
	glTranslatef(0.0f,  0.0f,  0.0f);

	/* Calculate Image scale */
	scale= (ob->empty_drawsize / (float)MAX2(ima_x * sca_x, ima_y * sca_y));

	/* Set the object scale */
	glScalef(scale * sca_x, scale * sca_y, 1.0f);

	if(ibuf && ibuf->rect) {
		/* Setup GL params */
		glEnable(GL_BLEND);
		glBlendFunc(GL_SRC_ALPHA,  GL_ONE_MINUS_SRC_ALPHA);

		/* Use the object color and alpha */
		glColor4fv(ob->col);

		/* Draw the Image on the screen */
		glaDrawPixelsTex(ofs_x, ofs_y, ima_x, ima_y, GL_UNSIGNED_BYTE, ibuf->rect);
		glPixelTransferf(GL_ALPHA_SCALE, 1.0f);

		glDisable(GL_BLEND);
	}

	UI_ThemeColor((ob->flag & SELECT) ? TH_SELECT : TH_WIRE);

	/* Calculate the outline vertex positions */
	glBegin(GL_LINE_LOOP);
	glVertex2f(ofs_x, ofs_y);
	glVertex2f(ofs_x + ima_x, ofs_y);
	glVertex2f(ofs_x + ima_x, ofs_y + ima_y);
	glVertex2f(ofs_x, ofs_y + ima_y);
	glEnd();

	/* Reset GL settings */
	glMatrixMode(GL_MODELVIEW);
	glPopMatrix();
}

static void circball_array_fill(float verts[CIRCLE_RESOL][3], const float cent[3], float rad, float tmat[][4])
{
	float vx[3], vy[3];
	float *viter= (float *)verts;
	unsigned int a;

	mul_v3_v3fl(vx, tmat[0], rad);
	mul_v3_v3fl(vy, tmat[1], rad);

	for (a=0; a < CIRCLE_RESOL; a++, viter += 3) {
		viter[0]= cent[0] + sinval[a] * vx[0] + cosval[a] * vy[0];
		viter[1]= cent[1] + sinval[a] * vx[1] + cosval[a] * vy[1];
		viter[2]= cent[2] + sinval[a] * vx[2] + cosval[a] * vy[2];
	}
}

void drawcircball(int mode, const float cent[3], float rad, float tmat[][4])
{
	float verts[CIRCLE_RESOL][3];

	circball_array_fill(verts, cent, rad, tmat);

	glEnableClientState(GL_VERTEX_ARRAY);
	glVertexPointer(3, GL_FLOAT, 0, verts);
	glDrawArrays(mode, 0, CIRCLE_RESOL);
	glDisableClientState(GL_VERTEX_ARRAY);
}

/* circle for object centers, special_color is for library or ob users */
static void drawcentercircle(View3D *v3d, RegionView3D *rv3d, const float co[3], int selstate, int special_color)
{
	const float size= ED_view3d_pixel_size(rv3d, co) * (float)U.obcenter_dia * 0.5f;
	float verts[CIRCLE_RESOL][3];

	/* using gldepthfunc guarantees that it does write z values, but not checks for it, so centers remain visible independt order of drawing */
	if(v3d->zbuf)  glDepthFunc(GL_ALWAYS);
	glEnable(GL_BLEND);
	
	if(special_color) {
		if (selstate==ACTIVE || selstate==SELECT) glColor4ub(0x88, 0xFF, 0xFF, 155);

		else glColor4ub(0x55, 0xCC, 0xCC, 155);
	}
	else {
		if (selstate == ACTIVE) UI_ThemeColorShadeAlpha(TH_ACTIVE, 0, -80);
		else if (selstate == SELECT) UI_ThemeColorShadeAlpha(TH_SELECT, 0, -80);
		else if (selstate == DESELECT) UI_ThemeColorShadeAlpha(TH_TRANSFORM, 0, -80);
	}

	circball_array_fill(verts, co, size, rv3d->viewinv);

	/* enable vertex array */
	glEnableClientState(GL_VERTEX_ARRAY);
	glVertexPointer(3, GL_FLOAT, 0, verts);

	/* 1. draw filled, blended polygon */
	glDrawArrays(GL_POLYGON, 0, CIRCLE_RESOL);

	/* 2. draw outline */
	UI_ThemeColorShadeAlpha(TH_WIRE, 0, -30);
	glDrawArrays(GL_LINE_LOOP, 0, CIRCLE_RESOL);

	/* finishe up */
	glDisableClientState(GL_VERTEX_ARRAY);

	glDisable(GL_BLEND);

	if(v3d->zbuf)  glDepthFunc(GL_LEQUAL);
}

/* *********** text drawing for object/particles/armature ************* */
static ListBase CachedText[3];
static int CachedTextLevel= 0;

typedef struct ViewCachedString {
	struct ViewCachedString *next, *prev;
	float vec[3];
	union {
		unsigned char ub[4];
		int pack;
	} col;
	short sco[2];
	short xoffs;
	short flag;
	int str_len, pad;
	/* str is allocated past the end */
} ViewCachedString;

void view3d_cached_text_draw_begin(void)
{
	ListBase *strings= &CachedText[CachedTextLevel];
	strings->first= strings->last= NULL;
	CachedTextLevel++;
}

void view3d_cached_text_draw_add(const float co[3], const char *str, short xoffs, short flag, const unsigned char col[4])
{
	int alloc_len= strlen(str) + 1;
	ListBase *strings= &CachedText[CachedTextLevel-1];
	ViewCachedString *vos= MEM_callocN(sizeof(ViewCachedString) + alloc_len, "ViewCachedString");

	BLI_addtail(strings, vos);
	copy_v3_v3(vos->vec, co);
	vos->col.pack= *((int *)col);
	vos->xoffs= xoffs;
	vos->flag= flag;
	vos->str_len= alloc_len-1;

	/* allocate past the end */
	memcpy(++vos, str, alloc_len);
}

void view3d_cached_text_draw_end(View3D *v3d, ARegion *ar, int depth_write, float mat[][4])
{
	RegionView3D *rv3d= ar->regiondata;
	ListBase *strings= &CachedText[CachedTextLevel-1];
	ViewCachedString *vos;
	int a, tot= 0;
	
	/* project first and test */
	for(vos= strings->first; vos; vos= vos->next) {
		if(mat && !(vos->flag & V3D_CACHE_TEXT_WORLDSPACE))
			mul_m4_v3(mat, vos->vec);

		if(vos->flag&V3D_CACHE_TEXT_GLOBALSPACE)
			view3d_project_short_clip_persmat(ar, vos->vec, vos->sco, 0);
		else
			view3d_project_short_clip(ar, vos->vec, vos->sco, 0);

		if(vos->sco[0]!=IS_CLIPPED)
			tot++;
	}

	if(tot) {
		int col_pack_prev= 0;

#if 0
		bglMats mats; /* ZBuffer depth vars */
		double ux, uy, uz;
		float depth;

		if(v3d->zbuf)
			bgl_get_mats(&mats);
#endif
		if(rv3d->rflag & RV3D_CLIPPING)
			for(a=0; a<6; a++)
				glDisable(GL_CLIP_PLANE0+a);
		
		glMatrixMode(GL_PROJECTION);
		glPushMatrix();
		glMatrixMode(GL_MODELVIEW);
		glPushMatrix();
		ED_region_pixelspace(ar);
		
		if(depth_write) {
			if(v3d->zbuf) glDisable(GL_DEPTH_TEST);
		}
		else glDepthMask(0);
		
		for(vos= strings->first; vos; vos= vos->next) {
#if 0       // too slow, reading opengl info while drawing is very bad, better to see if we can use the zbuffer while in pixel space - campbell
			if(v3d->zbuf && (vos->flag & V3D_CACHE_TEXT_ZBUF)) {
				gluProject(vos->vec[0], vos->vec[1], vos->vec[2], mats.modelview, mats.projection, (GLint *)mats.viewport, &ux, &uy, &uz);
				glReadPixels(ar->winrct.xmin+vos->mval[0]+vos->xoffs, ar->winrct.ymin+vos->mval[1], 1, 1, GL_DEPTH_COMPONENT, GL_FLOAT, &depth);

				if(uz > depth)
					continue;
			}
#endif
			if(vos->sco[0]!=IS_CLIPPED) {
				const char *str= (char *)(vos+1);

				if(col_pack_prev != vos->col.pack) {
					glColor3ubv(vos->col.ub);
					col_pack_prev= vos->col.pack;
				}
				if(vos->flag & V3D_CACHE_TEXT_ASCII) {
					BLF_draw_default_ascii((float)vos->sco[0]+vos->xoffs, (float)vos->sco[1], (depth_write)? 0.0f: 2.0f, str, vos->str_len);
				}
				else {
					BLF_draw_default((float)vos->sco[0]+vos->xoffs, (float)vos->sco[1], (depth_write)? 0.0f: 2.0f, str, vos->str_len);
				}
			}
		}
		
		if(depth_write) {
			if(v3d->zbuf) glEnable(GL_DEPTH_TEST);
		}
		else glDepthMask(1);
		
		glMatrixMode(GL_PROJECTION);
		glPopMatrix();
		glMatrixMode(GL_MODELVIEW);
		glPopMatrix();

		if(rv3d->rflag & RV3D_CLIPPING)
			for(a=0; a<6; a++)
				glEnable(GL_CLIP_PLANE0+a);
	}
	
	if(strings->first) 
		BLI_freelistN(strings);
	
	CachedTextLevel--;
}

/* ******************** primitive drawing ******************* */

static void drawcube(void)
{

	glBegin(GL_LINE_STRIP);
		glVertex3fv(cube[0]); glVertex3fv(cube[1]);glVertex3fv(cube[2]); glVertex3fv(cube[3]);
		glVertex3fv(cube[0]); glVertex3fv(cube[4]);glVertex3fv(cube[5]); glVertex3fv(cube[6]);
		glVertex3fv(cube[7]); glVertex3fv(cube[4]);
	glEnd();

	glBegin(GL_LINE_STRIP);
		glVertex3fv(cube[1]); glVertex3fv(cube[5]);
	glEnd();

	glBegin(GL_LINE_STRIP);
		glVertex3fv(cube[2]); glVertex3fv(cube[6]);
	glEnd();

	glBegin(GL_LINE_STRIP);
		glVertex3fv(cube[3]); glVertex3fv(cube[7]);
	glEnd();
}

/* draws a cube on given the scaling of the cube, assuming that 
 * all required matrices have been set (used for drawing empties)
 */
static void drawcube_size(float size)
{
	glBegin(GL_LINE_STRIP);
		glVertex3f(-size,-size,-size); glVertex3f(-size,-size,size);glVertex3f(-size,size,size); glVertex3f(-size,size,-size);
		glVertex3f(-size,-size,-size); glVertex3f(size,-size,-size);glVertex3f(size,-size,size); glVertex3f(size,size,size);
		glVertex3f(size,size,-size); glVertex3f(size,-size,-size);
	glEnd();

	glBegin(GL_LINE_STRIP);
		glVertex3f(-size,-size,size); glVertex3f(size,-size,size);
	glEnd();

	glBegin(GL_LINE_STRIP);
		glVertex3f(-size,size,size); glVertex3f(size,size,size);
	glEnd();

	glBegin(GL_LINE_STRIP);
		glVertex3f(-size,size,-size); glVertex3f(size,size,-size);
	glEnd();
}

/* this is an unused (old) cube-drawing function based on a given size */
#if 0
static void drawcube_size(const float size[3])
{

	glPushMatrix();
	glScalef(size[0],  size[1],  size[2]);
	

	glBegin(GL_LINE_STRIP);
		glVertex3fv(cube[0]); glVertex3fv(cube[1]);glVertex3fv(cube[2]); glVertex3fv(cube[3]);
		glVertex3fv(cube[0]); glVertex3fv(cube[4]);glVertex3fv(cube[5]); glVertex3fv(cube[6]);
		glVertex3fv(cube[7]); glVertex3fv(cube[4]);
	glEnd();

	glBegin(GL_LINE_STRIP);
		glVertex3fv(cube[1]); glVertex3fv(cube[5]);
	glEnd();

	glBegin(GL_LINE_STRIP);
		glVertex3fv(cube[2]); glVertex3fv(cube[6]);
	glEnd();

	glBegin(GL_LINE_STRIP);
		glVertex3fv(cube[3]); glVertex3fv(cube[7]);
	glEnd();
	
	glPopMatrix();
}
#endif

static void drawshadbuflimits(Lamp *la, float mat[][4])
{
	float sta[3], end[3], lavec[3];

	negate_v3_v3(lavec, mat[2]);
	normalize_v3(lavec);

	madd_v3_v3v3fl(sta, mat[3], lavec, la->clipsta);
	madd_v3_v3v3fl(end, mat[3], lavec, la->clipend);

	glBegin(GL_LINE_STRIP);
		glVertex3fv(sta);
		glVertex3fv(end);
	glEnd();

	glPointSize(3.0);
	bglBegin(GL_POINTS);
	bglVertex3fv(sta);
	bglVertex3fv(end);
	bglEnd();
	glPointSize(1.0);
}



static void spotvolume(float lvec[3], float vvec[3], const float inp)
{
	/* camera is at 0,0,0 */
	float temp[3],plane[3],mat1[3][3],mat2[3][3],mat3[3][3],mat4[3][3],q[4],co,si,angle;

	normalize_v3(lvec);
	normalize_v3(vvec);				/* is this the correct vector ? */

	cross_v3_v3v3(temp,vvec,lvec);		/* equation for a plane through vvec en lvec */
	cross_v3_v3v3(plane,lvec,temp);		/* a plane perpendicular to this, parrallel with lvec */

	/* vectors are exactly aligned, use the X axis, this is arbitrary */
	if(normalize_v3(plane) == 0.0f)
		plane[1]= 1.0f;

	/* now we've got two equations: one of a cone and one of a plane, but we have
	three unknowns. We remove one unkown by rotating the plane to z=0 (the plane normal) */

	/* rotate around cross product vector of (0,0,1) and plane normal, dot product degrees */
	/* according definition, we derive cross product is (plane[1],-plane[0],0), en cos = plane[2]);*/

	/* translating this comment to english didnt really help me understanding the math! :-) (ton) */
	
	q[1] = plane[1] ; 
	q[2] = -plane[0] ; 
	q[3] = 0 ;
	normalize_v3(&q[1]);

	angle = saacos(plane[2])/2.0f;
	co = cosf(angle);
	si = sqrtf(1-co*co);

	q[0] =  co;
	q[1] *= si;
	q[2] *= si;
	q[3] =  0;

	quat_to_mat3(mat1,q);

	/* rotate lamp vector now over acos(inp) degrees */
	copy_v3_v3(vvec, lvec);

	unit_m3(mat2);
	co = inp;
	si = sqrtf(1.0f-inp*inp);

	mat2[0][0] =  co;
	mat2[1][0] = -si;
	mat2[0][1] =  si;
	mat2[1][1] =  co;
	mul_m3_m3m3(mat3,mat2,mat1);

	mat2[1][0] =  si;
	mat2[0][1] = -si;
	mul_m3_m3m3(mat4,mat2,mat1);
	transpose_m3(mat1);

	mul_m3_m3m3(mat2,mat1,mat3);
	mul_m3_v3(mat2,lvec);
	mul_m3_m3m3(mat2,mat1,mat4);
	mul_m3_v3(mat2,vvec);

	return;
}

static void draw_spot_cone(Lamp *la, float x, float z)
{
	z= fabs(z);

	glBegin(GL_TRIANGLE_FAN);
	glVertex3f(0.0f, 0.0f, -x);

	if(la->mode & LA_SQUARE) {
		glVertex3f(z, z, 0);
		glVertex3f(-z, z, 0);
		glVertex3f(-z, -z, 0);
		glVertex3f(z, -z, 0);
		glVertex3f(z, z, 0);
	}
	else {
		float angle;
		int a;

		for(a=0; a<33; a++) {
			angle= a*M_PI*2/(33-1);
			glVertex3f(z*cosf(angle), z*sinf(angle), 0);
		}
	}

	glEnd();
}

static void draw_transp_spot_volume(Lamp *la, float x, float z)
{
	glEnable(GL_CULL_FACE);
	glEnable(GL_BLEND);
	glDepthMask(0);

	/* draw backside darkening */
	glCullFace(GL_FRONT);

	glBlendFunc(GL_ZERO, GL_SRC_ALPHA);
	glColor4f(0.0f, 0.0f, 0.0f, 0.4f);

	draw_spot_cone(la, x, z);

	/* draw front side lighting */
	glCullFace(GL_BACK);

	glBlendFunc(GL_ONE,  GL_ONE); 
	glColor4f(0.2f, 0.2f, 0.2f, 1.0f);

	draw_spot_cone(la, x, z);

	/* restore state */
	glBlendFunc(GL_SRC_ALPHA, GL_ONE_MINUS_SRC_ALPHA);
	glDisable(GL_BLEND);
	glDepthMask(1);
	glDisable(GL_CULL_FACE);
	glCullFace(GL_BACK);
}

static void drawlamp(Scene *scene, View3D *v3d, RegionView3D *rv3d, Base *base, int dt, int flag)
{
	Object *ob= base->object;
	const float pixsize= ED_view3d_pixel_size(rv3d, ob->obmat[3]);
	Lamp *la= ob->data;
	float vec[3], lvec[3], vvec[3], circrad, x,y,z;
	float lampsize;
	float imat[4][4], curcol[4];
	unsigned char col[4];
	/* cone can't be drawn for duplicated lamps, because duplilist would be freed to */
	/* the moment of view3d_draw_transp() call */
	const short is_view= (rv3d->persp==RV3D_CAMOB && v3d->camera == base->object);
	const short drawcone= (dt>OB_WIRE && !(G.f & G_PICKSEL) && (la->type == LA_SPOT) && (la->mode & LA_SHOW_CONE) && !(base->flag & OB_FROMDUPLI) && !is_view);

	if(drawcone && !v3d->transp) {
		/* in this case we need to draw delayed */
		add_view3d_after(&v3d->afterdraw_transp, base, flag);
		return;
	}
	
	/* we first draw only the screen aligned & fixed scale stuff */
	glPushMatrix();
	glLoadMatrixf(rv3d->viewmat);

	/* lets calculate the scale: */
	lampsize= pixsize*((float)U.obcenter_dia*0.5f);

	/* and view aligned matrix: */
	copy_m4_m4(imat, rv3d->viewinv);
	normalize_v3(imat[0]);
	normalize_v3(imat[1]);

	/* lamp center */
	copy_v3_v3(vec, ob->obmat[3]);
	
	/* for AA effects */
	glGetFloatv(GL_CURRENT_COLOR, curcol);
	curcol[3]= 0.6;
	glColor4fv(curcol);
	
	if(lampsize > 0.0f) {

		if(ob->id.us>1) {
			if (ob==OBACT || (ob->flag & SELECT)) glColor4ub(0x88, 0xFF, 0xFF, 155);
			else glColor4ub(0x77, 0xCC, 0xCC, 155);
		}
		
		/* Inner Circle */
		glEnable(GL_BLEND);
		drawcircball(GL_LINE_LOOP, vec, lampsize, imat);
		glDisable(GL_BLEND);
		drawcircball(GL_POLYGON, vec, lampsize, imat);
		
		/* restore */
		if(ob->id.us>1)
			glColor4fv(curcol);
			
		/* Outer circle */
		circrad = 3.0f*lampsize;
		setlinestyle(3);

		drawcircball(GL_LINE_LOOP, vec, circrad, imat);

		/* draw dashed outer circle if shadow is on. remember some lamps can't have certain shadows! */
		if(la->type!=LA_HEMI) {
			if(	(la->mode & LA_SHAD_RAY) ||
				((la->mode & LA_SHAD_BUF) && (la->type==LA_SPOT))
			) {
				drawcircball(GL_LINE_LOOP, vec, circrad + 3.0f*pixsize, imat);
			}
		}
	}
	else {
		setlinestyle(3);
		circrad = 0.0f;
	}
	
	/* draw the pretty sun rays */
	if(la->type==LA_SUN) {
		float v1[3], v2[3], mat[3][3];
		short axis;
		
		/* setup a 45 degree rotation matrix */
		vec_rot_to_mat3(mat, imat[2], (float)M_PI/4.0f);
		
		/* vectors */
		mul_v3_v3fl(v1, imat[0], circrad * 1.2f);
		mul_v3_v3fl(v2, imat[0], circrad * 2.5f);
		
		/* center */
		glTranslatef(vec[0], vec[1], vec[2]);
		
		setlinestyle(3);
		
		glBegin(GL_LINES);
		for (axis=0; axis<8; axis++) {
			glVertex3fv(v1);
			glVertex3fv(v2);
			mul_m3_v3(mat, v1);
			mul_m3_v3(mat, v2);
		}
		glEnd();
		
		glTranslatef(-vec[0], -vec[1], -vec[2]);

	}		
	
	if (la->type==LA_LOCAL) {
		if(la->mode & LA_SPHERE) {
			drawcircball(GL_LINE_LOOP, vec, la->dist, imat);
		}
		/* yafray: for photonlight also draw lightcone as for spot */
	}
	
	glPopMatrix();	/* back in object space */
	zero_v3(vec);
	
	if(is_view) {
		/* skip drawing extra info */
	}
	else if ((la->type==LA_SPOT) || (la->type==LA_YF_PHOTON)) {
		lvec[0]=lvec[1]= 0.0; 
		lvec[2] = 1.0;
		x = rv3d->persmat[0][2];
		y = rv3d->persmat[1][2];
		z = rv3d->persmat[2][2];
		vvec[0]= x*ob->obmat[0][0] + y*ob->obmat[0][1] + z*ob->obmat[0][2];
		vvec[1]= x*ob->obmat[1][0] + y*ob->obmat[1][1] + z*ob->obmat[1][2];
		vvec[2]= x*ob->obmat[2][0] + y*ob->obmat[2][1] + z*ob->obmat[2][2];

		y = cosf(la->spotsize*(float)(M_PI/360.0));
		spotvolume(lvec, vvec, y);
		x = -la->dist;
		mul_v3_fl(lvec, x);
		mul_v3_fl(vvec, x);

		/* draw the angled sides of the cone */
		glBegin(GL_LINE_STRIP);
			glVertex3fv(vvec);
			glVertex3fv(vec);
			glVertex3fv(lvec);
		glEnd();
		
		z = x*sqrtf(1.0f - y*y);
		x *= y;

		/* draw the circle/square at the end of the cone */
		glTranslatef(0.0, 0.0 ,  x);
		if(la->mode & LA_SQUARE) {
			float tvec[3];
			float z_abs= fabs(z);

			tvec[0]= tvec[1]= z_abs;
			tvec[2]= 0.0;

			glBegin(GL_LINE_LOOP);
				glVertex3fv(tvec);
				tvec[1]= -z_abs; /* neg */
				glVertex3fv(tvec);
				tvec[0]= -z_abs; /* neg */
				glVertex3fv(tvec);
				tvec[1]= z_abs; /* pos */
				glVertex3fv(tvec);
			glEnd();
		}
		else circ(0.0, 0.0, fabsf(z));
		
		/* draw the circle/square representing spotbl */
		if(la->type==LA_SPOT) {
			float spotblcirc = fabs(z)*(1 - pow(la->spotblend, 2));
			/* hide line if it is zero size or overlaps with outer border,
			   previously it adjusted to always to show it but that seems
			   confusing because it doesn't show the actual blend size */
			if (spotblcirc != 0 && spotblcirc != fabsf(z))
				circ(0.0, 0.0, spotblcirc);
		}

		if(drawcone)
			draw_transp_spot_volume(la, x, z);

		/* draw clip start, useful for wide cones where its not obvious where the start is */
		glTranslatef(0.0, 0.0 , -x); /* reverse translation above */
		if(la->type==LA_SPOT && (la->mode & LA_SHAD_BUF) ) {
			float lvec_clip[3];
			float vvec_clip[3];
			float clipsta_fac= la->clipsta / -x;

			interp_v3_v3v3(lvec_clip, vec, lvec, clipsta_fac);
			interp_v3_v3v3(vvec_clip, vec, vvec, clipsta_fac);

			glBegin(GL_LINE_STRIP);
				glVertex3fv(lvec_clip);
				glVertex3fv(vvec_clip);
			glEnd();
		}
	}
	else if ELEM(la->type, LA_HEMI, LA_SUN) {
		
		/* draw the line from the circle along the dist */
		glBegin(GL_LINE_STRIP);
			vec[2] = -circrad;
			glVertex3fv(vec); 
			vec[2]= -la->dist; 
			glVertex3fv(vec);
		glEnd();
		
		if(la->type==LA_HEMI) {
			/* draw the hemisphere curves */
			short axis, steps, dir;
			float outdist, zdist, mul;
			zero_v3(vec);
			outdist = 0.14; mul = 1.4; dir = 1;
			
			setlinestyle(4);
			/* loop over the 4 compass points, and draw each arc as a LINE_STRIP */
			for (axis=0; axis<4; axis++) {
				float v[3]= {0.0, 0.0, 0.0};
				zdist = 0.02;
				
				glBegin(GL_LINE_STRIP);
				
				for (steps=0; steps<6; steps++) {
					if (axis == 0 || axis == 1) { 		/* x axis up, x axis down */	
						/* make the arcs start at the edge of the energy circle */
						if (steps == 0) v[0] = dir*circrad;
						else v[0] = v[0] + dir*(steps*outdist);
					} else if (axis == 2 || axis == 3) { 		/* y axis up, y axis down */
						/* make the arcs start at the edge of the energy circle */
						if (steps == 0) v[1] = dir*circrad;
						else v[1] = v[1] + dir*(steps*outdist); 
					}
		
					v[2] = v[2] - steps*zdist;
					
					glVertex3fv(v);
					
					zdist = zdist * mul;
				}
				
				glEnd();
				/* flip the direction */
				dir = -dir;
			}
		}
	} else if(la->type==LA_AREA) {
		setlinestyle(3);
		if(la->area_shape==LA_AREA_SQUARE) 
			fdrawbox(-la->area_size*0.5f, -la->area_size*0.5f, la->area_size*0.5f, la->area_size*0.5f);
		else if(la->area_shape==LA_AREA_RECT) 
			fdrawbox(-la->area_size*0.5f, -la->area_sizey*0.5f, la->area_size*0.5f, la->area_sizey*0.5f);

		glBegin(GL_LINE_STRIP); 
		glVertex3f(0.0,0.0,-circrad);
		glVertex3f(0.0,0.0,-la->dist);
		glEnd();
	}
	
	/* and back to viewspace */
	glLoadMatrixf(rv3d->viewmat);
	copy_v3_v3(vec, ob->obmat[3]);

	setlinestyle(0);
	
	if((la->type == LA_SPOT) && (la->mode & LA_SHAD_BUF) && (is_view == FALSE)) {
		drawshadbuflimits(la, ob->obmat);
	}
	
	UI_GetThemeColor4ubv(TH_LAMP, col);
	glColor4ubv(col);
	 
	glEnable(GL_BLEND);
	
	if (vec[2]>0) vec[2] -= circrad;
	else vec[2] += circrad;
	
	glBegin(GL_LINE_STRIP);
		glVertex3fv(vec); 
		vec[2]= 0; 
		glVertex3fv(vec);
	glEnd();
	
	glPointSize(2.0);
	glBegin(GL_POINTS);
		glVertex3fv(vec);
	glEnd();
	glPointSize(1.0);
	
	glDisable(GL_BLEND);
	
	/* restore for drawing extra stuff */
	glColor3fv(curcol);

}

static void draw_limit_line(float sta, float end, unsigned int col)
{
	glBegin(GL_LINES);
	glVertex3f(0.0, 0.0, -sta);
	glVertex3f(0.0, 0.0, -end);
	glEnd();

	glPointSize(3.0);
	glBegin(GL_POINTS);
	cpack(col);
	glVertex3f(0.0, 0.0, -sta);
	glVertex3f(0.0, 0.0, -end);
	glEnd();
	glPointSize(1.0);
}		


/* yafray: draw camera focus point (cross, similar to aqsis code in tuhopuu) */
/* qdn: now also enabled for Blender to set focus point for defocus composit node */
static void draw_focus_cross(float dist, float size)
{
	glBegin(GL_LINES);
	glVertex3f(-size, 0.f, -dist);
	glVertex3f(size, 0.f, -dist);
	glVertex3f(0.f, -size, -dist);
	glVertex3f(0.f, size, -dist);
	glEnd();
}

#ifdef VIEW3D_CAMERA_BORDER_HACK
float view3d_camera_border_hack_col[4];
short view3d_camera_border_hack_test= FALSE;
#endif

/* ****************** draw clip data *************** */

static void draw_bundle_sphere(void)
{
	static GLuint displist= 0;

	if (displist == 0) {
		GLUquadricObj *qobj;

		displist= glGenLists(1);
		glNewList(displist, GL_COMPILE);

		qobj= gluNewQuadric();
		gluQuadricDrawStyle(qobj, GLU_FILL);
		glShadeModel(GL_SMOOTH);
		gluSphere(qobj, 0.05, 8, 8);
		glShadeModel(GL_FLAT);
		gluDeleteQuadric(qobj);

		glEndList();
	}

	glCallList(displist);
}

static void draw_viewport_reconstruction(Scene *scene, Base *base, View3D *v3d, MovieClip *clip, int flag)
{
	MovieTracking *tracking= &clip->tracking;
	MovieTrackingTrack *track;
	float mat[4][4], imat[4][4], curcol[4];
	unsigned char col[4], scol[4];
	int bundlenr= 1;

	if((v3d->flag2&V3D_SHOW_RECONSTRUCTION)==0)
		return;

	if(v3d->flag2&V3D_RENDER_OVERRIDE)
		return;

	glGetFloatv(GL_CURRENT_COLOR, curcol);

	UI_GetThemeColor4ubv(TH_TEXT, col);
	UI_GetThemeColor4ubv(TH_SELECT, scol);

	BKE_get_tracking_mat(scene, base->object, mat);

	glEnable(GL_LIGHTING);
	glColorMaterial(GL_FRONT_AND_BACK, GL_DIFFUSE);
	glEnable(GL_COLOR_MATERIAL);
	glShadeModel(GL_SMOOTH);

	/* current ogl matrix is translated in camera space, bundles should
	   be rendered in world space, so camera matrix should be "removed"
	   from current ogl matrix */
	invert_m4_m4(imat, base->object->obmat);

	glPushMatrix();
	glMultMatrixf(imat);
	glMultMatrixf(mat);

	for ( track= tracking->tracks.first; track; track= track->next) {
		int selected= track->flag&SELECT || track->pat_flag&SELECT || track->search_flag&SELECT;
		if((track->flag&TRACK_HAS_BUNDLE)==0)
			continue;

		if(flag&DRAW_PICKING)
			glLoadName(base->selcol + (bundlenr<<16));

		glPushMatrix();
			glTranslatef(track->bundle_pos[0], track->bundle_pos[1], track->bundle_pos[2]);
			glScalef(v3d->bundle_size/0.05f, v3d->bundle_size/0.05f, v3d->bundle_size/0.05f);

			if(v3d->drawtype==OB_WIRE) {
				glDisable(GL_LIGHTING);
				glDepthMask(0);

				if(selected) {
					if(base==BASACT) UI_ThemeColor(TH_ACTIVE);
					else UI_ThemeColor(TH_SELECT);
				} else {
					if(track->flag&TRACK_CUSTOMCOLOR) glColor3fv(track->color);
					else UI_ThemeColor(TH_WIRE);
				}

				drawaxes(0.05f, v3d->bundle_drawtype);

				glDepthMask(1);
				glEnable(GL_LIGHTING);
			} else if(v3d->drawtype>OB_WIRE) {
				if(v3d->bundle_drawtype==OB_EMPTY_SPHERE) {
					/* selection outline */
					if(selected) {
						if(base==BASACT) UI_ThemeColor(TH_ACTIVE);
						else UI_ThemeColor(TH_SELECT);

						glDepthMask(0);
						glLineWidth(2.f);
						glDisable(GL_LIGHTING);
						glPolygonMode(GL_FRONT_AND_BACK, GL_LINE);

						draw_bundle_sphere();

						glPolygonMode(GL_FRONT_AND_BACK, GL_FILL);
						glEnable(GL_LIGHTING);
						glLineWidth(1.f);
						glDepthMask(1);
					}

					if(track->flag&TRACK_CUSTOMCOLOR) glColor3fv(track->color);
					else UI_ThemeColor(TH_BUNDLE_SOLID);

					draw_bundle_sphere();
				} else {
					glDisable(GL_LIGHTING);
					glDepthMask(0);

					if(selected) {
						if(base==BASACT) UI_ThemeColor(TH_ACTIVE);
						else UI_ThemeColor(TH_SELECT);
					} else {
						if(track->flag&TRACK_CUSTOMCOLOR) glColor3fv(track->color);
						else UI_ThemeColor(TH_WIRE);
					}

					drawaxes(0.05f, v3d->bundle_drawtype);

					glDepthMask(1);
					glEnable(GL_LIGHTING);
				}
			}

		glPopMatrix();

		if((flag & DRAW_PICKING)==0 && (v3d->flag2&V3D_SHOW_BUNDLENAME)) {
			float pos[3];
			unsigned char tcol[4];

			if(selected) memcpy(tcol, scol, sizeof(tcol));
			else memcpy(tcol, col, sizeof(tcol));

			mul_v3_m4v3(pos, mat, track->bundle_pos);
			view3d_cached_text_draw_add(pos, track->name, 10, V3D_CACHE_TEXT_GLOBALSPACE, tcol);
		}

		bundlenr++;
	}

	if((flag & DRAW_PICKING)==0) {
		if(v3d->flag2&V3D_SHOW_CAMERAPATH && clip->tracking.reconstruction.camnr) {
			int a= 0;
			MovieTrackingReconstruction *reconstruction= &tracking->reconstruction;
			MovieReconstructedCamera *camera= tracking->reconstruction.cameras;

			glDisable(GL_LIGHTING);
			UI_ThemeColor(TH_CAMERA_PATH);
			glLineWidth(2.0f);

			glBegin(GL_LINE_STRIP);
				for(a= 0; a<reconstruction->camnr; a++, camera++) {
					glVertex3f(camera->mat[3][0], camera->mat[3][1], camera->mat[3][2]);
				}
			glEnd();

			glLineWidth(1.0f);
			glEnable(GL_LIGHTING);
		}
	}

	glPopMatrix();

	/* restore */
	glShadeModel(GL_FLAT);
	glDisable(GL_COLOR_MATERIAL);
	glDisable(GL_LIGHTING);

	glColor4fv(curcol);

	if(flag&DRAW_PICKING)
		glLoadName(base->selcol);
}

/* flag similar to draw_object() */
static void drawcamera(Scene *scene, View3D *v3d, RegionView3D *rv3d, Base *base, int flag)
{
	/* a standing up pyramid with (0,0,0) as top */
	Camera *cam;
	Object *ob= base->object;
	float tvec[3];
	float vec[4][3], asp[2], shift[2], scale[3];
	int i;
	float drawsize;
	const short is_view= (rv3d->persp==RV3D_CAMOB && ob==v3d->camera);
	MovieClip *clip= object_get_movieclip(scene, base->object, 0);

	/* draw data for movie clip set as active for scene */
	if(clip)
		draw_viewport_reconstruction(scene, base, v3d, clip, flag);

#ifdef VIEW3D_CAMERA_BORDER_HACK
	if(is_view && !(G.f & G_PICKSEL)) {
		glGetFloatv(GL_CURRENT_COLOR, view3d_camera_border_hack_col);
		view3d_camera_border_hack_test= TRUE;
		return;
	}
#endif

	cam= ob->data;

	scale[0]= 1.0f / len_v3(ob->obmat[0]);
	scale[1]= 1.0f / len_v3(ob->obmat[1]);
	scale[2]= 1.0f / len_v3(ob->obmat[2]);

	camera_view_frame_ex(scene, cam, cam->drawsize, is_view, scale,
	                     asp, shift, &drawsize, vec);

	glDisable(GL_LIGHTING);
	glDisable(GL_CULL_FACE);

	/* camera frame */
	glBegin(GL_LINE_LOOP);
	glVertex3fv(vec[0]);
	glVertex3fv(vec[1]);
	glVertex3fv(vec[2]);
	glVertex3fv(vec[3]);
	glEnd();

	if(is_view)
		return;

	zero_v3(tvec);

	/* center point to camera frame */
	glBegin(GL_LINE_STRIP);
	glVertex3fv(vec[1]);
	glVertex3fv(tvec);
	glVertex3fv(vec[0]);
	glVertex3fv(vec[3]);
	glVertex3fv(tvec);
	glVertex3fv(vec[2]);
	glEnd();


	/* arrow on top */
	tvec[2]= vec[1][2]; /* copy the depth */


	/* draw an outline arrow for inactive cameras and filled
	 * for active cameras. We actually draw both outline+filled
	 * for active cameras so the wire can be seen side-on */	
	for (i=0;i<2;i++) {
		if (i==0) glBegin(GL_LINE_LOOP);
		else if (i==1 && (ob == v3d->camera)) glBegin(GL_TRIANGLES);
		else break;

		tvec[0]= shift[0] + ((-0.7f * drawsize) * scale[0]);
		tvec[1]= shift[1] + ((drawsize * (asp[1] + 0.1f)) * scale[1]);
		glVertex3fv(tvec); /* left */
		
		tvec[0]= shift[0] + ((0.7f * drawsize) * scale[0]);
		glVertex3fv(tvec); /* right */
		
		tvec[0]= shift[0];
		tvec[1]= shift[1] + ((1.1f * drawsize * (asp[1] + 0.7f)) * scale[1]);
		glVertex3fv(tvec); /* top */
	
		glEnd();
	}

	if(flag==0) {
		if(cam->flag & (CAM_SHOWLIMITS+CAM_SHOWMIST)) {
			float nobmat[4][4];
			World *wrld;
	
			/* draw in normalized object matrix space */
			copy_m4_m4(nobmat, ob->obmat);
			normalize_m4(nobmat);

			glPushMatrix();
			glLoadMatrixf(rv3d->viewmat);
			glMultMatrixf(nobmat);

			if(cam->flag & CAM_SHOWLIMITS) {
				draw_limit_line(cam->clipsta, cam->clipend, 0x77FFFF);
				/* qdn: was yafray only, now also enabled for Blender to be used with defocus composit node */
				draw_focus_cross(object_camera_dof_distance(ob), cam->drawsize);
			}

			wrld= scene->world;
			if(cam->flag & CAM_SHOWMIST) 
				if(wrld) draw_limit_line(wrld->miststa, wrld->miststa+wrld->mistdist, 0xFFFFFF);
				
			glPopMatrix();
		}
	}
}

/* flag similar to draw_object() */
static void drawspeaker(Scene *UNUSED(scene), View3D *UNUSED(v3d), RegionView3D *UNUSED(rv3d), Object *UNUSED(ob), int UNUSED(flag))
{
	//Speaker *spk = ob->data;

	float vec[3];
	int i, j;

	glEnable(GL_BLEND);

	for(j = 0; j < 3; j++) {
		vec[2] = 0.25f * j -0.125f;

		glBegin(GL_LINE_LOOP);
		for(i = 0; i < 16; i++) {
			vec[0] = cosf((float)M_PI * i / 8.0f) * (j == 0 ? 0.5f : 0.25f);
			vec[1] = sinf((float)M_PI * i / 8.0f) * (j == 0 ? 0.5f : 0.25f);
			glVertex3fv(vec);
		}
		glEnd();
	}

	for(j = 0; j < 4; j++) {
		vec[0] = (((j + 1) % 2) * (j - 1)) * 0.5f;
		vec[1] = ((j % 2) * (j - 2)) * 0.5f;
		glBegin(GL_LINE_STRIP);
		for(i = 0; i < 3; i++) {
			if(i == 1) {
				vec[0] *= 0.5f;
				vec[1] *= 0.5f;
			}

			vec[2] = 0.25f * i -0.125f;
			glVertex3fv(vec);
		}
		glEnd();
	}

	glDisable(GL_BLEND);
}

static void lattice_draw_verts(Lattice *lt, DispList *dl, short sel)
{
	BPoint *bp = lt->def;
	float *co = dl?dl->verts:NULL;
	int u, v, w;

	UI_ThemeColor(sel?TH_VERTEX_SELECT:TH_VERTEX);
	glPointSize(UI_GetThemeValuef(TH_VERTEX_SIZE));
	bglBegin(GL_POINTS);

	for(w=0; w<lt->pntsw; w++) {
		int wxt = (w==0 || w==lt->pntsw-1);
		for(v=0; v<lt->pntsv; v++) {
			int vxt = (v==0 || v==lt->pntsv-1);
			for(u=0; u<lt->pntsu; u++, bp++, co+=3) {
				int uxt = (u==0 || u==lt->pntsu-1);
				if(!(lt->flag & LT_OUTSIDE) || uxt || vxt || wxt) {
					if(bp->hide==0) {
						if((bp->f1 & SELECT)==sel) {
							bglVertex3fv(dl?co:bp->vec);
						}
					}
				}
			}
		}
	}
	
	glPointSize(1.0);
	bglEnd();	
}

void lattice_foreachScreenVert(ViewContext *vc, void (*func)(void *userData, BPoint *bp, int x, int y), void *userData)
{
	Object *obedit= vc->obedit;
	Lattice *lt= obedit->data;
	BPoint *bp = lt->editlatt->latt->def;
	DispList *dl = find_displist(&obedit->disp, DL_VERTS);
	float *co = dl?dl->verts:NULL;
	int i, N = lt->editlatt->latt->pntsu*lt->editlatt->latt->pntsv*lt->editlatt->latt->pntsw;
	short s[2] = {IS_CLIPPED, 0};

	ED_view3d_local_clipping(vc->rv3d, obedit->obmat); /* for local clipping lookups */

	for (i=0; i<N; i++, bp++, co+=3) {
		if (bp->hide==0) {
			view3d_project_short_clip(vc->ar, dl?co:bp->vec, s, 1);
			if (s[0] != IS_CLIPPED)
				func(userData, bp, s[0], s[1]);
		}
	}
}

static void drawlattice__point(Lattice *lt, DispList *dl, int u, int v, int w, int use_wcol)
{
	int index = ((w*lt->pntsv + v)*lt->pntsu) + u;

	if(use_wcol) {
		float col[3];
		MDeformWeight *mdw= defvert_find_index (lt->dvert+index, use_wcol-1);
		
		weight_to_rgb(mdw?mdw->weight:0.0f, col, col+1, col+2);
		glColor3fv(col);

	}
	
	if (dl) {
		glVertex3fv(&dl->verts[index*3]);
	} else {
		glVertex3fv(lt->def[index].vec);
	}
}

/* lattice color is hardcoded, now also shows weightgroup values in edit mode */
static void drawlattice(Scene *scene, View3D *v3d, Object *ob)
{
	Lattice *lt= ob->data;
	DispList *dl;
	int u, v, w;
	int use_wcol= 0, is_edit= (lt->editlatt != NULL);

	/* now we default make displist, this will modifiers work for non animated case */
	if(ob->disp.first==NULL)
		lattice_calc_modifiers(scene, ob);
	dl= find_displist(&ob->disp, DL_VERTS);
	
	if(is_edit) {
		lt= lt->editlatt->latt;

		cpack(0x004000);
		
		if(ob->defbase.first && lt->dvert) {
			use_wcol= ob->actdef;
			glShadeModel(GL_SMOOTH);
		}
	}
	
	glBegin(GL_LINES);
	for(w=0; w<lt->pntsw; w++) {
		int wxt = (w==0 || w==lt->pntsw-1);
		for(v=0; v<lt->pntsv; v++) {
			int vxt = (v==0 || v==lt->pntsv-1);
			for(u=0; u<lt->pntsu; u++) {
				int uxt = (u==0 || u==lt->pntsu-1);

				if(w && ((uxt || vxt) || !(lt->flag & LT_OUTSIDE))) {
					drawlattice__point(lt, dl, u, v, w-1, use_wcol);
					drawlattice__point(lt, dl, u, v, w, use_wcol);
				}
				if(v && ((uxt || wxt) || !(lt->flag & LT_OUTSIDE))) {
					drawlattice__point(lt, dl, u, v-1, w, use_wcol);
					drawlattice__point(lt, dl, u, v, w, use_wcol);
				}
				if(u && ((vxt || wxt) || !(lt->flag & LT_OUTSIDE))) {
					drawlattice__point(lt, dl, u-1, v, w, use_wcol);
					drawlattice__point(lt, dl, u, v, w, use_wcol);
				}
			}
		}
	}		
	glEnd();
	
	/* restoration for weight colors */
	if(use_wcol)
		glShadeModel(GL_FLAT);

	if(is_edit) {
		if(v3d->zbuf) glDisable(GL_DEPTH_TEST);
		
		lattice_draw_verts(lt, dl, 0);
		lattice_draw_verts(lt, dl, 1);
		
		if(v3d->zbuf) glEnable(GL_DEPTH_TEST); 
	}
}

/* ***************** ******************** */

/* Note! - foreach funcs should be called while drawing or directly after
 * if not, ED_view3d_init_mats_rv3d() can be used for selection tools
 * but would not give correct results with dupli's for eg. which dont
 * use the object matrix in the useual way */
static void mesh_foreachScreenVert__mapFunc(void *userData, int index, float *co, float *UNUSED(no_f), short *UNUSED(no_s))
{
	struct { void (*func)(void *userData, BMVert *eve, int x, int y, int index); void *userData; ViewContext vc; int clipVerts; float pmat[4][4], vmat[4][4]; } *data = userData;
	BMVert *eve = EDBM_get_vert_for_index(data->vc.em, index);

	if (!BM_TestHFlag(eve, BM_HIDDEN)) {
		short s[2]= {IS_CLIPPED, 0};

		if (data->clipVerts) {
			view3d_project_short_clip(data->vc.ar, co, s, 1);
		} else {
			float co2[2];
			mul_v3_m4v3(co2, data->vc.obedit->obmat, co);
			project_short_noclip(data->vc.ar, co2, s);
		}

		if (s[0]!=IS_CLIPPED)
			data->func(data->userData, eve, s[0], s[1], index);
	}
}

void mesh_foreachScreenVert(ViewContext *vc, void (*func)(void *userData, BMVert *eve, int x, int y, int index), void *userData, int clipVerts)
{
	struct { void (*func)(void *userData, BMVert *eve, int x, int y, int index); void *userData; ViewContext vc; int clipVerts; float pmat[4][4], vmat[4][4]; } data;
	DerivedMesh *dm = editbmesh_get_derived_cage(vc->scene, vc->obedit, vc->em, CD_MASK_BAREMESH);
	
	data.vc= *vc;
	data.func = func;
	data.userData = userData;
	data.clipVerts = clipVerts;

	EDBM_init_index_arrays(vc->em, 1, 0, 0);
	if(clipVerts)
		ED_view3d_local_clipping(vc->rv3d, vc->obedit->obmat); /* for local clipping lookups */

	dm->foreachMappedVert(dm, mesh_foreachScreenVert__mapFunc, &data);
	EDBM_free_index_arrays(vc->em);

	dm->release(dm);
}

/*  draw callback */
static void drawSelectedVertices__mapFunc(void *userData, int index, float *co, float *UNUSED(no_f), short *UNUSED(no_s))
{
	MVert *mv = &((MVert *)userData)[index];

	if(!(mv->flag & ME_HIDE)) {
		const char sel= mv->flag & SELECT;

		// TODO define selected color
		if(sel) {
			glColor3f(1.0f, 1.0f, 0.0f);
		}
		else {
			glColor3f(0.0f, 0.0f, 0.0f);
		}

		glVertex3fv(co);
	}
}

static void drawSelectedVertices(DerivedMesh *dm, Mesh *me)
{
	glBegin(GL_POINTS);
	dm->foreachMappedVert(dm, drawSelectedVertices__mapFunc, me->mvert);
	glEnd();
}
static void mesh_foreachScreenEdge__mapFunc(void *userData, int index, float *v0co, float *v1co)
{
	struct { void (*func)(void *userData, BMEdge *eed, int x0, int y0, int x1, int y1, int index); void *userData; ViewContext vc; int clipVerts; float pmat[4][4], vmat[4][4]; } *data = userData;
	BMEdge *eed = EDBM_get_edge_for_index(data->vc.em, index);

	if (!BM_TestHFlag(eed, BM_HIDDEN)) {
		short s[2][2];

		if (data->clipVerts==1) {
			view3d_project_short_clip(data->vc.ar, v0co, s[0], 1);
			view3d_project_short_clip(data->vc.ar, v1co, s[1], 1);
		} else {
			float v1_co[3], v2_co[3];

			mul_v3_m4v3(v1_co, data->vc.obedit->obmat, v0co);
			mul_v3_m4v3(v2_co, data->vc.obedit->obmat, v1co);

			project_short_noclip(data->vc.ar, v1_co, s[0]);
			project_short_noclip(data->vc.ar, v2_co, s[1]);

			if (data->clipVerts==2) {
				if (!(s[0][0]>=0 && s[0][1]>= 0 && s[0][0]<data->vc.ar->winx && s[0][1]<data->vc.ar->winy))
					if (!(s[1][0]>=0 && s[1][1]>= 0 && s[1][0]<data->vc.ar->winx && s[1][1]<data->vc.ar->winy)) 
						return;
			}
		}

		data->func(data->userData, eed, s[0][0], s[0][1], s[1][0], s[1][1], index);
	}
}

void mesh_foreachScreenEdge(ViewContext *vc, void (*func)(void *userData, BMEdge *eed, int x0, int y0, int x1, int y1, int index), void *userData, int clipVerts)
{
	struct { void (*func)(void *userData, BMEdge *eed, int x0, int y0, int x1, int y1, int index); void *userData; ViewContext vc; int clipVerts; float pmat[4][4], vmat[4][4]; } data;
	DerivedMesh *dm = editbmesh_get_derived_cage(vc->scene, vc->obedit, vc->em, CD_MASK_BAREMESH);

	data.vc= *vc;
	data.func = func;
	data.userData = userData;
	data.clipVerts = clipVerts;

	EDBM_init_index_arrays(vc->em, 0, 1, 0);
	if(clipVerts)
		ED_view3d_local_clipping(vc->rv3d, vc->obedit->obmat); /* for local clipping lookups */

	dm->foreachMappedEdge(dm, mesh_foreachScreenEdge__mapFunc, &data);
	EDBM_free_index_arrays(vc->em);

	dm->release(dm);
}

static void mesh_foreachScreenFace__mapFunc(void *userData, int index, float *cent, float *UNUSED(no))
{
	struct { void (*func)(void *userData, BMFace *efa, int x, int y, int index); void *userData; ViewContext vc; float pmat[4][4], vmat[4][4]; } *data = userData;
	BMFace *efa = EDBM_get_face_for_index(data->vc.em, index);

	if (efa && !BM_TestHFlag(efa, BM_HIDDEN)) {
		float cent2[3];
		short s[2];

		mul_v3_m4v3(cent2, data->vc.obedit->obmat, cent);
		project_short(data->vc.ar, cent2, s);

		if (s[0] != IS_CLIPPED) {
			data->func(data->userData, efa, s[0], s[1], index);
		}
	}
}

void mesh_foreachScreenFace(ViewContext *vc, void (*func)(void *userData, BMFace *efa, int x, int y, int index), void *userData)
{
	struct { void (*func)(void *userData, BMFace *efa, int x, int y, int index); void *userData; ViewContext vc; float pmat[4][4], vmat[4][4]; } data;
	DerivedMesh *dm = editbmesh_get_derived_cage(vc->scene, vc->obedit, vc->em, CD_MASK_BAREMESH);

	data.vc= *vc;
	data.func = func;
	data.userData = userData;

	EDBM_init_index_arrays(vc->em, 0, 0, 1);
	//if(clipVerts)
	ED_view3d_local_clipping(vc->rv3d, vc->obedit->obmat); /* for local clipping lookups */

	dm->foreachMappedFaceCenter(dm, mesh_foreachScreenFace__mapFunc, &data);
	EDBM_free_index_arrays(vc->em);

	dm->release(dm);
}

void nurbs_foreachScreenVert(ViewContext *vc, void (*func)(void *userData, Nurb *nu, BPoint *bp, BezTriple *bezt, int beztindex, int x, int y), void *userData)
{
	Curve *cu= vc->obedit->data;
	short s[2] = {IS_CLIPPED, 0};
	Nurb *nu;
	int i;
	ListBase *nurbs= curve_editnurbs(cu);

	ED_view3d_local_clipping(vc->rv3d, vc->obedit->obmat); /* for local clipping lookups */

	for (nu= nurbs->first; nu; nu=nu->next) {
		if(nu->type == CU_BEZIER) {
			for (i=0; i<nu->pntsu; i++) {
				BezTriple *bezt = &nu->bezt[i];

				if(bezt->hide==0) {
					
					if(cu->drawflag & CU_HIDE_HANDLES) {
						view3d_project_short_clip(vc->ar, bezt->vec[1], s, 1);
						if (s[0] != IS_CLIPPED)
							func(userData, nu, NULL, bezt, 1, s[0], s[1]);
					} else {
						view3d_project_short_clip(vc->ar, bezt->vec[0], s, 1);
						if (s[0] != IS_CLIPPED)
							func(userData, nu, NULL, bezt, 0, s[0], s[1]);
						view3d_project_short_clip(vc->ar, bezt->vec[1], s, 1);
						if (s[0] != IS_CLIPPED)
							func(userData, nu, NULL, bezt, 1, s[0], s[1]);
						view3d_project_short_clip(vc->ar, bezt->vec[2], s, 1);
						if (s[0] != IS_CLIPPED)
							func(userData, nu, NULL, bezt, 2, s[0], s[1]);
					}
				}
			}
		}
		else {
			for (i=0; i<nu->pntsu*nu->pntsv; i++) {
				BPoint *bp = &nu->bp[i];

				if(bp->hide==0) {
					view3d_project_short_clip(vc->ar, bp->vec, s, 1);
					if (s[0] != IS_CLIPPED)
						func(userData, nu, bp, NULL, -1, s[0], s[1]);
				}
			}
		}
	}
}

/* ************** DRAW MESH ****************** */

/* First section is all the "simple" draw routines, 
 * ones that just pass some sort of primitive to GL,
 * with perhaps various options to control lighting,
 * color, etc.
 *
 * These routines should not have user interface related
 * logic!!!
 */

static void draw_dm_face_normals__mapFunc(void *userData, int index, float *cent, float *no)
{
	Scene *scene= ((void **)userData)[0];
	BMEditMesh *em = ((void **)userData)[1];
	BMFace *efa = EDBM_get_face_for_index(em, index);
	ToolSettings *ts= scene->toolsettings;

	if (!BM_TestHFlag(efa, BM_HIDDEN)) {
		glVertex3fv(cent);
		glVertex3f(	cent[0] + no[0]*ts->normalsize,
					cent[1] + no[1]*ts->normalsize,
					cent[2] + no[2]*ts->normalsize);
	}
}
static void draw_dm_face_normals(BMEditMesh *em, Scene *scene, DerivedMesh *dm) 
{
	void *ptrs[2] = {scene, em};

	glBegin(GL_LINES);
	dm->foreachMappedFaceCenter(dm, draw_dm_face_normals__mapFunc, ptrs);
	glEnd();
}

static void draw_dm_face_centers__mapFunc(void *userData, int index, float *cent, float *UNUSED(no))
{
	BMFace *efa = EDBM_get_face_for_index(((void **)userData)[0], index);
	int sel = *(((int **)userData)[1]);
	
	if (efa && !BM_TestHFlag(efa, BM_HIDDEN) && BM_TestHFlag(efa, BM_SELECT)==sel) {
		bglVertex3fv(cent);
	}
}
static void draw_dm_face_centers(BMEditMesh *em, DerivedMesh *dm, int sel)
{
	void *ptrs[2] = {em, &sel};

	bglBegin(GL_POINTS);
	dm->foreachMappedFaceCenter(dm, draw_dm_face_centers__mapFunc, ptrs);
	bglEnd();
}

static void draw_dm_vert_normals__mapFunc(void *userData, int index, float *co, float *no_f, short *no_s)
{
	Scene *scene= ((void **)userData)[0];
	ToolSettings *ts= scene->toolsettings;
	BMEditMesh *em = ((void **)userData)[1];
	BMVert *eve = EDBM_get_vert_for_index(em, index);

	if (!BM_TestHFlag(eve, BM_HIDDEN)) {
		glVertex3fv(co);

		if (no_f) {
			glVertex3f(	co[0] + no_f[0]*ts->normalsize,
						co[1] + no_f[1]*ts->normalsize,
						co[2] + no_f[2]*ts->normalsize);
		} else {
			glVertex3f(	co[0] + no_s[0]*ts->normalsize/32767.0f,
						co[1] + no_s[1]*ts->normalsize/32767.0f,
						co[2] + no_s[2]*ts->normalsize/32767.0f);
		}
	}
}
static void draw_dm_vert_normals(BMEditMesh *em, Scene *scene, DerivedMesh *dm) 
{
	void *ptrs[2] = {scene, em};

	glBegin(GL_LINES);
	dm->foreachMappedVert(dm, draw_dm_vert_normals__mapFunc, ptrs);
	glEnd();
}

/* Draw verts with color set based on selection */
static void draw_dm_verts__mapFunc(void *userData, int index, float *co, float *UNUSED(no_f), short *UNUSED(no_s))
{
	struct { BMEditMesh *em; int sel; BMVert *eve_act; } *data = userData;
	BMVert *eve = EDBM_get_vert_for_index(data->em, index);

	if (!BM_TestHFlag(eve, BM_HIDDEN) && BM_TestHFlag(eve, BM_SELECT)==data->sel) {
		/* draw active larger - need to stop/start point drawing for this :/ */
		if (eve==data->eve_act) {
			float size = UI_GetThemeValuef(TH_VERTEX_SIZE);
			UI_ThemeColor4(TH_EDITMESH_ACTIVE);
			
			bglEnd();
			
			glPointSize(size);
			bglBegin(GL_POINTS);
			bglVertex3fv(co);
			bglEnd();
			
			UI_ThemeColor4(data->sel?TH_VERTEX_SELECT:TH_VERTEX);
			glPointSize(size);
			bglBegin(GL_POINTS);
		} else {
			bglVertex3fv(co);
		}
	}
}

static void draw_dm_verts(BMEditMesh *em, DerivedMesh *dm, int sel, BMVert *eve_act)
{
	struct { BMEditMesh *em; int sel; BMVert *eve_act; } data;
	data.sel = sel;
	data.eve_act = eve_act;
	data.em = em;
	
	bglBegin(GL_POINTS);
	dm->foreachMappedVert(dm, draw_dm_verts__mapFunc, &data);
	bglEnd();

	bglBegin(GL_POINTS);
	dm->foreachMappedVert(dm, draw_dm_verts__mapFunc, &data);
	bglEnd();
}

	/* Draw edges with color set based on selection */
static int draw_dm_edges_sel__setDrawOptions(void *userData, int index)
{
	BMEdge *eed;
	//unsigned char **cols = userData, *col;
	struct { BMEditMesh *em; unsigned char *baseCol, *selCol, *actCol; BMEdge *eed_act; } * data = userData;
	unsigned char *col;

	eed = EDBM_get_edge_for_index(data->em, index);

	if (!BM_TestHFlag(eed, BM_HIDDEN)) {
		if (eed==data->eed_act) {
			glColor4ubv(data->actCol);
		} else {
			if (BM_TestHFlag(eed, BM_SELECT)) {
				col = data->selCol;
			} else {
				col = data->baseCol;
			}
			/* no alpha, this is used so a transparent color can disable drawing unselected edges in editmode  */
			if (col[3]==0) return 0;
			
			glColor4ubv(col);
		}
		return 1;
	} else {
		return 0;
	}
}
static void draw_dm_edges_sel(BMEditMesh *em, DerivedMesh *dm, unsigned char *baseCol, 
			      unsigned char *selCol, unsigned char *actCol, BMEdge *eed_act) 
{
	struct { BMEditMesh *em; unsigned char *baseCol, *selCol, *actCol; BMEdge *eed_act; } data;
	
	data.baseCol = baseCol;
	data.selCol = selCol;
	data.actCol = actCol;
	data.em = em;
	data.eed_act = eed_act;
	dm->drawMappedEdges(dm, draw_dm_edges_sel__setDrawOptions, &data);
}

	/* Draw edges */
static int draw_dm_edges__setDrawOptions(void *userData, int index)
{
	return !BM_TestHFlag(EDBM_get_edge_for_index(userData, index), BM_HIDDEN);
}
static void draw_dm_edges(BMEditMesh *em, DerivedMesh *dm) 
{
	dm->drawMappedEdges(dm, draw_dm_edges__setDrawOptions, em);
}

	/* Draw edges with color interpolated based on selection */
static int draw_dm_edges_sel_interp__setDrawOptions(void *userData, int index)
{
	return !BM_TestHFlag(EDBM_get_edge_for_index(((void**)userData)[0], index), BM_HIDDEN);
}
static void draw_dm_edges_sel_interp__setDrawInterpOptions(void *userData, int index, float t)
{
	BMEdge *eed = EDBM_get_edge_for_index(((void**)userData)[0], index);
	unsigned char **cols = userData;
	unsigned char *col0 = cols[(BM_TestHFlag(eed->v1, BM_SELECT))?2:1];
	unsigned char *col1 = cols[(BM_TestHFlag(eed->v2, BM_SELECT))?2:1];

	glColor4ub(	col0[0] + (col1[0]-col0[0])*t,
				col0[1] + (col1[1]-col0[1])*t,
				col0[2] + (col1[2]-col0[2])*t,
				col0[3] + (col1[3]-col0[3])*t);
}

static void draw_dm_edges_sel_interp(BMEditMesh *em, DerivedMesh *dm, unsigned char *baseCol, unsigned char *selCol)
{
	void *cols[3] = {em, baseCol, selCol};

	dm->drawMappedEdgesInterp(dm, draw_dm_edges_sel_interp__setDrawOptions, draw_dm_edges_sel_interp__setDrawInterpOptions, cols);
}

	/* Draw only seam edges */
static int draw_dm_edges_seams__setDrawOptions(void *userData, int index)
{
	BMEdge *eed = EDBM_get_edge_for_index(userData, index);

	return !BM_TestHFlag(eed, BM_HIDDEN) && BM_TestHFlag(eed, BM_SEAM);
}

static void draw_dm_edges_seams(BMEditMesh *em, DerivedMesh *dm)
{
	dm->drawMappedEdges(dm, draw_dm_edges_seams__setDrawOptions, em);
}

	/* Draw only sharp edges */
static int draw_dm_edges_sharp__setDrawOptions(void *userData, int index)
{
	BMEdge *eed = EDBM_get_edge_for_index(userData, index);

	return !BM_TestHFlag(eed, BM_HIDDEN) && BM_TestHFlag(eed, BM_SHARP);
}
static void draw_dm_edges_sharp(BMEditMesh *em, DerivedMesh *dm)
{
	dm->drawMappedEdges(dm, draw_dm_edges_sharp__setDrawOptions, em);
}


	/* Draw faces with color set based on selection
	 * return 2 for the active face so it renders with stipple enabled */
static int draw_dm_faces_sel__setDrawOptions(void *userData, int index, int *UNUSED(drawSmooth_r))
{
	struct { unsigned char *cols[3]; BMEditMesh *em; BMFace *efa_act; Mesh *me;} *data = userData;
	BMFace *efa = EDBM_get_face_for_index(data->em, index);
	unsigned char *col;
	
	if (!efa)
		return 0;
	
	if (!BM_TestHFlag(efa, BM_HIDDEN)) {
		if (efa == data->efa_act) {
			glColor4ubv(data->cols[2]);
			return 2; /* stipple */
		} else {
			col = data->cols[BM_TestHFlag(efa, BM_SELECT)?1:0];
			if (col[3]==0) return 0;
			glColor4ubv(col);
			return 1;
		}
	}
	return 0;
}

static int draw_dm_faces_sel__compareDrawOptions(void *userData, int index, int next_index)
{
	struct { unsigned char *cols[3]; BMEditMesh *em; BMFace *efa_act; Mesh *me;} * data = userData;
	BMFace *efa = EDBM_get_face_for_index(data->em, index);
	BMFace *next_efa = EDBM_get_face_for_index(data->em, next_index);
	unsigned char *col, *next_col;

	if(efa == next_efa)
		return 1;

	if(efa == data->efa_act || next_efa == data->efa_act)
		return 0;

	col = data->cols[BM_TestHFlag(efa, BM_SELECT)?1:0];
	next_col = data->cols[BM_TestHFlag(next_efa, BM_SELECT)?1:0];

	if(col[3]==0 || next_col[3]==0)
		return 0;

	return col == next_col;
}

/* also draws the active face */
static void draw_dm_faces_sel(BMEditMesh *em, DerivedMesh *dm, unsigned char *baseCol, 
			      unsigned char *selCol, unsigned char *actCol, BMFace *efa_act, Mesh *me) 
{
	struct { unsigned char *cols[3]; BMEditMesh *em; BMFace *efa_act; Mesh *me;} data;

	data.cols[0] = baseCol;
	data.em = em;
	data.cols[1] = selCol;
	data.cols[2] = actCol;
	data.efa_act = efa_act;
	data.me = me;

	dm->drawMappedFaces(dm, draw_dm_faces_sel__setDrawOptions, &data, 0, GPU_enable_material, draw_dm_faces_sel__compareDrawOptions);
}

static int draw_dm_creases__setDrawOptions(void *userData, int index)
{
	BMEditMesh *em = userData;
	BMEdge *eed = EDBM_get_edge_for_index(userData, index);
	float *crease = eed ? bm_get_cd_float(&em->bm->edata, eed->head.data, CD_CREASE) : NULL;
	
	if (!crease)
		return 0;
	
	if (!BM_TestHFlag(eed, BM_HIDDEN) && *crease!=0.0f) {
		UI_ThemeColorBlend(TH_WIRE, TH_EDGE_CREASE, *crease);
		return 1;
	} else {
		return 0;
	}
}
static void draw_dm_creases(BMEditMesh *em, DerivedMesh *dm)
{
	glLineWidth(3.0);
	dm->drawMappedEdges(dm, draw_dm_creases__setDrawOptions, em);
	glLineWidth(1.0);
}

static int draw_dm_bweights__setDrawOptions(void *userData, int index)
{
	BMEditMesh *em = userData;
	BMEdge *eed = EDBM_get_edge_for_index(userData, index);
	float *bweight = bm_get_cd_float(&em->bm->edata, eed->head.data, CD_BWEIGHT);

	if (!bweight)
		return 0;
	
	if (!BM_TestHFlag(eed, BM_HIDDEN) && *bweight!=0.0f) {
		UI_ThemeColorBlend(TH_WIRE, TH_EDGE_SELECT, *bweight);
		return 1;
	} else {
		return 0;
	}
}
static void draw_dm_bweights__mapFunc(void *userData, int index, float *co, float *UNUSED(no_f), short *UNUSED(no_s))
{
	BMEditMesh *em = userData;
	BMVert *eve = EDBM_get_vert_for_index(userData, index);
	float *bweight = bm_get_cd_float(&em->bm->vdata, eve->head.data, CD_BWEIGHT);
	
	if (!bweight)
		return;
	
	if (!BM_TestHFlag(eve, BM_HIDDEN) && *bweight!=0.0f) {
		UI_ThemeColorBlend(TH_VERTEX, TH_VERTEX_SELECT, *bweight);
		bglVertex3fv(co);
	}
}
static void draw_dm_bweights(BMEditMesh *em, Scene *scene, DerivedMesh *dm)
{
	ToolSettings *ts= scene->toolsettings;

	if (ts->selectmode & SCE_SELECT_VERTEX) {
		glPointSize(UI_GetThemeValuef(TH_VERTEX_SIZE) + 2);
		bglBegin(GL_POINTS);
		dm->foreachMappedVert(dm, draw_dm_bweights__mapFunc, em);
		bglEnd();
	}
	else {
		glLineWidth(3.0);
		dm->drawMappedEdges(dm, draw_dm_bweights__setDrawOptions, em);
		glLineWidth(1.0);
	}
}

/* Second section of routines: Combine first sets to form fancy
 * drawing routines (for example rendering twice to get overlays).
 *
 * Also includes routines that are basic drawing but are too
 * specialized to be split out (like drawing creases or measurements).
 */

/* EditMesh drawing routines*/

static void draw_em_fancy_verts(Scene *scene, View3D *v3d, Object *obedit, 
				BMEditMesh *em, DerivedMesh *cageDM, BMVert *eve_act)
{
	ToolSettings *ts= scene->toolsettings;
	int sel;

	if(v3d->zbuf) glDepthMask(0);		// disable write in zbuffer, zbuf select

	for (sel=0; sel<2; sel++) {
		unsigned char col[4], fcol[4];
		int pass;

		UI_GetThemeColor3ubv(sel?TH_VERTEX_SELECT:TH_VERTEX, col);
		UI_GetThemeColor3ubv(sel?TH_FACE_DOT:TH_WIRE, fcol);

		for (pass=0; pass<2; pass++) {
			float size = UI_GetThemeValuef(TH_VERTEX_SIZE);
			float fsize = UI_GetThemeValuef(TH_FACEDOT_SIZE);

			if (pass==0) {
				if(v3d->zbuf && !(v3d->flag&V3D_ZBUF_SELECT)) {
					glDisable(GL_DEPTH_TEST);
						
					glEnable(GL_BLEND);
				} else {
					continue;
				}

				size = (size > 2.1f ? size/2.0f:size);
				fsize = (fsize > 2.1f ? fsize/2.0f:fsize);
				col[3] = fcol[3] = 100;
			} else {
				col[3] = fcol[3] = 255;
			}
				
			if(ts->selectmode & SCE_SELECT_VERTEX) {
				glPointSize(size);
				glColor4ubv(col);
				draw_dm_verts(em, cageDM, sel, eve_act);
			}
			
			if(check_ob_drawface_dot(scene, v3d, obedit->dt)) {
				glPointSize(fsize);
				glColor4ubv(fcol);
				draw_dm_face_centers(em, cageDM, sel);
			}
			
			if (pass==0) {
				glDisable(GL_BLEND);
				glEnable(GL_DEPTH_TEST);
			}
		}
	}

	if(v3d->zbuf) glDepthMask(1);
	glPointSize(1.0);
}

static void draw_em_fancy_edges(BMEditMesh *em, Scene *scene, View3D *v3d, 
				Mesh *me, DerivedMesh *cageDM, short sel_only, 
				BMEdge *eed_act)
{
	ToolSettings *ts= scene->toolsettings;
	int pass;
	unsigned char wireCol[4], selCol[4], actCol[4];

	/* since this function does transparant... */
	UI_GetThemeColor4ubv(TH_EDGE_SELECT, selCol);
	UI_GetThemeColor4ubv(TH_WIRE, wireCol);
	UI_GetThemeColor4ubv(TH_EDITMESH_ACTIVE, actCol);
	
	/* when sel only is used, dont render wire, only selected, this is used for
	 * textured draw mode when the 'edges' option is disabled */
	if (sel_only)
		wireCol[3] = 0;

	for (pass=0; pass<2; pass++) {
			/* show wires in transparant when no zbuf clipping for select */
		if (pass==0) {
			if (v3d->zbuf && (v3d->flag & V3D_ZBUF_SELECT)==0) {
				glEnable(GL_BLEND);
				glDisable(GL_DEPTH_TEST);
				selCol[3] = 85;
				if (!sel_only) wireCol[3] = 85;
			} else {
				continue;
			}
		} else {
			selCol[3] = 255;
			if (!sel_only) wireCol[3] = 255;
		}

		if(ts->selectmode == SCE_SELECT_FACE) {
			draw_dm_edges_sel(em, cageDM, wireCol, selCol, actCol, eed_act);
		}	
		else if( (me->drawflag & ME_DRAWEDGES) || (ts->selectmode & SCE_SELECT_EDGE) ) {	
			if(cageDM->drawMappedEdgesInterp && (ts->selectmode & SCE_SELECT_VERTEX)) {
				glShadeModel(GL_SMOOTH);
				draw_dm_edges_sel_interp(em, cageDM, wireCol, selCol);
				glShadeModel(GL_FLAT);
			} else {
				draw_dm_edges_sel(em, cageDM, wireCol, selCol, actCol, eed_act);
			}
		}
		else {
			if (!sel_only) {
				glColor4ubv(wireCol);
				draw_dm_edges(em, cageDM);
			}
		}

		if (pass==0) {
			glDisable(GL_BLEND);
			glEnable(GL_DEPTH_TEST);
		}
	}
}	

static void draw_em_measure_stats(View3D *v3d, RegionView3D *rv3d, 
				  Object *ob, BMEditMesh *em, UnitSettings *unit)
{
	Mesh *me= ob->data;
	float v1[3], v2[3], v3[3], vmid[3], fvec[3];
	char val[32]; /* Stores the measurement display text here */
	const char *conv_float; /* Use a float conversion matching the grid size */
	unsigned char col[4]= {0, 0, 0, 255}; /* color of the text to draw */
	float area; /* area of the face */
	float grid= unit->system ? unit->scale_length : v3d->grid;
	const int do_split= unit->flag & USER_UNIT_OPT_SPLIT;
	const int do_global= v3d->flag & V3D_GLOBAL_STATS;
	const int do_moving= G.moving;

	BMIter iter;
	int i;

	/* make the precision of the pronted value proportionate to the gridsize */

	if (grid < 0.01f)		conv_float= "%.6g";
	else if (grid < 0.1f)	conv_float= "%.5g";
	else if (grid < 1.0f)	conv_float= "%.4g";
	else if (grid < 10.0f)	conv_float= "%.3g";
	else					conv_float= "%.2g";

	if(v3d->zbuf && (v3d->flag & V3D_ZBUF_SELECT)==0)
		glDisable(GL_DEPTH_TEST);

	if(v3d->zbuf) bglPolygonOffset(rv3d->dist, 5.0f);
	
	if(me->drawflag & ME_DRAWEXTRA_EDGELEN) {
		BMEdge *eed;

		UI_GetThemeColor3ubv(TH_DRAWEXTRA_EDGELEN, col);

		eed = BMIter_New(&iter, em->bm, BM_EDGES_OF_MESH, NULL);
		for(; eed; eed=BMIter_Step(&iter)) {
			/* draw selected edges, or edges next to selected verts while draging */
			if(BM_TestHFlag(eed, BM_SELECT) ||
			        (do_moving && (BM_TestHFlag(eed->v1, BM_SELECT) || BM_TestHFlag(eed->v2, BM_SELECT) ))) {

				copy_v3_v3(v1, eed->v1->co);
				copy_v3_v3(v2, eed->v2->co);

				mid_v3_v3v3(vmid, v1, v2);

				if(do_global) {
					mul_mat3_m4_v3(ob->obmat, v1);
					mul_mat3_m4_v3(ob->obmat, v2);
				}
				if(unit->system)
					bUnit_AsString(val, sizeof(val), len_v3v3(v1, v2)*unit->scale_length, 3, unit->system, B_UNIT_LENGTH, do_split, FALSE);
				else
					sprintf(val, conv_float, len_v3v3(v1, v2));

				view3d_cached_text_draw_add(vmid, val, 0, V3D_CACHE_TEXT_ASCII, col);
			}
		}
	}

	if(me->drawflag & ME_DRAWEXTRA_FACEAREA) {
		/* would be nice to use BM_face_area, but that is for 2d faces
		so instead add up tessalation triangle areas */
		BMFace *f;
		int n;

#define DRAW_EM_MEASURE_STATS_FACEAREA()\
		if (BM_TestHFlag(f, BM_SELECT)) {\
			mul_v3_fl(vmid, 1.0/n);\
			if(unit->system)\
				bUnit_AsString(val, sizeof(val), area*unit->scale_length,\
					3, unit->system, B_UNIT_LENGTH, do_split, FALSE);\
			else\
				sprintf(val, conv_float, area);\
			view3d_cached_text_draw_add(vmid, val, 0, V3D_CACHE_TEXT_ASCII, col);\
		}

		UI_GetThemeColor3ubv(TH_DRAWEXTRA_FACEAREA, col);
		
		f = NULL;
		area = 0.0;
		zero_v3(vmid);
		n = 0;
		for(i = 0; i < em->tottri; i++) {
			BMLoop **l = em->looptris[i];
			if(f && l[0]->f != f) {
				DRAW_EM_MEASURE_STATS_FACEAREA();
				zero_v3(vmid);
				area = 0.0;
				n = 0;
			}

			f = l[0]->f;
			copy_v3_v3(v1, l[0]->v->co);
			copy_v3_v3(v2, l[1]->v->co);
			copy_v3_v3(v3, l[2]->v->co);
			if(do_global) {
				mul_mat3_m4_v3(ob->obmat, v1);
				mul_mat3_m4_v3(ob->obmat, v2);
				mul_mat3_m4_v3(ob->obmat, v3);
			}
			area += area_tri_v3(v1, v2, v3);
			add_v3_v3(vmid, v1);
			add_v3_v3(vmid, v2);
			add_v3_v3(vmid, v3);
			n += 3;
		}

		if(f){
			DRAW_EM_MEASURE_STATS_FACEAREA();
		}
#undef DRAW_EM_MEASURE_STATS_FACEAREA
	}

	if(me->drawflag & ME_DRAWEXTRA_FACEANG) {
		BMFace *efa;

		UI_GetThemeColor3ubv(TH_DRAWEXTRA_FACEANG, col);


		for(efa = BMIter_New(&iter, em->bm, BM_FACES_OF_MESH, NULL);
		    efa; efa=BMIter_Step(&iter)) {
			BMIter liter;
			BMLoop *loop;

			BM_Compute_Face_Center(em->bm, efa, vmid);

			for(loop = BMIter_New(&liter, em->bm, BM_LOOPS_OF_FACE, efa);
			    loop; loop = BMIter_Step(&liter)) {

				float v1[3], v2[3], v3[3];

				copy_v3_v3(v1, loop->prev->v->co);
				copy_v3_v3(v2, loop->v->co);
				copy_v3_v3(v3, loop->next->v->co);

				if(do_global){
					mul_mat3_m4_v3(ob->obmat, v1);
					mul_mat3_m4_v3(ob->obmat, v2);
					mul_mat3_m4_v3(ob->obmat, v3);
				}

				if(BM_TestHFlag(efa, BM_SELECT) ||
				        (do_moving && BM_TestHFlag(loop->v, BM_SELECT))){
					sprintf(val,"%.3g", RAD2DEGF(angle_v3v3v3(v1, v2, v3)));
					interp_v3_v3v3(fvec, vmid, v2, 0.8f);
					view3d_cached_text_draw_add(fvec, val, 0, V3D_CACHE_TEXT_ASCII, col);
				}
			}
		}
	}

	/* useful for debugging index vs shape key index */
#if 0
	{
		BMIter iter;
		BMVert *eve;
		int j=0;

		UI_GetThemeColor3ubv(TH_DRAWEXTRA_FACEANG, col);

		if(CustomData_has_layer(&em->bm->vdata, CD_SHAPE_KEYINDEX)) {
			int *keyi;
			BM_ITER(eve, &iter, em->bm, BM_VERTS_OF_MESH, NULL) {
				keyi = CustomData_bmesh_get(&em->bm->vdata, eve->head.data, CD_SHAPE_KEYINDEX);
				if(keyi && *keyi != ORIGINDEX_NONE) {
					sprintf(val, "%d:%d", j, *keyi);
				}
				else {
					sprintf(val, "%d", j);
				}
				view3d_cached_text_draw_add(eve->co, val, 0, V3D_CACHE_TEXT_ASCII, col);
				i++;
			}
		}
		else {
			BM_ITER(eve, &iter, em->bm, BM_VERTS_OF_MESH, NULL) {
				sprintf(val, "%d", j);
				view3d_cached_text_draw_add(eve->co, val, 0, V3D_CACHE_TEXT_ASCII, col);
				j++;
			}
		}
	}
#endif

	if(v3d->zbuf) {
		glEnable(GL_DEPTH_TEST);
		bglPolygonOffset(rv3d->dist, 0.0f);
	}
}

static int draw_em_fancy__setFaceOpts(void *userData, int index, int *UNUSED(drawSmooth_r))
{
	BMFace *efa = EDBM_get_face_for_index(userData, index);

	if (efa && !BM_TestHFlag(efa, BM_HIDDEN)) {
		GPU_enable_material(efa->mat_nr+1, NULL);
		return 1;
	}
	else
		return 0;
}

static int draw_em_fancy__setGLSLFaceOpts(void *userData, int index)
{
	BMFace *efa = EDBM_get_face_for_index(userData, index);

	return !BM_TestHFlag(efa, BM_HIDDEN);
}

static void draw_em_fancy(Scene *scene, View3D *v3d, RegionView3D *rv3d, Object *ob,
			  BMEditMesh *em, DerivedMesh *cageDM, DerivedMesh *finalDM, int dt)

{
	Mesh *me = ob->data;
	BMFace *efa_act = BM_get_actFace(em->bm, 0); /* annoying but active faces is stored differently */
	BMEdge *eed_act = NULL;
	BMVert *eve_act = NULL;
	
	if (em->bm->selected.last) {
		BMEditSelection *ese= em->bm->selected.last;
		/* face is handeled above */
		/*if (ese->type == BM_FACE ) {
			efa_act = (BMFace *)ese->data;
		} else */ if ( ese->htype == BM_EDGE ) {
			eed_act = (BMEdge *)ese->data;
		} else if ( ese->htype == BM_VERT ) {
			eve_act = (BMVert *)ese->data;
		}
	}
	
	EDBM_init_index_arrays(em, 1, 1, 1);

	if(dt>OB_WIRE) {
		if(CHECK_OB_DRAWTEXTURE(v3d, dt)) {
			if(draw_glsl_material(scene, ob, v3d, dt)) {
<<<<<<< HEAD
				/* if em has no faces the drawMappedFaces callback will fail */
				if(em->bm->totface) {
					glFrontFace((ob->transflag&OB_NEG_SCALE)?GL_CW:GL_CCW);

					finalDM->drawMappedFacesGLSL(finalDM, GPU_enable_material,
					                             draw_em_fancy__setGLSLFaceOpts, em);
					GPU_disable_material();

					glFrontFace(GL_CCW);
				}
=======
				glFrontFace((ob->transflag&OB_NEG_SCALE)?GL_CW:GL_CCW);
				
				finalDM->drawMappedFacesGLSL(finalDM, GPU_enable_material,
				                             draw_em_fancy__setGLSLFaceOpts, NULL);
				GPU_disable_material();
				
				glFrontFace(GL_CCW);
>>>>>>> fd742566
			}
			else {
				draw_mesh_textured(scene, v3d, rv3d, ob, finalDM, 0);
			}
		}
		else {
<<<<<<< HEAD
			/* if em has no faces the drawMappedFaces callback will fail */
			if(em->bm->totface) {
				/* 3 floats for position, 3 for normal and times two because the faces may actually be quads instead of triangles */
				glLightModeli(GL_LIGHT_MODEL_TWO_SIDE, me->flag & ME_TWOSIDED);

				glEnable(GL_LIGHTING);
				glFrontFace((ob->transflag&OB_NEG_SCALE)?GL_CW:GL_CCW);
				finalDM->drawMappedFaces(finalDM, draw_em_fancy__setFaceOpts, me->edit_btmesh, 0, GPU_enable_material, NULL);

				glFrontFace(GL_CCW);
				glDisable(GL_LIGHTING);
			}
=======
			/* 3 floats for position, 3 for normal and times two because the faces may actually be quads instead of triangles */
			glLightModeli(GL_LIGHT_MODEL_TWO_SIDE, me->flag & ME_TWOSIDED);
			
			glEnable(GL_LIGHTING);
			glFrontFace((ob->transflag&OB_NEG_SCALE)?GL_CW:GL_CCW);
			
			finalDM->drawMappedFaces(finalDM, draw_em_fancy__setFaceOpts, NULL, 0, GPU_enable_material, NULL);
			
			glFrontFace(GL_CCW);
			glDisable(GL_LIGHTING);
>>>>>>> fd742566
		}
			
		// Setup for drawing wire over, disable zbuffer
		// write to show selected edge wires better
		UI_ThemeColor(TH_WIRE);

		bglPolygonOffset(rv3d->dist, 1.0);
		glDepthMask(0);
	} 
	else {
		if (cageDM!=finalDM) {
			UI_ThemeColorBlend(TH_WIRE, TH_BACK, 0.7);
			finalDM->drawEdges(finalDM, 1, 0);
		}
	}
	
	if(me->drawflag & ME_DRAWFACES) {	/* transp faces */
		unsigned char col1[4], col2[4], col3[4];
			
		UI_GetThemeColor4ubv(TH_FACE, col1);
		UI_GetThemeColor4ubv(TH_FACE_SELECT, col2);
		UI_GetThemeColor4ubv(TH_EDITMESH_ACTIVE, col3);
		
		glEnable(GL_BLEND);
		glDepthMask(0);		// disable write in zbuffer, needed for nice transp
		
		/* dont draw unselected faces, only selected, this is MUCH nicer when texturing */
		if CHECK_OB_DRAWTEXTURE(v3d, dt)
			col1[3] = 0;
		
		draw_dm_faces_sel(em, cageDM, col1, col2, col3, efa_act, me);

		glDisable(GL_BLEND);
		glDepthMask(1);		// restore write in zbuffer
	} else if (efa_act) {
		/* even if draw faces is off it would be nice to draw the stipple face
		 * Make all other faces zero alpha except for the active
		 * */
		unsigned char col1[4], col2[4], col3[4];
		col1[3] = col2[3] = 0; /* dont draw */
		UI_GetThemeColor4ubv(TH_EDITMESH_ACTIVE, col3);
		
		glEnable(GL_BLEND);
		glDepthMask(0);		// disable write in zbuffer, needed for nice transp
		
		draw_dm_faces_sel(em, cageDM, col1, col2, col3, efa_act, me);

		glDisable(GL_BLEND);
		glDepthMask(1);		// restore write in zbuffer
		
	}

	/* here starts all fancy draw-extra over */
	if((me->drawflag & ME_DRAWEDGES)==0 && CHECK_OB_DRAWTEXTURE(v3d, dt)) {
		/* we are drawing textures and 'ME_DRAWEDGES' is disabled, dont draw any edges */
		
		/* only draw selected edges otherwise there is no way of telling if a face is selected */
		draw_em_fancy_edges(em, scene, v3d, me, cageDM, 1, eed_act);
		
	} else {
		if(me->drawflag & ME_DRAWSEAMS) {
			UI_ThemeColor(TH_EDGE_SEAM);
			glLineWidth(2);
	
			draw_dm_edges_seams(em, cageDM);
	
			glColor3ub(0,0,0);
			glLineWidth(1);
		}
		
		if(me->drawflag & ME_DRAWSHARP) {
			UI_ThemeColor(TH_EDGE_SHARP);
			glLineWidth(2);
	
			draw_dm_edges_sharp(em, cageDM);
	
			glColor3ub(0,0,0);
			glLineWidth(1);
		}
	
		if(me->drawflag & ME_DRAWCREASES && CustomData_has_layer(&em->bm->edata, CD_CREASE)) {
			draw_dm_creases(em, cageDM);
		}
		if(me->drawflag & ME_DRAWBWEIGHTS) {
			draw_dm_bweights(em, scene, cageDM);
		}

		draw_em_fancy_edges(em, scene, v3d, me, cageDM, 0, eed_act);
	}
	if(em) {
// XXX		retopo_matrix_update(v3d);

		draw_em_fancy_verts(scene, v3d, ob, em, cageDM, eve_act);

		if(me->drawflag & ME_DRAWNORMALS) {
			UI_ThemeColor(TH_NORMAL);
			draw_dm_face_normals(em, scene, cageDM);
		}
		if(me->drawflag & ME_DRAW_VNORMALS) {
			UI_ThemeColor(TH_VNORMAL);
			draw_dm_vert_normals(em, scene, cageDM);
		}

		if(me->drawflag & (ME_DRAWEXTRA_EDGELEN|ME_DRAWEXTRA_FACEAREA|ME_DRAWEXTRA_FACEANG) && !((v3d->flag2 & V3D_RENDER_OVERRIDE)))
			draw_em_measure_stats(v3d, rv3d, ob, em, &scene->unit);
	}

	if(dt>OB_WIRE) {
		glDepthMask(1);
		bglPolygonOffset(rv3d->dist, 0.0);
		GPU_disable_material();
	}

	EDBM_free_index_arrays(em);
}

/* Mesh drawing routines */

static void draw_mesh_object_outline(View3D *v3d, Object *ob, DerivedMesh *dm)
{
	
	if(v3d->transp==0) {	// not when we draw the transparent pass
		glLineWidth(UI_GetThemeValuef(TH_OUTLINE_WIDTH) * 2.0f);
		glDepthMask(0);
		
		/* if transparent, we cannot draw the edges for solid select... edges have no material info.
		   drawFacesSolid() doesn't draw the transparent faces */
		if(ob->dtx & OB_DRAWTRANSP) {
			glPolygonMode(GL_FRONT_AND_BACK, GL_LINE); 
			dm->drawFacesSolid(dm, NULL, 0, GPU_enable_material);
			glPolygonMode(GL_FRONT_AND_BACK, GL_FILL);
			GPU_disable_material();
		}
		else {
			dm->drawEdges(dm, 0, 1);
		}
					
		glLineWidth(1.0);
		glDepthMask(1);
	}
}

static int wpaint__setSolidDrawOptions(void *UNUSED(userData), int UNUSED(index), int *drawSmooth_r)
{
	*drawSmooth_r = 1;
	return 1;
}

static void draw_mesh_fancy(Scene *scene, ARegion *ar, View3D *v3d, RegionView3D *rv3d, Base *base, int dt, int flag)
{
	Object *ob= base->object;
	Mesh *me = ob->data;
	Material *ma= give_current_material(ob, 1);
	const short hasHaloMat = (ma && (ma->material_type == MA_TYPE_HALO));
	int draw_wire = 0;
	int /* totvert,*/ totedge, totface;
	DerivedMesh *dm= mesh_get_derived_final(scene, ob, scene->customdata_mask);
	ModifierData *md = NULL;
	int draw_flags = (ob==OBACT && paint_facesel_test(ob)) ? DRAW_FACE_SELECT : 0;

	if(!dm)
		return;

	/* check to draw dynamic paint colors */
	if ((md = modifiers_findByType(ob, eModifierType_DynamicPaint)))
	{
		/* check if target has an active dpaint modifier	*/
		if(md && (md->mode & eModifierMode_Realtime))					
		{
			DynamicPaintModifierData *pmd = (DynamicPaintModifierData *)md;
			/* if canvas is ready to preview vertex colors */
			if (pmd->canvas && pmd->canvas->flags & MOD_DPAINT_PREVIEW_READY &&
				DM_get_face_data_layer(dm, CD_WEIGHT_MCOL)) {
				draw_flags |= DRAW_DYNAMIC_PAINT_PREVIEW;
			}
		}
	}
	
	if (ob->dtx&OB_DRAWWIRE) {
		draw_wire = 2; /* draw wire after solid using zoffset and depth buffer adjusment */
	}
	
	/* totvert = dm->getNumVerts(dm); */ /*UNUSED*/
	totedge = dm->getNumEdges(dm);
	totface = dm->getNumTessFaces(dm);
	
	/* vertexpaint, faceselect wants this, but it doesnt work for shaded? */
	glFrontFace((ob->transflag&OB_NEG_SCALE)?GL_CW:GL_CCW);

		// Unwanted combination.
	if (draw_flags & DRAW_FACE_SELECT) draw_wire = 0;

	if(dt==OB_BOUNDBOX) {
		if((v3d->flag2 & V3D_RENDER_OVERRIDE && v3d->drawtype >= OB_WIRE)==0)
			draw_bounding_volume(scene, ob, ob->boundtype);
	}
	else if(hasHaloMat || (totface==0 && totedge==0)) {
		glPointSize(1.5);
		dm->drawVerts(dm);
		glPointSize(1.0);
	}
	else if(dt==OB_WIRE || totface==0) {
		draw_wire = 1; /* draw wire only, no depth buffer stuff  */
	}
	else if(	(draw_flags & DRAW_FACE_SELECT || (ob==OBACT && ob->mode & OB_MODE_TEXTURE_PAINT)) ||
				CHECK_OB_DRAWTEXTURE(v3d, dt))
	{
		if ((v3d->flag&V3D_SELECT_OUTLINE) && ((v3d->flag2 & V3D_RENDER_OVERRIDE)==0) && (base->flag&SELECT) && !(G.f&G_PICKSEL || (draw_flags & DRAW_FACE_SELECT)) && !draw_wire) {
			draw_mesh_object_outline(v3d, ob, dm);
		}

		if(draw_glsl_material(scene, ob, v3d, dt) && !(draw_flags & DRAW_DYNAMIC_PAINT_PREVIEW)) {
			glFrontFace((ob->transflag&OB_NEG_SCALE)?GL_CW:GL_CCW);

			dm->drawFacesGLSL(dm, GPU_enable_material);
//			if(get_ob_property(ob, "Text"))
// XXX				draw_mesh_text(ob, 1);
			GPU_disable_material();

			glFrontFace(GL_CCW);
		}
		else {
			draw_mesh_textured(scene, v3d, rv3d, ob, dm, draw_flags);
		}

		if(!(draw_flags & DRAW_FACE_SELECT)) {
			if(base->flag & SELECT)
				UI_ThemeColor((ob==OBACT)?TH_ACTIVE:TH_SELECT);
			else
				UI_ThemeColor(TH_WIRE);

			if((v3d->flag2 & V3D_RENDER_OVERRIDE)==0)
				dm->drawLooseEdges(dm);
		}
	}
	else if(dt==OB_SOLID) {
		if(ob==OBACT && ob && ob->mode & OB_MODE_WEIGHT_PAINT) {
			/* weight paint in solid mode, special case. focus on making the weights clear
			 * rather than the shading, this is also forced in wire view */
			GPU_enable_material(0, NULL);
			dm->drawMappedFaces(dm, wpaint__setSolidDrawOptions, me->mface, 1, GPU_enable_material, NULL);
		
			bglPolygonOffset(rv3d->dist, 1.0);
			glDepthMask(0);	// disable write in zbuffer, selected edge wires show better

			glEnable(GL_BLEND);
			glColor4ub(255, 255, 255, 96);
			glEnable(GL_LINE_STIPPLE);
			glLineStipple(1, 0xAAAA);

			dm->drawEdges(dm, 1, 1);

			bglPolygonOffset(rv3d->dist, 0.0);
			glDepthMask(1);
			glDisable(GL_LINE_STIPPLE);

			GPU_disable_material();
			
			/* since we already draw wire as wp guide, dont draw over the top */
			draw_wire= 0;
		}
		else if (draw_flags & DRAW_DYNAMIC_PAINT_PREVIEW) {
			/* for object selection draws no shade */
			if (flag & (DRAW_PICKING|DRAW_CONSTCOLOR)) {
				dm->drawFacesSolid(dm, NULL, 0, GPU_enable_material);
			}
			else {
				/* draw outline */
				if((v3d->flag&V3D_SELECT_OUTLINE) && ((v3d->flag2 & V3D_RENDER_OVERRIDE)==0) && (base->flag&SELECT) && !draw_wire && !ob->sculpt)
					draw_mesh_object_outline(v3d, ob, dm);

				/* materials arent compatible with vertex colors */
				GPU_end_object_materials();

				GPU_enable_material(0, NULL);
				
				/* set default spec */
				glColorMaterial(GL_FRONT_AND_BACK, GL_SPECULAR);
				glEnable(GL_COLOR_MATERIAL);	/* according manpages needed */
				glColor3ub(120, 120, 120);
				glDisable(GL_COLOR_MATERIAL);
				/* diffuse */
				glColorMaterial(GL_FRONT_AND_BACK, GL_DIFFUSE);
				glEnable(GL_LIGHTING);
				glEnable(GL_COLOR_MATERIAL);

				dm->drawMappedFaces(dm, NULL, NULL, 1, GPU_enable_material, NULL);
				glDisable(GL_COLOR_MATERIAL);
				glDisable(GL_LIGHTING);

				GPU_disable_material();
			}
		}
		else {
			Paint *p;

			if((v3d->flag&V3D_SELECT_OUTLINE) && ((v3d->flag2 & V3D_RENDER_OVERRIDE)==0) && (base->flag&SELECT) && !draw_wire && !ob->sculpt)
				draw_mesh_object_outline(v3d, ob, dm);

			glLightModeli(GL_LIGHT_MODEL_TWO_SIDE, me->flag & ME_TWOSIDED );

			glEnable(GL_LIGHTING);
			glFrontFace((ob->transflag&OB_NEG_SCALE)?GL_CW:GL_CCW);

			if(ob->sculpt && (p=paint_get_active(scene))) {
				float planes[4][4];
				float (*fpl)[4] = NULL;
				int fast= (p->flags & PAINT_FAST_NAVIGATE) && (rv3d->rflag & RV3D_NAVIGATING);

				if(ob->sculpt->partial_redraw) {
					if(ar->do_draw & RGN_DRAW_PARTIAL) {
						sculpt_get_redraw_planes(planes, ar, rv3d, ob);
						fpl = planes;
						ob->sculpt->partial_redraw = 0;
					}
				}

				dm->drawFacesSolid(dm, fpl, fast, GPU_enable_material);
			}
			else
				dm->drawFacesSolid(dm, NULL, 0, GPU_enable_material);

			GPU_disable_material();

			glFrontFace(GL_CCW);
			glDisable(GL_LIGHTING);

			if(base->flag & SELECT) {
				UI_ThemeColor((ob==OBACT)?TH_ACTIVE:TH_SELECT);
			} else {
				UI_ThemeColor(TH_WIRE);
			}
			if(!ob->sculpt && (v3d->flag2 & V3D_RENDER_OVERRIDE)==0)
				dm->drawLooseEdges(dm);
		}
	}
	else if(dt==OB_PAINT) {
		if(ob==OBACT) {
			if(ob && ob->mode & OB_MODE_WEIGHT_PAINT) {
				/* enforce default material settings */
				GPU_enable_material(0, NULL);
				
				/* but set default spec */
				glColorMaterial(GL_FRONT_AND_BACK, GL_SPECULAR);
				glEnable(GL_COLOR_MATERIAL);	/* according manpages needed */
				glColor3ub(120, 120, 120);
				glDisable(GL_COLOR_MATERIAL);
				/* diffuse */
				glColorMaterial(GL_FRONT_AND_BACK, GL_DIFFUSE);
				glEnable(GL_LIGHTING);
				glEnable(GL_COLOR_MATERIAL);

				dm->drawMappedFaces(dm, wpaint__setSolidDrawOptions, me->mface, 1, GPU_enable_material, NULL);
				glDisable(GL_COLOR_MATERIAL);
				glDisable(GL_LIGHTING);

				GPU_disable_material();
			}
			else if(ob->mode & (OB_MODE_VERTEX_PAINT|OB_MODE_TEXTURE_PAINT)) {
				if(me->mcol)
					dm->drawMappedFaces(dm, wpaint__setSolidDrawOptions, NULL, 1, GPU_enable_material, NULL);
				else {
					glColor3f(1.0f, 1.0f, 1.0f);
					dm->drawMappedFaces(dm, wpaint__setSolidDrawOptions, NULL, 0, GPU_enable_material, NULL);
				}
			}
		}
	}
	
	/* set default draw color back for wire or for draw-extra later on */
	if (dt!=OB_WIRE) {
		if(base->flag & SELECT) {
			if(ob==OBACT && ob->flag & OB_FROMGROUP) 
				UI_ThemeColor(TH_GROUP_ACTIVE);
			else if(ob->flag & OB_FROMGROUP) 
				UI_ThemeColorShade(TH_GROUP_ACTIVE, -16);
			else if(flag!=DRAW_CONSTCOLOR)
				UI_ThemeColor((ob==OBACT)?TH_ACTIVE:TH_SELECT);
			else
				glColor3ub(80,80,80);
		} else {
			if (ob->flag & OB_FROMGROUP) 
				UI_ThemeColor(TH_GROUP);
			else {
				if(ob->dtx & OB_DRAWWIRE && flag==DRAW_CONSTCOLOR)
					glColor3ub(80,80,80);
				else
					UI_ThemeColor(TH_WIRE);
			}
		}
	}
	if (draw_wire) {

		/* When using wireframe object traw in particle edit mode
		 * the mesh gets in the way of seeing the particles, fade the wire color
		 * with the background. */
		if(ob==OBACT && (ob->mode & OB_MODE_PARTICLE_EDIT)) {
			float col_wire[4], col_bg[4], col[3];

			UI_GetThemeColor3fv(TH_BACK, col_bg);
			glGetFloatv(GL_CURRENT_COLOR, col_wire);
			interp_v3_v3v3(col, col_bg, col_wire, 0.15);
			glColor3fv(col);
		}

		/* If drawing wire and drawtype is not OB_WIRE then we are
		 * overlaying the wires.
		 *
		 * UPDATE bug #10290 - With this wire-only objects can draw
		 * behind other objects depending on their order in the scene. 2x if 0's below. undo'ing zr's commit: r4059
		 *
		 * if draw wire is 1 then just drawing wire, no need for depth buffer stuff,
		 * otherwise this wire is to overlay solid mode faces so do some depth buffer tricks.
		 */
		if (dt!=OB_WIRE && draw_wire==2) {
			bglPolygonOffset(rv3d->dist, 1.0);
			glDepthMask(0);	// disable write in zbuffer, selected edge wires show better
		}
		
		if((v3d->flag2 & V3D_RENDER_OVERRIDE && v3d->drawtype >= OB_SOLID)==0)
			dm->drawEdges(dm, (dt==OB_WIRE || totface==0), me->drawflag & ME_ALLEDGES);

		if (dt!=OB_WIRE && draw_wire==2) {
			glDepthMask(1);
			bglPolygonOffset(rv3d->dist, 0.0);
		}
	}
	
	if(paint_vertsel_test(ob)) {
		
		glColor3f(0.0f, 0.0f, 0.0f);
		glPointSize(UI_GetThemeValuef(TH_VERTEX_SIZE));
		
		drawSelectedVertices(dm, ob->data);
		
		glPointSize(1.0f);
	}
	dm->release(dm);
}

/* returns 1 if nothing was drawn, for detecting to draw an object center */
static int draw_mesh_object(Scene *scene, ARegion *ar, View3D *v3d, RegionView3D *rv3d, Base *base, int dt, int flag)
{
	Object *ob= base->object;
	Object *obedit= scene->obedit;
	Mesh *me= ob->data;
	BMEditMesh *em= me->edit_btmesh;
	int do_alpha_pass= 0, drawlinked= 0, retval= 0, glsl, check_alpha, i;

	/* If we are drawing shadows and any of the materials don't cast a shadow,
	 * then don't draw the object */
	if (v3d->flag2 & V3D_RENDER_SHADOW) {
		for(i=0; i<ob->totcol; ++i) {
			Material *ma= give_current_material(ob, i);
			if (ma && !(ma->mode & MA_SHADBUF)) {
				return 1;
			}
		}
	}
	
	if(obedit && ob!=obedit && ob->data==obedit->data) {
		if(ob_get_key(ob) || ob_get_key(obedit));
		else if(ob->modifiers.first || obedit->modifiers.first);
		else drawlinked= 1;
	}
	
	if(ob==obedit || drawlinked) {
		DerivedMesh *finalDM, *cageDM;
		
		if (obedit!=ob)
			finalDM = cageDM = editbmesh_get_derived_base(ob, em);
		else
			cageDM = editbmesh_get_derived_cage_and_final(scene, ob, em, &finalDM,
											scene->customdata_mask);

		if(dt>OB_WIRE) {
			glsl = draw_glsl_material(scene, ob, v3d, dt);
			check_alpha = check_material_alpha(base, glsl);

			GPU_begin_object_materials(v3d, rv3d, scene, ob, glsl,
					(check_alpha)? &do_alpha_pass: NULL);
		}

		// transp in editmode makes the fancy draw over go bad
		if (!do_alpha_pass)
			draw_em_fancy(scene, v3d, rv3d, ob, em, cageDM, finalDM, dt);

		GPU_end_object_materials();

		if (obedit!=ob && finalDM)
			finalDM->release(finalDM);
	}
	else {
		/* don't create boundbox here with mesh_get_bb(), the derived system will make it, puts deformed bb's OK */
		if(me->totface<=4 || ED_view3d_boundbox_clip(rv3d, ob->obmat, (ob->bb)? ob->bb: me->bb)) {
			glsl = draw_glsl_material(scene, ob, v3d, dt);
			check_alpha = check_material_alpha(base, glsl);

			if(dt==OB_SOLID || glsl) {
				GPU_begin_object_materials(v3d, rv3d, scene, ob, glsl,
					(check_alpha)? &do_alpha_pass: NULL);
			}

			draw_mesh_fancy(scene, ar, v3d, rv3d, base, dt, flag);

			GPU_end_object_materials();
			
			if(me->totvert==0) retval= 1;
		}
	}
	
	/* GPU_begin_object_materials checked if this is needed */
	if(do_alpha_pass) {
		if(ob->dtx & OB_DRAWXRAY) {
			add_view3d_after(&v3d->afterdraw_xraytransp, base, flag);
		}
		else {
			add_view3d_after(&v3d->afterdraw_transp, base, flag);
		}
	}
	else if(ob->dtx & OB_DRAWXRAY && ob->dtx & OB_DRAWTRANSP) {
		/* special case xray+transp when alpha is 1.0, without this the object vanishes */
		if(v3d->xray == 0 && v3d->transp == 0) {
			add_view3d_after(&v3d->afterdraw_xray, base, flag);
		}
	}
	
	return retval;
}

/* ************** DRAW DISPLIST ****************** */

static int draw_index_wire= 1;
static int index3_nors_incr= 1;

/* returns 1 when nothing was drawn */
static int drawDispListwire(ListBase *dlbase)
{
	DispList *dl;
	int parts, nr;
	float *data;

	if(dlbase==NULL) return 1;
	
	glEnableClientState(GL_VERTEX_ARRAY);
	glPolygonMode(GL_FRONT_AND_BACK, GL_LINE); 

	for(dl= dlbase->first; dl; dl= dl->next) {
		if(dl->parts==0 || dl->nr==0)
			continue;
		
		data= dl->verts;
	
		switch(dl->type) {
		case DL_SEGM:
			
			glVertexPointer(3, GL_FLOAT, 0, data);
			
			for(parts=0; parts<dl->parts; parts++)
				glDrawArrays(GL_LINE_STRIP, parts*dl->nr, dl->nr);
				
			break;
		case DL_POLY:
			
			glVertexPointer(3, GL_FLOAT, 0, data);
			
			for(parts=0; parts<dl->parts; parts++)
				glDrawArrays(GL_LINE_LOOP, parts*dl->nr, dl->nr);
			
			break;
		case DL_SURF:
			
			glVertexPointer(3, GL_FLOAT, 0, data);
			
			for(parts=0; parts<dl->parts; parts++) {
				if(dl->flag & DL_CYCL_U) 
					glDrawArrays(GL_LINE_LOOP, parts*dl->nr, dl->nr);
				else
					glDrawArrays(GL_LINE_STRIP, parts*dl->nr, dl->nr);
			}
			
			for(nr=0; nr<dl->nr; nr++) {
				int ofs= 3*dl->nr;
				
				data= (  dl->verts )+3*nr;
				parts= dl->parts;

				if(dl->flag & DL_CYCL_V) glBegin(GL_LINE_LOOP);
				else glBegin(GL_LINE_STRIP);
				
				while(parts--) {
					glVertex3fv(data);
					data+=ofs;
				}
				glEnd();
				
				/* (ton) this code crashes for me when resolv is 86 or higher... no clue */
//				glVertexPointer(3, GL_FLOAT, sizeof(float)*3*dl->nr, data + 3*nr);
//				if(dl->flag & DL_CYCL_V) 
//					glDrawArrays(GL_LINE_LOOP, 0, dl->parts);
//				else
//					glDrawArrays(GL_LINE_STRIP, 0, dl->parts);
			}
			break;
			
		case DL_INDEX3:
			if(draw_index_wire) {
				glVertexPointer(3, GL_FLOAT, 0, dl->verts);
				glDrawElements(GL_TRIANGLES, 3*dl->parts, GL_UNSIGNED_INT, dl->index);
			}
			break;
			
		case DL_INDEX4:
			if(draw_index_wire) {
				glVertexPointer(3, GL_FLOAT, 0, dl->verts);
				glDrawElements(GL_QUADS, 4*dl->parts, GL_UNSIGNED_INT, dl->index);
			}
			break;
		}
	}
	
	glDisableClientState(GL_VERTEX_ARRAY);
	glPolygonMode(GL_FRONT_AND_BACK, GL_FILL); 
	
	return 0;
}

static void drawDispListsolid(ListBase *lb, Object *ob, int glsl)
{
	DispList *dl;
	GPUVertexAttribs gattribs;
	float *data, curcol[4];
	float *ndata;
	
	if(lb==NULL) return;
	
	/* for drawing wire */
	glGetFloatv(GL_CURRENT_COLOR, curcol);

	glEnable(GL_LIGHTING);
	glEnableClientState(GL_VERTEX_ARRAY);
	
	if(ob->transflag & OB_NEG_SCALE) glFrontFace(GL_CW);
	else glFrontFace(GL_CCW);
	
	if(ob->type==OB_MBALL) {	// mball always smooth shaded
		glShadeModel(GL_SMOOTH);
	}
	
	dl= lb->first;
	while(dl) {
		data= dl->verts;
		ndata= dl->nors;

		switch(dl->type) {
		case DL_SEGM:
			if(ob->type==OB_SURF) {
				int nr;

				glDisable(GL_LIGHTING);
				glColor3fv(curcol);
				
				// glVertexPointer(3, GL_FLOAT, 0, dl->verts);
				// glDrawArrays(GL_LINE_STRIP, 0, dl->nr);

				glBegin(GL_LINE_STRIP);
				for(nr= dl->nr; nr; nr--, data+=3)
					glVertex3fv(data);
				glEnd();

				glEnable(GL_LIGHTING);
			}
			break;
		case DL_POLY:
			if(ob->type==OB_SURF) {
				int nr;

				glDisable(GL_LIGHTING);
				
				/* for some reason glDrawArrays crashes here in half of the platforms (not osx) */
				//glVertexPointer(3, GL_FLOAT, 0, dl->verts);
				//glDrawArrays(GL_LINE_LOOP, 0, dl->nr);
				
				glBegin(GL_LINE_LOOP);
				for(nr= dl->nr; nr; nr--, data+=3)
					glVertex3fv(data);
				glEnd();
				
				glEnable(GL_LIGHTING);
				break;
			}
		case DL_SURF:
			
			if(dl->index) {
				GPU_enable_material(dl->col+1, (glsl)? &gattribs: NULL);
				
				if(dl->rt & CU_SMOOTH) glShadeModel(GL_SMOOTH);
				else glShadeModel(GL_FLAT);

				glEnableClientState(GL_NORMAL_ARRAY);
				glVertexPointer(3, GL_FLOAT, 0, dl->verts);
				glNormalPointer(GL_FLOAT, 0, dl->nors);
				glDrawElements(GL_QUADS, 4*dl->totindex, GL_UNSIGNED_INT, dl->index);
				glDisableClientState(GL_NORMAL_ARRAY);
			}			
			break;

		case DL_INDEX3:
			GPU_enable_material(dl->col+1, (glsl)? &gattribs: NULL);
			
			glVertexPointer(3, GL_FLOAT, 0, dl->verts);
			
			/* voor polys only one normal needed */
			if(index3_nors_incr) {
				glEnableClientState(GL_NORMAL_ARRAY);
				glNormalPointer(GL_FLOAT, 0, dl->nors);
			}
			else
				glNormal3fv(ndata);
			
			glDrawElements(GL_TRIANGLES, 3*dl->parts, GL_UNSIGNED_INT, dl->index);
			
			if(index3_nors_incr)
				glDisableClientState(GL_NORMAL_ARRAY);

			break;

		case DL_INDEX4:
			GPU_enable_material(dl->col+1, (glsl)? &gattribs: NULL);
			
			glEnableClientState(GL_NORMAL_ARRAY);
			glVertexPointer(3, GL_FLOAT, 0, dl->verts);
			glNormalPointer(GL_FLOAT, 0, dl->nors);
			glDrawElements(GL_QUADS, 4*dl->parts, GL_UNSIGNED_INT, dl->index);
			glDisableClientState(GL_NORMAL_ARRAY);

			break;
		}
		dl= dl->next;
	}

	glDisableClientState(GL_VERTEX_ARRAY);
	glShadeModel(GL_FLAT);
	glDisable(GL_LIGHTING);
	glFrontFace(GL_CCW);
}

static void drawCurveDMWired(Object *ob)
{
	DerivedMesh *dm = ob->derivedFinal;
	dm->drawEdges (dm, 1, 0);
}

/* return 1 when nothing was drawn */
static int drawCurveDerivedMesh(Scene *scene, View3D *v3d, RegionView3D *rv3d, Base *base, int dt)
{
	Object *ob= base->object;
	DerivedMesh *dm = ob->derivedFinal;

	if (!dm) {
		return 1;
	}

	if(dt>OB_WIRE && dm->getNumFaces(dm)) {
		int glsl = draw_glsl_material(scene, ob, v3d, dt);
		GPU_begin_object_materials(v3d, rv3d, scene, ob, glsl, NULL);

		if(!glsl) {
			glLightModeli(GL_LIGHT_MODEL_TWO_SIDE, 0);
			glEnable(GL_LIGHTING);
			dm->drawFacesSolid(dm, NULL, 0, GPU_enable_material);
			glDisable(GL_LIGHTING);
		}
		else
			dm->drawFacesGLSL(dm, GPU_enable_material);

		GPU_end_object_materials();
	} else {
		if((v3d->flag2 & V3D_RENDER_OVERRIDE && v3d->drawtype >= OB_SOLID)==0)
			drawCurveDMWired (ob);
	}

	return 0;
}

/* returns 1 when nothing was drawn */
static int drawDispList(Scene *scene, View3D *v3d, RegionView3D *rv3d, Base *base, int dt)
{
	Object *ob= base->object;
	ListBase *lb=NULL;
	DispList *dl;
	Curve *cu;
	const short render_only= (v3d->flag2 & V3D_RENDER_OVERRIDE);
	const short solid= (dt > OB_WIRE);
	int retval= 0;

	if (drawCurveDerivedMesh(scene, v3d, rv3d, base, dt) == 0) {
		return 0;
	}

	switch(ob->type) {
	case OB_FONT:
	case OB_CURVE:
		cu= ob->data;
		
		lb= &ob->disp;
		
		if(solid) {
			dl= lb->first;
			if(dl==NULL) return 1;

			if(dl->nors==NULL) addnormalsDispList(lb);
			index3_nors_incr= 0;
			
			if( displist_has_faces(lb)==0) {
				if(!render_only) {
					draw_index_wire= 0;
					drawDispListwire(lb);
					draw_index_wire= 1;
				}
			}
			else {
				if(draw_glsl_material(scene, ob, v3d, dt)) {
					GPU_begin_object_materials(v3d, rv3d, scene, ob, 1, NULL);
					drawDispListsolid(lb, ob, 1);
					GPU_end_object_materials();
				}
				else {
					GPU_begin_object_materials(v3d, rv3d, scene, ob, 0, NULL);
					glLightModeli(GL_LIGHT_MODEL_TWO_SIDE, 0);
					drawDispListsolid(lb, ob, 0);
					GPU_end_object_materials();
				}
				if(cu->editnurb && cu->bevobj==NULL && cu->taperobj==NULL && cu->ext1 == 0.0f && cu->ext2 == 0.0f) {
					cpack(0);
					draw_index_wire= 0;
					drawDispListwire(lb);
					draw_index_wire= 1;
				}
			}
			index3_nors_incr= 1;
		}
		else {
			if(!render_only || (render_only && displist_has_faces(lb))) {
				draw_index_wire= 0;
				retval= drawDispListwire(lb);
				draw_index_wire= 1;
			}
		}
		break;
	case OB_SURF:

		lb= &ob->disp;
		
		if(solid) {
			dl= lb->first;
			if(dl==NULL) return 1;
			
			if(dl->nors==NULL) addnormalsDispList(lb);
			
			if(draw_glsl_material(scene, ob, v3d, dt)) {
				GPU_begin_object_materials(v3d, rv3d, scene, ob, 1, NULL);
				drawDispListsolid(lb, ob, 1);
				GPU_end_object_materials();
			}
			else {
				GPU_begin_object_materials(v3d, rv3d, scene, ob, 0, NULL);
				glLightModeli(GL_LIGHT_MODEL_TWO_SIDE, 0);
				drawDispListsolid(lb, ob, 0);
				GPU_end_object_materials();
			}
		}
		else {
			retval= drawDispListwire(lb);
		}
		break;
	case OB_MBALL:
		
		if( is_basis_mball(ob)) {
			lb= &ob->disp;
			if(lb->first==NULL) makeDispListMBall(scene, ob);
			if(lb->first==NULL) return 1;
			
			if(solid) {
				
				if(draw_glsl_material(scene, ob, v3d, dt)) {
					GPU_begin_object_materials(v3d, rv3d, scene, ob, 1, NULL);
					drawDispListsolid(lb, ob, 1);
					GPU_end_object_materials();
				}
				else {
					GPU_begin_object_materials(v3d, rv3d, scene, ob, 0, NULL);
					glLightModeli(GL_LIGHT_MODEL_TWO_SIDE, 0);
					drawDispListsolid(lb, ob, 0);
					GPU_end_object_materials();
				}
			}
			else{
				/* MetaBalls use DL_INDEX4 type of DispList */
				retval= drawDispListwire(lb);
			}
		}
		break;
	}
	
	return retval;
}

/* *********** drawing for particles ************* */
static void draw_particle_arrays(int draw_as, int totpoint, int ob_dt, int select)
{
	/* draw created data arrays */
	switch(draw_as){
		case PART_DRAW_AXIS:
		case PART_DRAW_CROSS:
			glDrawArrays(GL_LINES, 0, 6*totpoint);
			break;
		case PART_DRAW_LINE:
			glDrawArrays(GL_LINES, 0, 2*totpoint);
			break;
		case PART_DRAW_BB:
			if(ob_dt<=OB_WIRE || select)
				glPolygonMode(GL_FRONT_AND_BACK,GL_LINE);
			else
				glPolygonMode(GL_FRONT_AND_BACK, GL_FILL); 

			glDrawArrays(GL_QUADS, 0, 4*totpoint);
			break;
		default:
			glDrawArrays(GL_POINTS, 0, totpoint);
			break;
	}
}
static void draw_particle(ParticleKey *state, int draw_as, short draw, float pixsize, float imat[4][4], float *draw_line, ParticleBillboardData *bb, ParticleDrawData *pdd)
{
	float vec[3], vec2[3];
	float *vd = NULL;
	float *cd = NULL;
	float ma_r=0.0f;
	float ma_g=0.0f;
	float ma_b=0.0f;

	/* null only for PART_DRAW_CIRC */
	if(pdd) {
		vd = pdd->vd;
		cd = pdd->cd;

		if(pdd->ma_r) {
			ma_r = *pdd->ma_r;
			ma_g = *pdd->ma_g;
			ma_b = *pdd->ma_b;
		}
	}

	switch(draw_as){
		case PART_DRAW_DOT:
		{
			if(vd) {
				copy_v3_v3(vd,state->co); pdd->vd+=3;
			}
			if(cd) {
				cd[0]=ma_r;
				cd[1]=ma_g;
				cd[2]=ma_b;
				pdd->cd+=3;
			}
			break;
		}
		case PART_DRAW_CROSS:
		case PART_DRAW_AXIS:
		{
			vec[0]=2.0f*pixsize;
			vec[1]=vec[2]=0.0;
			mul_qt_v3(state->rot,vec);
			if(draw_as==PART_DRAW_AXIS) {
				if(cd) {
					cd[1]=cd[2]=cd[4]=cd[5]=0.0;
					cd[0]=cd[3]=1.0;
					cd[6]=cd[8]=cd[9]=cd[11]=0.0;
					cd[7]=cd[10]=1.0;
					cd[13]=cd[12]=cd[15]=cd[16]=0.0;
					cd[14]=cd[17]=1.0;
					pdd->cd+=18;
				}

				copy_v3_v3(vec2,state->co);
			}
			else {
				if(cd) {
					cd[0]=cd[3]=cd[6]=cd[9]=cd[12]=cd[15]=ma_r;
					cd[1]=cd[4]=cd[7]=cd[10]=cd[13]=cd[16]=ma_g;
					cd[2]=cd[5]=cd[8]=cd[11]=cd[14]=cd[17]=ma_b;
					pdd->cd+=18;
				}
				sub_v3_v3v3(vec2, state->co, vec);
			}

			add_v3_v3(vec, state->co);
			copy_v3_v3(pdd->vd,vec); pdd->vd+=3;
			copy_v3_v3(pdd->vd,vec2); pdd->vd+=3;
				
			vec[1]=2.0f*pixsize;
			vec[0]=vec[2]=0.0;
			mul_qt_v3(state->rot,vec);
			if(draw_as==PART_DRAW_AXIS){
				copy_v3_v3(vec2,state->co);
			}		
			else sub_v3_v3v3(vec2, state->co, vec);

			add_v3_v3(vec, state->co);
			copy_v3_v3(pdd->vd,vec); pdd->vd+=3;
			copy_v3_v3(pdd->vd,vec2); pdd->vd+=3;

			vec[2]=2.0f*pixsize;
			vec[0]=vec[1]=0.0;
			mul_qt_v3(state->rot,vec);
			if(draw_as==PART_DRAW_AXIS){
				copy_v3_v3(vec2,state->co);
			}
			else sub_v3_v3v3(vec2, state->co, vec);

			add_v3_v3(vec, state->co);

			copy_v3_v3(pdd->vd,vec); pdd->vd+=3;
			copy_v3_v3(pdd->vd,vec2); pdd->vd+=3;
			break;
		}
		case PART_DRAW_LINE:
		{
			copy_v3_v3(vec,state->vel);
			normalize_v3(vec);
			if(draw & PART_DRAW_VEL_LENGTH)
				mul_v3_fl(vec,len_v3(state->vel));
			madd_v3_v3v3fl(pdd->vd, state->co, vec, -draw_line[0]); pdd->vd+=3;
			madd_v3_v3v3fl(pdd->vd, state->co, vec,  draw_line[1]); pdd->vd+=3;
			if(cd) {
				cd[0]=cd[3]=ma_r;
				cd[1]=cd[4]=ma_g;
				cd[2]=cd[5]=ma_b;
				pdd->cd+=6;
			}
			break;
		}
		case PART_DRAW_CIRC:
		{
			drawcircball(GL_LINE_LOOP, state->co, pixsize, imat);
			break;
		}
		case PART_DRAW_BB:
		{
			float xvec[3], yvec[3], zvec[3], bb_center[3];
			if(cd) {
				cd[0]=cd[3]=cd[6]=cd[9]=ma_r;
				cd[1]=cd[4]=cd[7]=cd[10]=ma_g;
				cd[2]=cd[5]=cd[8]=cd[11]=ma_b;
				pdd->cd+=12;
			}


			copy_v3_v3(bb->vec, state->co);
			copy_v3_v3(bb->vel, state->vel);

			psys_make_billboard(bb, xvec, yvec, zvec, bb_center);
			
			add_v3_v3v3(pdd->vd, bb_center, xvec);
			add_v3_v3(pdd->vd, yvec); pdd->vd+=3;

			sub_v3_v3v3(pdd->vd, bb_center, xvec);
			add_v3_v3(pdd->vd, yvec); pdd->vd+=3;

			sub_v3_v3v3(pdd->vd, bb_center, xvec);
			sub_v3_v3v3(pdd->vd, pdd->vd,yvec); pdd->vd+=3;

			add_v3_v3v3(pdd->vd, bb_center, xvec);
			sub_v3_v3v3(pdd->vd, pdd->vd, yvec); pdd->vd+=3;

			copy_v3_v3(pdd->nd, zvec); pdd->nd+=3;
			copy_v3_v3(pdd->nd, zvec); pdd->nd+=3;
			copy_v3_v3(pdd->nd, zvec); pdd->nd+=3;
			copy_v3_v3(pdd->nd, zvec); pdd->nd+=3;
			break;
		}
	}
}
/* unified drawing of all new particle systems draw types except dupli ob & group	*/
/* mostly tries to use vertex arrays for speed										*/

/* 1. check that everything is ok & updated */
/* 2. start initialising things				*/
/* 3. initialize according to draw type		*/
/* 4. allocate drawing data arrays			*/
/* 5. start filling the arrays				*/
/* 6. draw the arrays						*/
/* 7. clean up								*/
static void draw_new_particle_system(Scene *scene, View3D *v3d, RegionView3D *rv3d, Base *base, ParticleSystem *psys, int ob_dt)
{
	Object *ob=base->object;
	ParticleEditSettings *pset = PE_settings(scene);
	ParticleSettings *part;
	ParticleData *pars, *pa;
	ParticleKey state, *states=NULL;
	ParticleBillboardData bb;
	ParticleSimulationData sim= {NULL};
	ParticleDrawData *pdd = psys->pdd;
	Material *ma;
	float vel[3], imat[4][4];
	float timestep, pixsize=1.0, pa_size, r_tilt, r_length;
	float pa_time, pa_birthtime, pa_dietime, pa_health, intensity;
	float cfra;
	float ma_r=0.0f, ma_g=0.0f, ma_b=0.0f;
	int a, totpart, totpoint=0, totve=0, drawn, draw_as, totchild=0;
	int select=ob->flag&SELECT, create_cdata=0, need_v=0;
	GLint polygonmode[2];
	char val[32];
	unsigned char tcol[4]= {0, 0, 0, 255};

/* 1. */
	if(psys==NULL)
		return;

	part=psys->part;
	pars=psys->particles;

	if(part==NULL || !psys_check_enabled(ob, psys))
		return;

	if(pars==NULL) return;

	/* don't draw normal paths in edit mode */
	if(psys_in_edit_mode(scene, psys) && (pset->flag & PE_DRAW_PART)==0)
		return;
		
	if(part->draw_as == PART_DRAW_REND)
		draw_as = part->ren_as;
	else
		draw_as = part->draw_as;

	if(draw_as == PART_DRAW_NOT)
		return;

/* 2. */
	sim.scene= scene;
	sim.ob= ob;
	sim.psys= psys;
	sim.psmd = psys_get_modifier(ob,psys);

	if(part->phystype==PART_PHYS_KEYED){
		if(psys->flag&PSYS_KEYED){
			psys_count_keyed_targets(&sim);
			if(psys->totkeyed==0)
				return;
		}
	}

	if(select){
		select=0;
		if(psys_get_current(ob)==psys)
			select=1;
	}

	psys->flag|=PSYS_DRAWING;

	if(part->type==PART_HAIR && !psys->childcache)
		totchild=0;
	else
		totchild=psys->totchild*part->disp/100;

	ma= give_current_material(ob,part->omat);

	if(v3d->zbuf) glDepthMask(1);

	if((ma) && (part->draw_col == PART_DRAW_COL_MAT)) {
		rgb_float_to_byte(&(ma->r), tcol);

		ma_r = ma->r;
		ma_g = ma->g;
		ma_b = ma->b;
	}

	glColor3ubv(tcol);

	timestep= psys_get_timestep(&sim);

	if( (base->flag & OB_FROMDUPLI) && (ob->flag & OB_FROMGROUP) ) {
		float mat[4][4];
		mul_m4_m4m4(mat, psys->imat, ob->obmat);
		glMultMatrixf(mat);
	}

	/* needed for text display */
	invert_m4_m4(ob->imat, ob->obmat);

	totpart=psys->totpart;

	cfra= BKE_curframe(scene);

	if(draw_as==PART_DRAW_PATH && psys->pathcache==NULL && psys->childcache==NULL)
		draw_as=PART_DRAW_DOT;

/* 3. */
	switch(draw_as){
		case PART_DRAW_DOT:
			if(part->draw_size)
				glPointSize(part->draw_size);
			else
				glPointSize(2.0); /* default dot size */
			break;
		case PART_DRAW_CIRC:
			/* calculate view aligned matrix: */
			copy_m4_m4(imat, rv3d->viewinv);
			normalize_v3(imat[0]);
			normalize_v3(imat[1]);
			/* no break! */
		case PART_DRAW_CROSS:
		case PART_DRAW_AXIS:
			/* lets calculate the scale: */
			pixsize= ED_view3d_pixel_size(rv3d, ob->obmat[3]);
			
			if(part->draw_size==0.0)
				pixsize *= 2.0f;
			else
				pixsize*=part->draw_size;

			if(draw_as==PART_DRAW_AXIS)
				create_cdata = 1;
			break;
		case PART_DRAW_OB:
			if(part->dup_ob==NULL)
				draw_as=PART_DRAW_DOT;
			else
				draw_as=0;
			break;
		case PART_DRAW_GR:
			if(part->dup_group==NULL)
				draw_as=PART_DRAW_DOT;
			else
				draw_as=0;
			break;
		case PART_DRAW_BB:
			if(v3d->camera==NULL && part->bb_ob==NULL){
				printf("Billboards need an active camera or a target object!\n");

				draw_as=part->draw_as=PART_DRAW_DOT;

				if(part->draw_size)
					glPointSize(part->draw_size);
				else
					glPointSize(2.0); /* default dot size */
			}
			else if(part->bb_ob)
				bb.ob=part->bb_ob;
			else
				bb.ob=v3d->camera;

			bb.align = part->bb_align;
			bb.anim = part->bb_anim;
			bb.lock = part->draw & PART_DRAW_BB_LOCK;
			break;
		case PART_DRAW_PATH:
			break;
		case PART_DRAW_LINE:
			need_v=1;
			break;
	}
	if(part->draw & PART_DRAW_SIZE && part->draw_as!=PART_DRAW_CIRC){
		copy_m4_m4(imat, rv3d->viewinv);
		normalize_v3(imat[0]);
		normalize_v3(imat[1]);
	}

	if(ELEM3(draw_as, PART_DRAW_DOT, PART_DRAW_CROSS, PART_DRAW_LINE)
		&& part->draw_col > PART_DRAW_COL_MAT)
		create_cdata = 1;

	if(!create_cdata && pdd && pdd->cdata) {
		MEM_freeN(pdd->cdata);
		pdd->cdata = pdd->cd = NULL;
	}

/* 4. */
	if(draw_as && ELEM(draw_as, PART_DRAW_PATH, PART_DRAW_CIRC)==0) {
		int tot_vec_size = (totpart + totchild) * 3 * sizeof(float);
		int create_ndata = 0;

		if(!pdd)
			pdd = psys->pdd = MEM_callocN(sizeof(ParticleDrawData), "ParticlDrawData");

		if(part->draw_as == PART_DRAW_REND && part->trail_count > 1) {
			tot_vec_size *= part->trail_count;
			psys_make_temp_pointcache(ob, psys);
		}

		switch(draw_as) {
			case PART_DRAW_AXIS:
			case PART_DRAW_CROSS:
				tot_vec_size *= 6;
				if(draw_as != PART_DRAW_CROSS)
					create_cdata = 1;
				break;
			case PART_DRAW_LINE:
				tot_vec_size *= 2;
				break;
			case PART_DRAW_BB:
				tot_vec_size *= 4;
				create_ndata = 1;
				break;
		}

		if(pdd->tot_vec_size != tot_vec_size)
			psys_free_pdd(psys);

		if(!pdd->vdata)
			pdd->vdata = MEM_callocN(tot_vec_size, "particle_vdata");
		if(create_cdata && !pdd->cdata)
			pdd->cdata = MEM_callocN(tot_vec_size, "particle_cdata");
		if(create_ndata && !pdd->ndata)
			pdd->ndata = MEM_callocN(tot_vec_size, "particle_ndata");

		if(part->draw & PART_DRAW_VEL && draw_as != PART_DRAW_LINE) {
			if(!pdd->vedata)
				pdd->vedata = MEM_callocN(2 * (totpart + totchild) * 3 * sizeof(float), "particle_vedata");

			need_v = 1;
		} else if (pdd->vedata) {
			/* velocity data not needed, so free it */
			MEM_freeN(pdd->vedata);
			pdd->vedata= NULL;
		}

		pdd->vd= pdd->vdata;
		pdd->ved= pdd->vedata;
		pdd->cd= pdd->cdata;
		pdd->nd= pdd->ndata;
		pdd->tot_vec_size= tot_vec_size;
	}
	else if(psys->pdd) {
		psys_free_pdd(psys);
		MEM_freeN(psys->pdd);
		pdd = psys->pdd = NULL;
	}

	if(pdd) {
		pdd->ma_r = &ma_r;
		pdd->ma_g = &ma_g;
		pdd->ma_b = &ma_b;
	}

	psys->lattice= psys_get_lattice(&sim);

	/* circles don't use drawdata, so have to add a special case here */
	if((pdd || draw_as==PART_DRAW_CIRC) && draw_as!=PART_DRAW_PATH){
/* 5. */
		if(pdd && (pdd->flag & PARTICLE_DRAW_DATA_UPDATED)
			&& (pdd->vedata || part->draw & (PART_DRAW_SIZE|PART_DRAW_NUM|PART_DRAW_HEALTH))==0) {
			totpoint = pdd->totpoint; /* draw data is up to date */
		}
		else for(a=0,pa=pars; a<totpart+totchild; a++, pa++){
			/* setup per particle individual stuff */
			if(a<totpart){
				if(totchild && (part->draw&PART_DRAW_PARENT)==0) continue;
				if(pa->flag & PARS_NO_DISP || pa->flag & PARS_UNEXIST) continue;

				pa_time=(cfra-pa->time)/pa->lifetime;
				pa_birthtime=pa->time;
				pa_dietime = pa->dietime;
				pa_size=pa->size;
				if(part->phystype==PART_PHYS_BOIDS)
					pa_health = pa->boid->data.health;
				else
					pa_health = -1.0;

				r_tilt = 2.0f*(PSYS_FRAND(a + 21) - 0.5f);
				r_length = PSYS_FRAND(a + 22);

				if(part->draw_col > PART_DRAW_COL_MAT) {
					switch(part->draw_col) {
						case PART_DRAW_COL_VEL:
							intensity = len_v3(pa->state.vel)/part->color_vec_max;
							break;
						case PART_DRAW_COL_ACC:
							intensity = len_v3v3(pa->state.vel, pa->prev_state.vel)/((pa->state.time-pa->prev_state.time)*part->color_vec_max);
							break;
						default:
							intensity= 1.0f; /* should never happen */
					}
					CLAMP(intensity, 0.f, 1.f);
					weight_to_rgb(intensity, &ma_r, &ma_g, &ma_b);
				}
			}
			else{
				ChildParticle *cpa= &psys->child[a-totpart];

				pa_time=psys_get_child_time(psys,cpa,cfra,&pa_birthtime,&pa_dietime);
				pa_size=psys_get_child_size(psys,cpa,cfra,NULL);

				pa_health = -1.0;

				r_tilt = 2.0f*(PSYS_FRAND(a + 21) - 0.5f);
				r_length = PSYS_FRAND(a + 22);
			}

			drawn = 0;
			if(part->draw_as == PART_DRAW_REND && part->trail_count > 1) {
				float length = part->path_end * (1.0f - part->randlength * r_length);
				int trail_count = part->trail_count * (1.0f - part->randlength * r_length);
				float ct = ((part->draw & PART_ABS_PATH_TIME) ? cfra : pa_time) - length;
				float dt = length / (trail_count ? (float)trail_count : 1.0f);
				int i=0;

				ct+=dt;
				for(i=0; i < trail_count; i++, ct += dt) {
					if(part->draw & PART_ABS_PATH_TIME) {
						if(ct < pa_birthtime || ct > pa_dietime)
							continue;
					}
					else if(ct < 0.0f || ct > 1.0f)
						continue;

					state.time = (part->draw & PART_ABS_PATH_TIME) ? -ct : -(pa_birthtime + ct * (pa_dietime - pa_birthtime));
					psys_get_particle_on_path(&sim,a,&state,need_v);
					
					if(psys->parent)
						mul_m4_v3(psys->parent->obmat, state.co);

					/* create actiual particle data */
					if(draw_as == PART_DRAW_BB) {
						bb.offset[0] = part->bb_offset[0];
						bb.offset[1] = part->bb_offset[1];
						bb.size[0] = part->bb_size[0] * pa_size;
						if (part->bb_align==PART_BB_VEL) {
							float pa_vel = len_v3(state.vel);
							float head = part->bb_vel_head*pa_vel;
							float tail = part->bb_vel_tail*pa_vel;
							bb.size[1] = part->bb_size[1]*pa_size + head + tail;
							/* use offset to adjust the particle center. this is relative to size, so need to divide! */
							if (bb.size[1] > 0.0f)
								bb.offset[1] += (head-tail) / bb.size[1];
						}
						else
							bb.size[1] = part->bb_size[1] * pa_size;
						bb.tilt = part->bb_tilt * (1.0f - part->bb_rand_tilt * r_tilt);
						bb.time = ct;
					}

					draw_particle(&state, draw_as, part->draw, pixsize, imat, part->draw_line, &bb, psys->pdd);

					totpoint++;
					drawn = 1;
				}
			}
			else
			{
				state.time=cfra;
				if(psys_get_particle_state(&sim,a,&state,0)){
					if(psys->parent)
						mul_m4_v3(psys->parent->obmat, state.co);

					/* create actiual particle data */
					if(draw_as == PART_DRAW_BB) {
						bb.offset[0] = part->bb_offset[0];
						bb.offset[1] = part->bb_offset[1];
						bb.size[0] = part->bb_size[0] * pa_size;
						if (part->bb_align==PART_BB_VEL) {
							float pa_vel = len_v3(state.vel);
							float head = part->bb_vel_head*pa_vel;
							float tail = part->bb_vel_tail*pa_vel;
							bb.size[1] = part->bb_size[1]*pa_size + head + tail;
							/* use offset to adjust the particle center. this is relative to size, so need to divide! */
							if (bb.size[1] > 0.0f)
								bb.offset[1] += (head-tail) / bb.size[1];
						}
						else
							bb.size[1] = part->bb_size[1] * pa_size;
						bb.tilt = part->bb_tilt * (1.0f - part->bb_rand_tilt * r_tilt);
						bb.time = pa_time;
					}

					draw_particle(&state, draw_as, part->draw, pixsize, imat, part->draw_line, &bb, pdd);

					totpoint++;
					drawn = 1;
				}
			}

			if(drawn) {
				/* additional things to draw for each particle	*/
				/* (velocity, size and number)					*/
				if((part->draw & PART_DRAW_VEL) && pdd && pdd->vedata){
					copy_v3_v3(pdd->ved,state.co);
					pdd->ved += 3;
					mul_v3_v3fl(vel, state.vel, timestep);
					add_v3_v3v3(pdd->ved, state.co, vel);
					pdd->ved+=3;

					totve++;
				}

				if(part->draw & PART_DRAW_SIZE){
					setlinestyle(3);
					drawcircball(GL_LINE_LOOP, state.co, pa_size, imat);
					setlinestyle(0);
				}


				if((part->draw & PART_DRAW_NUM || part->draw & PART_DRAW_HEALTH) && (v3d->flag2 & V3D_RENDER_OVERRIDE)==0){
					float vec_txt[3];
					char *val_pos= val;
					val[0]= '\0';

					if(part->draw&PART_DRAW_NUM) {
						if(a < totpart && (part->draw & PART_DRAW_HEALTH) && (part->phystype==PART_PHYS_BOIDS)) {
							sprintf(val_pos, "%d:%.2f", a, pa_health);
						}
						else {
							sprintf(val_pos, "%d", a);
						}
					}
					else {
						if(a < totpart && (part->draw & PART_DRAW_HEALTH) && (part->phystype==PART_PHYS_BOIDS)) {
							sprintf(val_pos, "%.2f", pa_health);
						}
					}

					/* in path drawing state.co is the end point */
					/* use worldspace beause object matrix is already applied */
					mul_v3_m4v3(vec_txt, ob->imat, state.co);
					view3d_cached_text_draw_add(vec_txt, val, 10, V3D_CACHE_TEXT_WORLDSPACE|V3D_CACHE_TEXT_ASCII, tcol);
				}
			}
		}
	}
/* 6. */

	glGetIntegerv(GL_POLYGON_MODE, polygonmode);
	glEnableClientState(GL_VERTEX_ARRAY);

	if(draw_as==PART_DRAW_PATH){
		ParticleCacheKey **cache, *path;
		float /* *cd2=NULL, */ /* UNUSED */ *cdata2=NULL;

		/* setup gl flags */
		if (1) { //ob_dt > OB_WIRE) {
			glEnableClientState(GL_NORMAL_ARRAY);

			if(part->draw_col == PART_DRAW_COL_MAT)
				glEnableClientState(GL_COLOR_ARRAY);

			glEnable(GL_LIGHTING);
			glColorMaterial(GL_FRONT_AND_BACK, GL_DIFFUSE);
			glEnable(GL_COLOR_MATERIAL);
		}
		/*else {
			glDisableClientState(GL_NORMAL_ARRAY);

			glDisable(GL_COLOR_MATERIAL);
			glDisable(GL_LIGHTING);
			UI_ThemeColor(TH_WIRE);
		}*/

		if(totchild && (part->draw&PART_DRAW_PARENT)==0)
			totpart=0;
		else if(psys->pathcache==NULL)
			totpart=0;

		/* draw actual/parent particles */
		cache=psys->pathcache;
		for(a=0, pa=psys->particles; a<totpart; a++, pa++){
			path=cache[a];
			if(path->steps > 0) {
				glVertexPointer(3, GL_FLOAT, sizeof(ParticleCacheKey), path->co);

				if(1) { //ob_dt > OB_WIRE) {
					glNormalPointer(GL_FLOAT, sizeof(ParticleCacheKey), path->vel);
					if(part->draw_col == PART_DRAW_COL_MAT)
						glColorPointer(3, GL_FLOAT, sizeof(ParticleCacheKey), path->col);
				}

				glDrawArrays(GL_LINE_STRIP, 0, path->steps + 1);
			}
		}
		
		/* draw child particles */
		cache=psys->childcache;
		for(a=0; a<totchild; a++){
			path=cache[a];
			glVertexPointer(3, GL_FLOAT, sizeof(ParticleCacheKey), path->co);

			if(1) { //ob_dt > OB_WIRE) {
				glNormalPointer(GL_FLOAT, sizeof(ParticleCacheKey), path->vel);
				if(part->draw_col == PART_DRAW_COL_MAT)
					glColorPointer(3, GL_FLOAT, sizeof(ParticleCacheKey), path->col);
			}

			glDrawArrays(GL_LINE_STRIP, 0, path->steps + 1);
		}


		/* restore & clean up */
		if(1) { //ob_dt > OB_WIRE) {
			if(part->draw_col == PART_DRAW_COL_MAT)
				glDisable(GL_COLOR_ARRAY);
			glDisable(GL_COLOR_MATERIAL);
		}

		if(cdata2)
			MEM_freeN(cdata2);
		/* cd2= */ /* UNUSED */ cdata2=NULL;

		glLineWidth(1.0f);

		if((part->draw & PART_DRAW_NUM) && (v3d->flag2 & V3D_RENDER_OVERRIDE)==0){
			cache=psys->pathcache;

			for(a=0, pa=psys->particles; a<totpart; a++, pa++){
				float vec_txt[3];
				sprintf(val, "%i", a);
				/* use worldspace beause object matrix is already applied */
				mul_v3_m4v3(vec_txt, ob->imat, cache[a]->co);
				view3d_cached_text_draw_add(vec_txt, val, 10, V3D_CACHE_TEXT_WORLDSPACE|V3D_CACHE_TEXT_ASCII, tcol);
			}
		}
	}
	else if(pdd && ELEM(draw_as, 0, PART_DRAW_CIRC)==0){
		glDisableClientState(GL_COLOR_ARRAY);

		/* enable point data array */
		if(pdd->vdata){
			glEnableClientState(GL_VERTEX_ARRAY);
			glVertexPointer(3, GL_FLOAT, 0, pdd->vdata);
		}
		else
			glDisableClientState(GL_VERTEX_ARRAY);

		if(select) {
			UI_ThemeColor(TH_ACTIVE);
			
			if(part->draw_size)
				glPointSize(part->draw_size + 2);
			else
				glPointSize(4.0);

			glLineWidth(3.0);

			draw_particle_arrays(draw_as, totpoint, ob_dt, 1);
		}

		/* restore from select */
		glColor3f(ma_r,ma_g,ma_b);
		glPointSize(part->draw_size ? part->draw_size : 2.0);
		glLineWidth(1.0);

		/* enable other data arrays */

		/* billboards are drawn this way */
		if(pdd->ndata && ob_dt>OB_WIRE){
			glEnableClientState(GL_NORMAL_ARRAY);
			glNormalPointer(GL_FLOAT, 0, pdd->ndata);
			glEnable(GL_LIGHTING);
		}
		else{
			glDisableClientState(GL_NORMAL_ARRAY);
			glDisable(GL_LIGHTING);
		}

		if(pdd->cdata){
			glEnableClientState(GL_COLOR_ARRAY);
			glColorPointer(3, GL_FLOAT, 0, pdd->cdata);
		}

		draw_particle_arrays(draw_as, totpoint, ob_dt, 0);

		pdd->flag |= PARTICLE_DRAW_DATA_UPDATED;
		pdd->totpoint = totpoint;
	}

	if(pdd && pdd->vedata){
		glDisableClientState(GL_COLOR_ARRAY);
		cpack(0xC0C0C0);
		
		glVertexPointer(3, GL_FLOAT, 0, pdd->vedata);
		
		glDrawArrays(GL_LINES, 0, 2*totve);
	}

	glPolygonMode(GL_FRONT, polygonmode[0]);
	glPolygonMode(GL_BACK, polygonmode[1]);

/* 7. */
	
	glDisable(GL_LIGHTING);
	glDisableClientState(GL_COLOR_ARRAY);
	glDisableClientState(GL_VERTEX_ARRAY);
	glDisableClientState(GL_NORMAL_ARRAY);

	if(states)
		MEM_freeN(states);

	psys->flag &= ~PSYS_DRAWING;

	/* draw data can't be saved for billboards as they must update to target changes */
	if(draw_as == PART_DRAW_BB) {
		psys_free_pdd(psys);
		pdd->flag &= ~PARTICLE_DRAW_DATA_UPDATED;
	}

	if(psys->lattice){
		end_latt_deform(psys->lattice);
		psys->lattice= NULL;
	}

	if(pdd) {
		/* drop references to stack memory */
		pdd->ma_r= pdd->ma_g= pdd->ma_b= NULL;
	}

	if( (base->flag & OB_FROMDUPLI) && (ob->flag & OB_FROMGROUP) ) {
		glLoadMatrixf(rv3d->viewmat);
	}
}

static void draw_update_ptcache_edit(Scene *scene, Object *ob, PTCacheEdit *edit)
{
	if(edit->psys && edit->psys->flag & PSYS_HAIR_UPDATED)
		PE_update_object(scene, ob, 0);

	/* create path and child path cache if it doesn't exist already */
	if(edit->pathcache == NULL)
		psys_cache_edit_paths(scene, ob, edit, CFRA);
}

static void draw_ptcache_edit(Scene *scene, View3D *v3d, PTCacheEdit *edit)
{
	ParticleCacheKey **cache, *path, *pkey;
	PTCacheEditPoint *point;
	PTCacheEditKey *key;
	ParticleEditSettings *pset = PE_settings(scene);
	int i, k, totpoint = edit->totpoint, timed = pset->flag & PE_FADE_TIME ? pset->fade_frames : 0;
	int steps=1;
	float sel_col[3];
	float nosel_col[3];
	float *pathcol = NULL, *pcol;

	if(edit->pathcache == NULL)
		return;

	PE_hide_keys_time(scene, edit, CFRA);

	/* opengl setup */
	if((v3d->flag & V3D_ZBUF_SELECT)==0)
		glDisable(GL_DEPTH_TEST);

	/* get selection theme colors */
	UI_GetThemeColor3fv(TH_VERTEX_SELECT, sel_col);
	UI_GetThemeColor3fv(TH_VERTEX, nosel_col);

	/* draw paths */
	if(timed) {
		glEnable(GL_BLEND);
		steps = (*edit->pathcache)->steps + 1;
		pathcol = MEM_callocN(steps*4*sizeof(float), "particle path color data");
	}

	glEnableClientState(GL_VERTEX_ARRAY);
	glEnableClientState(GL_COLOR_ARRAY);

	glColorMaterial(GL_FRONT_AND_BACK, GL_DIFFUSE);
	glEnable(GL_COLOR_MATERIAL);
	glShadeModel(GL_SMOOTH);

	if(pset->brushtype == PE_BRUSH_WEIGHT) {
		glLineWidth(2.0f);
		glDisable(GL_LIGHTING);
	}

	cache=edit->pathcache;
	for(i=0; i<totpoint; i++){
		path = cache[i];
		glVertexPointer(3, GL_FLOAT, sizeof(ParticleCacheKey), path->co);

		if(timed) {
			for(k=0, pcol=pathcol, pkey=path; k<steps; k++, pkey++, pcol+=4){
				copy_v3_v3(pcol, pkey->col);
				pcol[3] = 1.0f - fabsf((float)(CFRA) - pkey->time)/(float)pset->fade_frames;
			}

			glColorPointer(4, GL_FLOAT, 4*sizeof(float), pathcol);
		}
		else
			glColorPointer(3, GL_FLOAT, sizeof(ParticleCacheKey), path->col);

		glDrawArrays(GL_LINE_STRIP, 0, path->steps + 1);
	}

	if(pathcol) { MEM_freeN(pathcol); pathcol = pcol = NULL; }


	/* draw edit vertices */
	if(pset->selectmode!=SCE_SELECT_PATH){
		glPointSize(UI_GetThemeValuef(TH_VERTEX_SIZE));

		if(pset->selectmode==SCE_SELECT_POINT){
			float *pd=NULL,*pdata=NULL;
			float *cd=NULL,*cdata=NULL;
			int totkeys = 0;

			for (i=0, point=edit->points; i<totpoint; i++, point++)
				if(!(point->flag & PEP_HIDE))
					totkeys += point->totkey;

			if(edit->points && !(edit->points->keys->flag & PEK_USE_WCO))
				pd=pdata=MEM_callocN(totkeys*3*sizeof(float), "particle edit point data");
			cd=cdata=MEM_callocN(totkeys*(timed?4:3)*sizeof(float), "particle edit color data");

			for(i=0, point=edit->points; i<totpoint; i++, point++){
				if(point->flag & PEP_HIDE)
					continue;

				for(k=0, key=point->keys; k<point->totkey; k++, key++){
					if(pd) {
						copy_v3_v3(pd, key->co);
						pd += 3;
					}

					if(key->flag&PEK_SELECT){
						copy_v3_v3(cd,sel_col);
					}
					else{
						copy_v3_v3(cd,nosel_col);
					}

					if(timed)
						*(cd+3) = 1.0f - fabsf((float)CFRA - *key->time)/(float)pset->fade_frames;

					cd += (timed?4:3);
				}
			}
			cd=cdata;
			pd=pdata;
			for(i=0, point=edit->points; i<totpoint; i++, point++){
				if(point->flag & PEP_HIDE)
					continue;

				if(point->keys->flag & PEK_USE_WCO)
					glVertexPointer(3, GL_FLOAT, sizeof(PTCacheEditKey), point->keys->world_co);
				else
					glVertexPointer(3, GL_FLOAT, 3*sizeof(float), pd);

				glColorPointer((timed?4:3), GL_FLOAT, (timed?4:3)*sizeof(float), cd);

				glDrawArrays(GL_POINTS, 0, point->totkey);

				pd += pd ? 3 * point->totkey : 0;
				cd += (timed?4:3) * point->totkey;
			}
			if(pdata) { MEM_freeN(pdata); pd=pdata=NULL; }
			if(cdata) { MEM_freeN(cdata); cd=cdata=NULL; }
		}
		else if(pset->selectmode == SCE_SELECT_END){
			for(i=0, point=edit->points; i<totpoint; i++, point++){
				if((point->flag & PEP_HIDE)==0){
					key = point->keys + point->totkey - 1;
					if(key->flag & PEK_SELECT)
						glColor3fv(sel_col);
					else
						glColor3fv(nosel_col);
					/* has to be like this.. otherwise selection won't work, have try glArrayElement later..*/
					glBegin(GL_POINTS);
					glVertex3fv(key->flag & PEK_USE_WCO ? key->world_co : key->co);
					glEnd();
				}
			}
		}
	}

	glDisable(GL_BLEND);
	glDisable(GL_LIGHTING);
	glDisable(GL_COLOR_MATERIAL);
	glDisableClientState(GL_COLOR_ARRAY);
	glDisableClientState(GL_NORMAL_ARRAY);
	glDisableClientState(GL_VERTEX_ARRAY);
	glShadeModel(GL_FLAT);
	if(v3d->zbuf) glEnable(GL_DEPTH_TEST);
	glLineWidth(1.0f);
	glPointSize(1.0);
}
//static void ob_draw_RE_motion(float com[3],float rotscale[3][3],float tw,float th)
static void ob_draw_RE_motion(float com[3],float rotscale[3][3],float itw,float ith,float drw_size)
{
	float tr[3][3];
	float root[3],tip[3];
	float tw,th;
	/* take a copy for not spoiling original */
	copy_m3_m3(tr,rotscale);
	tw = itw * drw_size;
	th = ith * drw_size;

	glColor4ub(0x7F, 0x00, 0x00, 155);
	glBegin(GL_LINES);
	root[1] = root[2] = 0.0f;
	root[0] = -drw_size;
	mul_m3_v3(tr,root);
	add_v3_v3(root, com);
	glVertex3fv(root); 
	tip[1] = tip[2] = 0.0f;
	tip[0] = drw_size;
	mul_m3_v3(tr,tip);
	add_v3_v3(tip, com);
	glVertex3fv(tip); 
	glEnd();

	root[1] =0.0f; root[2] = tw;
	root[0] = th;
	glBegin(GL_LINES);
	mul_m3_v3(tr,root);
	add_v3_v3(root, com);
	glVertex3fv(root); 
	glVertex3fv(tip); 
	glEnd();

	root[1] =0.0f; root[2] = -tw;
	root[0] = th;
	glBegin(GL_LINES);
	mul_m3_v3(tr,root);
	add_v3_v3(root, com);
	glVertex3fv(root); 
	glVertex3fv(tip); 
	glEnd();

	root[1] =tw; root[2] = 0.0f;
	root[0] =th;
	glBegin(GL_LINES);
	mul_m3_v3(tr,root);
	add_v3_v3(root, com);
	glVertex3fv(root); 
	glVertex3fv(tip); 
	glEnd();

	root[1] =-tw; root[2] = 0.0f;
	root[0] = th;
	glBegin(GL_LINES);
	mul_m3_v3(tr,root);
	add_v3_v3(root, com);
	glVertex3fv(root); 
	glVertex3fv(tip); 
	glEnd();

	glColor4ub(0x00, 0x7F, 0x00, 155);

	glBegin(GL_LINES);
	root[0] = root[2] = 0.0f;
	root[1] = -drw_size;
	mul_m3_v3(tr,root);
	add_v3_v3(root, com);
	glVertex3fv(root); 
	tip[0] = tip[2] = 0.0f;
	tip[1] = drw_size;
	mul_m3_v3(tr,tip);
	add_v3_v3(tip, com);
	glVertex3fv(tip); 
	glEnd();

	root[0] =0.0f; root[2] = tw;
	root[1] = th;
	glBegin(GL_LINES);
	mul_m3_v3(tr,root);
	add_v3_v3(root, com);
	glVertex3fv(root); 
	glVertex3fv(tip); 
	glEnd();

	root[0] =0.0f; root[2] = -tw;
	root[1] = th;
	glBegin(GL_LINES);
	mul_m3_v3(tr,root);
	add_v3_v3(root, com);
	glVertex3fv(root); 
	glVertex3fv(tip); 
	glEnd();

	root[0] =tw; root[2] = 0.0f;
	root[1] =th;
	glBegin(GL_LINES);
	mul_m3_v3(tr,root);
	add_v3_v3(root, com);
	glVertex3fv(root); 
	glVertex3fv(tip); 
	glEnd();

	root[0] =-tw; root[2] = 0.0f;
	root[1] = th;
	glBegin(GL_LINES);
	mul_m3_v3(tr,root);
	add_v3_v3(root, com);
	glVertex3fv(root); 
	glVertex3fv(tip); 
	glEnd();

	glColor4ub(0x00, 0x00, 0x7F, 155);
	glBegin(GL_LINES);
	root[0] = root[1] = 0.0f;
	root[2] = -drw_size;
	mul_m3_v3(tr,root);
	add_v3_v3(root, com);
	glVertex3fv(root); 
	tip[0] = tip[1] = 0.0f;
	tip[2] = drw_size;
	mul_m3_v3(tr,tip);
	add_v3_v3(tip, com);
	glVertex3fv(tip); 
	glEnd();

	root[0] =0.0f; root[1] = tw;
	root[2] = th;
	glBegin(GL_LINES);
	mul_m3_v3(tr,root);
	add_v3_v3(root, com);
	glVertex3fv(root); 
	glVertex3fv(tip); 
	glEnd();

	root[0] =0.0f; root[1] = -tw;
	root[2] = th;
	glBegin(GL_LINES);
	mul_m3_v3(tr,root);
	add_v3_v3(root, com);
	glVertex3fv(root); 
	glVertex3fv(tip); 
	glEnd();

	root[0] = tw; root[1] = 0.0f;
	root[2] = th;
	glBegin(GL_LINES);
	mul_m3_v3(tr,root);
	add_v3_v3(root, com);
	glVertex3fv(root); 
	glVertex3fv(tip); 
	glEnd();

	root[0] = -tw; root[1] = 0.0f;
	root[2] = th;
	glBegin(GL_LINES);
	mul_m3_v3(tr,root);
	add_v3_v3(root, com);
	glVertex3fv(root); 
	glVertex3fv(tip); 
	glEnd();
}

/*place to add drawers */

static void tekenhandlesN(Nurb *nu, short sel, short hide_handles)
{
	BezTriple *bezt;
	float *fp;
	int a;

	if(nu->hide || hide_handles) return;

	glBegin(GL_LINES); 

	if(nu->type == CU_BEZIER) {

#define TH_HANDLE_COL_TOT ((TH_HANDLE_SEL_FREE - TH_HANDLE_FREE) + 1)
		/* use MIN2 when indexing to ensure newer files dont read outside the array */
		unsigned char handle_cols[TH_HANDLE_COL_TOT][3];
		const int basecol= sel ? TH_HANDLE_SEL_FREE : TH_HANDLE_FREE;

		for (a=0; a < TH_HANDLE_COL_TOT; a++) {
			UI_GetThemeColor3ubv(basecol + a, handle_cols[a]);
		}

		bezt= nu->bezt;
		a= nu->pntsu;
		while(a--) {
			if(bezt->hide==0) {
				if( (bezt->f2 & SELECT)==sel) {
					fp= bezt->vec[0];

					glColor3ubv(handle_cols[MIN2(bezt->h1, TH_HANDLE_COL_TOT-1)]);
					glVertex3fv(fp);
					glVertex3fv(fp+3); 

					glColor3ubv(handle_cols[MIN2(bezt->h2, TH_HANDLE_COL_TOT-1)]);
					glVertex3fv(fp+3); 
					glVertex3fv(fp+6); 
				}
				else if( (bezt->f1 & SELECT)==sel) {
					fp= bezt->vec[0];

					glColor3ubv(handle_cols[MIN2(bezt->h1, TH_HANDLE_COL_TOT-1)]);
					glVertex3fv(fp); 
					glVertex3fv(fp+3); 
				}
				else if( (bezt->f3 & SELECT)==sel) {
					fp= bezt->vec[1];

					glColor3ubv(handle_cols[MIN2(bezt->h2, TH_HANDLE_COL_TOT-1)]);
					glVertex3fv(fp); 
					glVertex3fv(fp+3); 
				}
			}
			bezt++;
		}

#undef TH_HANDLE_COL_TOT

	}
	glEnd();
}

static void tekenhandlesN_active(Nurb *nu)
{
	BezTriple *bezt;
	float *fp;
	int a;

	if(nu->hide) return;

	UI_ThemeColor(TH_ACTIVE_SPLINE);
	glLineWidth(2);

	glBegin(GL_LINES);

	if(nu->type == CU_BEZIER) {
		bezt= nu->bezt;
		a= nu->pntsu;
		while(a--) {
			if(bezt->hide==0) {
				fp= bezt->vec[0];

				glVertex3fv(fp);
				glVertex3fv(fp+3);

				glVertex3fv(fp+3);
				glVertex3fv(fp+6);
			}
			bezt++;
		}
	}
	glEnd();

	glColor3ub(0,0,0);
	glLineWidth(1);
}

static void tekenvertsN(Nurb *nu, short sel, short hide_handles, void *lastsel)
{
	BezTriple *bezt;
	BPoint *bp;
	float size;
	int a, color;

	if(nu->hide) return;

	if(sel) color= TH_VERTEX_SELECT;
	else color= TH_VERTEX;

	UI_ThemeColor(color);

	size= UI_GetThemeValuef(TH_VERTEX_SIZE);
	glPointSize(size);
	
	bglBegin(GL_POINTS);
	
	if(nu->type == CU_BEZIER) {

		bezt= nu->bezt;
		a= nu->pntsu;
		while(a--) {
			if(bezt->hide==0) {
				if (sel == 1 && bezt == lastsel) {
					UI_ThemeColor(TH_LASTSEL_POINT);
					bglVertex3fv(bezt->vec[1]);

					if (!hide_handles) {
						if(bezt->f1 & SELECT) bglVertex3fv(bezt->vec[0]);
						if(bezt->f3 & SELECT) bglVertex3fv(bezt->vec[2]);
					}

					UI_ThemeColor(color);
				} else if (hide_handles) {
					if((bezt->f2 & SELECT)==sel) bglVertex3fv(bezt->vec[1]);
				} else {
					if((bezt->f1 & SELECT)==sel) bglVertex3fv(bezt->vec[0]);
					if((bezt->f2 & SELECT)==sel) bglVertex3fv(bezt->vec[1]);
					if((bezt->f3 & SELECT)==sel) bglVertex3fv(bezt->vec[2]);
				}
			}
			bezt++;
		}
	}
	else {
		bp= nu->bp;
		a= nu->pntsu*nu->pntsv;
		while(a--) {
			if(bp->hide==0) {
				if (bp == lastsel) {
					UI_ThemeColor(TH_LASTSEL_POINT);
					bglVertex3fv(bp->vec);
					UI_ThemeColor(color);
				} else {
					if((bp->f1 & SELECT)==sel) bglVertex3fv(bp->vec);
				}
			}
			bp++;
		}
	}
	
	bglEnd();
	glPointSize(1.0);
}

static void editnurb_draw_active_poly(Nurb *nu)
{
	BPoint *bp;
	int a, b;

	UI_ThemeColor(TH_ACTIVE_SPLINE);
	glLineWidth(2);

	bp= nu->bp;
	for(b=0; b<nu->pntsv; b++) {
		if(nu->flagu & 1) glBegin(GL_LINE_LOOP);
		else glBegin(GL_LINE_STRIP);

		for(a=0; a<nu->pntsu; a++, bp++) {
			glVertex3fv(bp->vec);
		}

		glEnd();
	}

	glColor3ub(0,0,0);
	glLineWidth(1);
}

static void editnurb_draw_active_nurbs(Nurb *nu)
{
	BPoint *bp, *bp1;
	int a, b, ofs;

	UI_ThemeColor(TH_ACTIVE_SPLINE);
	glLineWidth(2);

	glBegin(GL_LINES);
	bp= nu->bp;
	for(b=0; b<nu->pntsv; b++) {
		bp1= bp;
		bp++;

		for(a=nu->pntsu-1; a>0; a--, bp++) {
			if(bp->hide==0 && bp1->hide==0) {
				glVertex3fv(bp->vec);
				glVertex3fv(bp1->vec);
			}
			bp1= bp;
		}
	}

	if(nu->pntsv > 1) {	/* surface */

		ofs= nu->pntsu;
		for(b=0; b<nu->pntsu; b++) {
			bp1= nu->bp+b;
			bp= bp1+ofs;
			for(a=nu->pntsv-1; a>0; a--, bp+=ofs) {
				if(bp->hide==0 && bp1->hide==0) {
					glVertex3fv(bp->vec);
					glVertex3fv(bp1->vec);
				}
				bp1= bp;
			}
		}
	}

	glEnd();

	glColor3ub(0,0,0);
	glLineWidth(1);
}

static void draw_editnurb(Object *ob, Nurb *nurb, int sel)
{
	Nurb *nu;
	BPoint *bp, *bp1;
	int a, b, ofs, index;
	Curve *cu= (Curve*)ob->data;

	index= 0;
	nu= nurb;
	while(nu) {
		if(nu->hide==0) {
			switch(nu->type) {
			case CU_POLY:
				if (!sel && index== cu->actnu) {
					/* we should draw active spline highlight below everything */
					editnurb_draw_active_poly(nu);
				}

				UI_ThemeColor(TH_NURB_ULINE);
				bp= nu->bp;
				for(b=0; b<nu->pntsv; b++) {
					if(nu->flagu & 1) glBegin(GL_LINE_LOOP);
					else glBegin(GL_LINE_STRIP);

					for(a=0; a<nu->pntsu; a++, bp++) {
						glVertex3fv(bp->vec);
					}

					glEnd();
				}
				break;
			case CU_NURBS:
				if (!sel && index== cu->actnu) {
					/* we should draw active spline highlight below everything */
					editnurb_draw_active_nurbs(nu);
				}

				bp= nu->bp;
				for(b=0; b<nu->pntsv; b++) {
					bp1= bp;
					bp++;
					for(a=nu->pntsu-1; a>0; a--, bp++) {
						if(bp->hide==0 && bp1->hide==0) {
							if(sel) {
								if( (bp->f1 & SELECT) && ( bp1->f1 & SELECT ) ) {
									UI_ThemeColor(TH_NURB_SEL_ULINE);
		
									glBegin(GL_LINE_STRIP);
									glVertex3fv(bp->vec); 
									glVertex3fv(bp1->vec);
									glEnd();
								}
							}
							else {
								if( (bp->f1 & SELECT) && ( bp1->f1 & SELECT) );
								else {
									UI_ThemeColor(TH_NURB_ULINE);
		
									glBegin(GL_LINE_STRIP);
									glVertex3fv(bp->vec); 
									glVertex3fv(bp1->vec);
									glEnd();
								}
							}
						}
						bp1= bp;
					}
				}
				if(nu->pntsv > 1) {	/* surface */

					ofs= nu->pntsu;
					for(b=0; b<nu->pntsu; b++) {
						bp1= nu->bp+b;
						bp= bp1+ofs;
						for(a=nu->pntsv-1; a>0; a--, bp+=ofs) {
							if(bp->hide==0 && bp1->hide==0) {
								if(sel) {
									if( (bp->f1 & SELECT) && ( bp1->f1 & SELECT) ) {
										UI_ThemeColor(TH_NURB_SEL_VLINE);
			
										glBegin(GL_LINE_STRIP);
										glVertex3fv(bp->vec); 
										glVertex3fv(bp1->vec);
										glEnd();
									}
								}
								else {
									if( (bp->f1 & SELECT) && ( bp1->f1 & SELECT) );
									else {
										UI_ThemeColor(TH_NURB_VLINE);
			
										glBegin(GL_LINE_STRIP);
										glVertex3fv(bp->vec); 
										glVertex3fv(bp1->vec);
										glEnd();
									}
								}
							}
							bp1= bp;
						}
					}

				}
				break;
			}
		}

		++index;
		nu= nu->next;
	}
}

static void drawnurb(Scene *scene, View3D *v3d, RegionView3D *rv3d, Base *base, Nurb *nurb, int dt)
{
	ToolSettings *ts= scene->toolsettings;
	Object *ob= base->object;
	Curve *cu = ob->data;
	Nurb *nu;
	BevList *bl;
	short hide_handles = (cu->drawflag & CU_HIDE_HANDLES);
	int index;

// XXX	retopo_matrix_update(v3d);

	/* DispList */
	UI_ThemeColor(TH_WIRE);
	drawDispList(scene, v3d, rv3d, base, dt);

	if(v3d->zbuf) glDisable(GL_DEPTH_TEST);
	
	/* first non-selected and active handles */
	index= 0;
	for(nu=nurb; nu; nu=nu->next) {
		if(nu->type == CU_BEZIER) {
			if (index == cu->actnu && !hide_handles)
				tekenhandlesN_active(nu);
			tekenhandlesN(nu, 0, hide_handles);
		}
		++index;
	}
	draw_editnurb(ob, nurb, 0);
	draw_editnurb(ob, nurb, 1);
	/* selected handles */
	for(nu=nurb; nu; nu=nu->next) {
		if(nu->type == CU_BEZIER && (cu->drawflag & CU_HIDE_HANDLES)==0)
			tekenhandlesN(nu, 1, hide_handles);
		tekenvertsN(nu, 0, hide_handles, NULL);
	}
	
	if(v3d->zbuf) glEnable(GL_DEPTH_TEST);

	/*	direction vectors for 3d curve paths
		when at its lowest, dont render normals */
	if(cu->flag & CU_3D && ts->normalsize > 0.0015f && (cu->drawflag & CU_HIDE_NORMALS)==0) {

		UI_ThemeColor(TH_WIRE);
		for (bl=cu->bev.first,nu=nurb; nu && bl; bl=bl->next,nu=nu->next) {
			BevPoint *bevp= (BevPoint *)(bl+1);		
			int nr= bl->nr;
			int skip= nu->resolu/16;
			
			while (nr-->0) { /* accounts for empty bevel lists */
				const float fac= bevp->radius * ts->normalsize;
				float vec_a[3]; // Offset perpendicular to the curve
				float vec_b[3]; // Delta along the curve

				vec_a[0]= fac;
				vec_a[1]= 0.0f;
				vec_a[2]= 0.0f;

				vec_b[0]= -fac;
				vec_b[1]= 0.0f;
				vec_b[2]= 0.0f;
				
				mul_qt_v3(bevp->quat, vec_a);
				mul_qt_v3(bevp->quat, vec_b);
				add_v3_v3(vec_a, bevp->vec);
				add_v3_v3(vec_b, bevp->vec);

				madd_v3_v3fl(vec_a, bevp->dir, -fac);
				madd_v3_v3fl(vec_b, bevp->dir, -fac);

				glBegin(GL_LINE_STRIP);
				glVertex3fv(vec_a);
				glVertex3fv(bevp->vec);
				glVertex3fv(vec_b);
				glEnd();
				
				bevp += skip+1;
				nr -= skip;
			}
		}
	}

	if(v3d->zbuf) glDisable(GL_DEPTH_TEST);
	
	for(nu=nurb; nu; nu=nu->next) {
		tekenvertsN(nu, 1, hide_handles, cu->lastsel);
	}
	
	if(v3d->zbuf) glEnable(GL_DEPTH_TEST); 
}

/* draw a sphere for use as an empty drawtype */
static void draw_empty_sphere (float size)
{
	static GLuint displist=0;
	
	if (displist == 0) {
		GLUquadricObj	*qobj;
		
		displist= glGenLists(1);
		glNewList(displist, GL_COMPILE);
		
		glPushMatrix();
		
		qobj	= gluNewQuadric(); 
		gluQuadricDrawStyle(qobj, GLU_SILHOUETTE); 
		gluDisk(qobj, 0.0,  1, 16, 1);
		
		glRotatef(90, 0, 1, 0);
		gluDisk(qobj, 0.0,  1, 16, 1);
		
		glRotatef(90, 1, 0, 0);
		gluDisk(qobj, 0.0,  1, 16, 1);
		
		gluDeleteQuadric(qobj);  
		
		glPopMatrix();
		glEndList();
	}
	
	glScalef(size, size, size);
	glCallList(displist);
	glScalef(1.0f/size, 1.0f/size, 1.0f/size);
}

/* draw a cone for use as an empty drawtype */
static void draw_empty_cone (float size)
{
	float cent=0;
	float radius;
	GLUquadricObj *qobj = gluNewQuadric(); 
	gluQuadricDrawStyle(qobj, GLU_SILHOUETTE); 
	
	
	glPushMatrix();
	
	radius = size;
	glTranslatef(cent,cent, cent);
	glScalef(radius, size * 2.0f, radius);
	glRotatef(-90., 1.0, 0.0, 0.0);
	gluCylinder(qobj, 1.0, 0.0, 1.0, 8, 1);

	glPopMatrix();
	
	gluDeleteQuadric(qobj); 
}

/* draw points on curve speed handles */
#if 0 // XXX old animation system stuff
static void curve_draw_speed(Scene *scene, Object *ob)
{
	Curve *cu= ob->data;
	IpoCurve *icu;
	BezTriple *bezt;
	float loc[4], dir[3];
	int a;
	
	if(cu->ipo==NULL)
		return;
	
	icu= cu->ipo->curve.first; 
	if(icu==NULL || icu->totvert<2)
		return;
	
	glPointSize( UI_GetThemeValuef(TH_VERTEX_SIZE) );
	bglBegin(GL_POINTS);

	for(a=0, bezt= icu->bezt; a<icu->totvert; a++, bezt++) {
		if( where_on_path(ob, bezt->vec[1][1], loc, dir)) {
			UI_ThemeColor((bezt->f2 & SELECT) && ob==OBACT?TH_VERTEX_SELECT:TH_VERTEX);
			bglVertex3fv(loc);
		}
	}

	glPointSize(1.0);
	bglEnd();
}
#endif // XXX old animation system stuff


static void draw_textcurs(float textcurs[4][2])
{
	cpack(0);
	
	set_inverted_drawing(1);
	glBegin(GL_QUADS);
	glVertex2fv(textcurs[0]);
	glVertex2fv(textcurs[1]);
	glVertex2fv(textcurs[2]);
	glVertex2fv(textcurs[3]);
	glEnd();
	set_inverted_drawing(0);
}

static void drawspiral(const float cent[3], float rad, float tmat[][4], int start)
{
	float vec[3], vx[3], vy[3];
	const float tot_inv= (1.0f / (float)CIRCLE_RESOL);
	int a;
	char inverse= FALSE;
	float x, y, fac;

	if (start < 0) {
		inverse = TRUE;
		start= -start;
	}

	mul_v3_v3fl(vx, tmat[0], rad);
	mul_v3_v3fl(vy, tmat[1], rad);

	glBegin(GL_LINE_STRIP);

	if (inverse==0) {
		copy_v3_v3(vec, cent);
		glVertex3fv(vec);

		for(a=0; a<CIRCLE_RESOL; a++) {
			if (a+start>=CIRCLE_RESOL)
				start=-a + 1;

			fac= (float)a * tot_inv;
			x= sinval[a+start] * fac;
			y= cosval[a+start] * fac;

			vec[0]= cent[0] + (x * vx[0] + y * vy[0]);
			vec[1]= cent[1] + (x * vx[1] + y * vy[1]);
			vec[2]= cent[2] + (x * vx[2] + y * vy[2]);

			glVertex3fv(vec);
		}
	}
	else {
		fac= (float)(CIRCLE_RESOL-1) * tot_inv;
		x= sinval[start] * fac;
		y= cosval[start] * fac;

		vec[0]= cent[0] + (x * vx[0] + y * vy[0]);
		vec[1]= cent[1] + (x * vx[1] + y * vy[1]);
		vec[2]= cent[2] + (x * vx[2] + y * vy[2]);

		glVertex3fv(vec);

		for(a=0; a<CIRCLE_RESOL; a++) {
			if (a+start>=CIRCLE_RESOL)
				start=-a + 1;

			fac= (float)(-a+(CIRCLE_RESOL-1)) * tot_inv;
			x= sinval[a+start] * fac;
			y= cosval[a+start] * fac;

			vec[0]= cent[0] + (x * vx[0] + y * vy[0]);
			vec[1]= cent[1] + (x * vx[1] + y * vy[1]);
			vec[2]= cent[2] + (x * vx[2] + y * vy[2]);
			glVertex3fv(vec);
		}
	}

	glEnd();
}

/* draws a circle on x-z plane given the scaling of the circle, assuming that 
 * all required matrices have been set (used for drawing empties)
 */
static void drawcircle_size(float size)
{
	float x, y;
	short degrees;

	glBegin(GL_LINE_LOOP);

	/* coordinates are: cos(degrees*11.25)=x, sin(degrees*11.25)=y, 0.0f=z */
	for (degrees=0; degrees<CIRCLE_RESOL; degrees++) {
		x= cosval[degrees];
		y= sinval[degrees];
		
		glVertex3f(x*size, 0.0f, y*size);
	}
	
	glEnd();

}

/* needs fixing if non-identity matrice used */
static void drawtube(const float vec[3], float radius, float height, float tmat[][4])
{
	float cur[3];
	drawcircball(GL_LINE_LOOP, vec, radius, tmat);

	copy_v3_v3(cur,vec);
	cur[2]+=height;

	drawcircball(GL_LINE_LOOP, cur, radius, tmat);

	glBegin(GL_LINES);
		glVertex3f(vec[0]+radius,vec[1],vec[2]);
		glVertex3f(cur[0]+radius,cur[1],cur[2]);
		glVertex3f(vec[0]-radius,vec[1],vec[2]);
		glVertex3f(cur[0]-radius,cur[1],cur[2]);
		glVertex3f(vec[0],vec[1]+radius,vec[2]);
		glVertex3f(cur[0],cur[1]+radius,cur[2]);
		glVertex3f(vec[0],vec[1]-radius,vec[2]);
		glVertex3f(cur[0],cur[1]-radius,cur[2]);
	glEnd();
}
/* needs fixing if non-identity matrice used */
static void drawcone(const float vec[3], float radius, float height, float tmat[][4])
{
	float cur[3];

	copy_v3_v3(cur,vec);
	cur[2]+=height;

	drawcircball(GL_LINE_LOOP, cur, radius, tmat);

	glBegin(GL_LINES);
		glVertex3f(vec[0],vec[1],vec[2]);
		glVertex3f(cur[0]+radius,cur[1],cur[2]);
		glVertex3f(vec[0],vec[1],vec[2]);
		glVertex3f(cur[0]-radius,cur[1],cur[2]);
		glVertex3f(vec[0],vec[1],vec[2]);
		glVertex3f(cur[0],cur[1]+radius,cur[2]);
		glVertex3f(vec[0],vec[1],vec[2]);
		glVertex3f(cur[0],cur[1]-radius,cur[2]);
	glEnd();
}
/* return 1 if nothing was drawn */
static int drawmball(Scene *scene, View3D *v3d, RegionView3D *rv3d, Base *base, int dt)
{
	Object *ob= base->object;
	MetaBall *mb;
	MetaElem *ml;
	float imat[4][4];
	int code= 1;
	
	mb= ob->data;

	if(mb->editelems) {
		UI_ThemeColor(TH_WIRE);
		if((G.f & G_PICKSEL)==0 ) drawDispList(scene, v3d, rv3d, base, dt);
		ml= mb->editelems->first;
	}
	else {
		if((base->flag & OB_FROMDUPLI)==0) 
			drawDispList(scene, v3d, rv3d, base, dt);
		ml= mb->elems.first;
	}

	if(ml==NULL) return 1;

	if(v3d->flag2 & V3D_RENDER_OVERRIDE) return 0;
	
	/* in case solid draw, reset wire colors */
	if(ob->flag & SELECT) {
		if(ob==OBACT) UI_ThemeColor(TH_ACTIVE);
		else UI_ThemeColor(TH_SELECT);
	}
	else UI_ThemeColor(TH_WIRE);

	invert_m4_m4(imat, rv3d->viewmatob);
	normalize_v3(imat[0]);
	normalize_v3(imat[1]);
	
	while(ml) {
	
		/* draw radius */
		if(mb->editelems) {
			if((ml->flag & SELECT) && (ml->flag & MB_SCALE_RAD)) cpack(0xA0A0F0);
			else cpack(0x3030A0);
			
			if(G.f & G_PICKSEL) {
				ml->selcol1= code;
				glLoadName(code++);
			}
		}
		drawcircball(GL_LINE_LOOP, &(ml->x), ml->rad, imat);

		/* draw stiffness */
		if(mb->editelems) {
			if((ml->flag & SELECT) && !(ml->flag & MB_SCALE_RAD)) cpack(0xA0F0A0);
			else cpack(0x30A030);
			
			if(G.f & G_PICKSEL) {
				ml->selcol2= code;
				glLoadName(code++);
			}
			drawcircball(GL_LINE_LOOP, &(ml->x), ml->rad*atanf(ml->s)/(float)M_PI_2, imat);
		}
		
		ml= ml->next;
	}
	return 0;
}

static void draw_forcefield(Scene *scene, Object *ob, RegionView3D *rv3d)
{
	PartDeflect *pd= ob->pd;
	float imat[4][4], tmat[4][4];
	float vec[3]= {0.0, 0.0, 0.0};
	int curcol;
	float size;

	/* XXX why? */
	if(ob!=scene->obedit && (ob->flag & SELECT)) {
		if(ob==OBACT) curcol= TH_ACTIVE;
		else curcol= TH_SELECT;
	}
	else curcol= TH_WIRE;
	
	/* scale size of circle etc with the empty drawsize */
	if (ob->type == OB_EMPTY) size = ob->empty_drawsize;
	else size = 1.0;
	
	/* calculus here, is reused in PFIELD_FORCE */
	invert_m4_m4(imat, rv3d->viewmatob);
//	normalize_v3(imat[0]);		// we don't do this because field doesnt scale either... apart from wind!
//	normalize_v3(imat[1]);
	
	if (pd->forcefield == PFIELD_WIND) {
		float force_val;
		
		unit_m4(tmat);
		UI_ThemeColorBlend(curcol, TH_BACK, 0.5);
		
		//if (has_ipo_code(ob->ipo, OB_PD_FSTR))
		//	force_val = IPO_GetFloatValue(ob->ipo, OB_PD_FSTR, scene->r.cfra);
		//else 
			force_val = pd->f_strength;
		force_val *= 0.1f;
		drawcircball(GL_LINE_LOOP, vec, size, tmat);
		vec[2]= 0.5f * force_val;
		drawcircball(GL_LINE_LOOP, vec, size, tmat);
		vec[2]= 1.0f * force_val;
		drawcircball(GL_LINE_LOOP, vec, size, tmat);
		vec[2]= 1.5f * force_val;
		drawcircball(GL_LINE_LOOP, vec, size, tmat);
		vec[2] = 0.0f; /* reset vec for max dist circle */
		
	}
	else if (pd->forcefield == PFIELD_FORCE) {
		float ffall_val;

		//if (has_ipo_code(ob->ipo, OB_PD_FFALL)) 
		//	ffall_val = IPO_GetFloatValue(ob->ipo, OB_PD_FFALL, scene->r.cfra);
		//else 
			ffall_val = pd->f_power;

		UI_ThemeColorBlend(curcol, TH_BACK, 0.5);
		drawcircball(GL_LINE_LOOP, vec, size, imat);
		UI_ThemeColorBlend(curcol, TH_BACK, 0.9f - 0.4f / powf(1.5f, ffall_val));
		drawcircball(GL_LINE_LOOP, vec, size * 1.5f, imat);
		UI_ThemeColorBlend(curcol, TH_BACK, 0.9f - 0.4f / powf(2.0f, ffall_val));
		drawcircball(GL_LINE_LOOP, vec, size*2.0f, imat);
	}
	else if (pd->forcefield == PFIELD_VORTEX) {
		float /*ffall_val,*/ force_val;

		unit_m4(tmat);
		//if (has_ipo_code(ob->ipo, OB_PD_FFALL)) 
		//	ffall_val = IPO_GetFloatValue(ob->ipo, OB_PD_FFALL, scene->r.cfra);
		//else 
		//	ffall_val = pd->f_power;

		//if (has_ipo_code(ob->ipo, OB_PD_FSTR))
		//	force_val = IPO_GetFloatValue(ob->ipo, OB_PD_FSTR, scene->r.cfra);
		//else 
			force_val = pd->f_strength;

		UI_ThemeColorBlend(curcol, TH_BACK, 0.7f);
		if (force_val < 0) {
			drawspiral(vec, size, tmat, 1);
			drawspiral(vec, size, tmat, 16);
		}
		else {
			drawspiral(vec, size, tmat, -1);
			drawspiral(vec, size, tmat, -16);
		}
	}
	else if (pd->forcefield == PFIELD_GUIDE && ob->type==OB_CURVE) {
		Curve *cu= ob->data;
		if((cu->flag & CU_PATH) && cu->path && cu->path->data) {
			float mindist, guidevec1[4], guidevec2[3];

			//if (has_ipo_code(ob->ipo, OB_PD_FSTR))
			//	mindist = IPO_GetFloatValue(ob->ipo, OB_PD_FSTR, scene->r.cfra);
			//else 
				mindist = pd->f_strength;

			/*path end*/
			setlinestyle(3);
			where_on_path(ob, 1.0f, guidevec1, guidevec2, NULL, NULL, NULL);
			UI_ThemeColorBlend(curcol, TH_BACK, 0.5);
			drawcircball(GL_LINE_LOOP, guidevec1, mindist, imat);

			/*path beginning*/
			setlinestyle(0);
			where_on_path(ob, 0.0f, guidevec1, guidevec2, NULL, NULL, NULL);
			UI_ThemeColorBlend(curcol, TH_BACK, 0.5);
			drawcircball(GL_LINE_LOOP, guidevec1, mindist, imat);
			
			copy_v3_v3(vec, guidevec1);	/* max center */
		}
	}

	setlinestyle(3);
	UI_ThemeColorBlend(curcol, TH_BACK, 0.5);

	if(pd->falloff==PFIELD_FALL_SPHERE){
		/* as last, guide curve alters it */
		if(pd->flag & PFIELD_USEMAX)
			drawcircball(GL_LINE_LOOP, vec, pd->maxdist, imat);		

		if(pd->flag & PFIELD_USEMIN)
			drawcircball(GL_LINE_LOOP, vec, pd->mindist, imat);
	}
	else if(pd->falloff==PFIELD_FALL_TUBE){
		float radius,distance;

		unit_m4(tmat);

		vec[0]=vec[1]=0.0f;
		radius=(pd->flag&PFIELD_USEMAXR)?pd->maxrad:1.0f;
		distance=(pd->flag&PFIELD_USEMAX)?pd->maxdist:0.0f;
		vec[2]=distance;
		distance=(pd->flag&PFIELD_POSZ)?-distance:-2.0f*distance;

		if(pd->flag & (PFIELD_USEMAX|PFIELD_USEMAXR))
			drawtube(vec,radius,distance,tmat);

		radius=(pd->flag&PFIELD_USEMINR)?pd->minrad:1.0f;
		distance=(pd->flag&PFIELD_USEMIN)?pd->mindist:0.0f;
		vec[2]=distance;
		distance=(pd->flag&PFIELD_POSZ)?-distance:-2.0f*distance;

		if(pd->flag & (PFIELD_USEMIN|PFIELD_USEMINR))
			drawtube(vec,radius,distance,tmat);
	}
	else if(pd->falloff==PFIELD_FALL_CONE){
		float radius,distance;

		unit_m4(tmat);

		radius= DEG2RADF((pd->flag&PFIELD_USEMAXR) ? pd->maxrad : 1.0f);
		distance=(pd->flag&PFIELD_USEMAX)?pd->maxdist:0.0f;

		if(pd->flag & (PFIELD_USEMAX|PFIELD_USEMAXR)){
			drawcone(vec, distance * sinf(radius),distance * cosf(radius), tmat);
			if((pd->flag & PFIELD_POSZ)==0)
				drawcone(vec, distance * sinf(radius),-distance * cosf(radius),tmat);
		}

		radius= DEG2RADF((pd->flag&PFIELD_USEMINR) ? pd->minrad : 1.0f);
		distance=(pd->flag&PFIELD_USEMIN)?pd->mindist:0.0f;

		if(pd->flag & (PFIELD_USEMIN|PFIELD_USEMINR)){
			drawcone(vec,distance*sinf(radius),distance*cosf(radius),tmat);
			if((pd->flag & PFIELD_POSZ)==0)
				drawcone(vec, distance * sinf(radius), -distance * cosf(radius), tmat);
		}
	}
	setlinestyle(0);
}

static void draw_box(float vec[8][3])
{
	glBegin(GL_LINE_STRIP);
	glVertex3fv(vec[0]); glVertex3fv(vec[1]);glVertex3fv(vec[2]); glVertex3fv(vec[3]);
	glVertex3fv(vec[0]); glVertex3fv(vec[4]);glVertex3fv(vec[5]); glVertex3fv(vec[6]);
	glVertex3fv(vec[7]); glVertex3fv(vec[4]);
	glEnd();

	glBegin(GL_LINES);
	glVertex3fv(vec[1]); glVertex3fv(vec[5]);
	glVertex3fv(vec[2]); glVertex3fv(vec[6]);
	glVertex3fv(vec[3]); glVertex3fv(vec[7]);
	glEnd();
}

/* uses boundbox, function used by Ketsji */
#if 0
static void get_local_bounds(Object *ob, float center[3], float size[3])
{
	BoundBox *bb= object_get_boundbox(ob);
	
	if(bb==NULL) {
		zero_v3(center);
		copy_v3_v3(size, ob->size);
	}
	else {
		size[0]= 0.5*fabs(bb->vec[0][0] - bb->vec[4][0]);
		size[1]= 0.5*fabs(bb->vec[0][1] - bb->vec[2][1]);
		size[2]= 0.5*fabs(bb->vec[0][2] - bb->vec[1][2]);
		
		center[0]= (bb->vec[0][0] + bb->vec[4][0])/2.0;
		center[1]= (bb->vec[0][1] + bb->vec[2][1])/2.0;
		center[2]= (bb->vec[0][2] + bb->vec[1][2])/2.0;
	}
}
#endif

static void draw_bb_quadric(BoundBox *bb, char type)
{
	float size[3], cent[3];
	GLUquadricObj *qobj = gluNewQuadric(); 
	
	gluQuadricDrawStyle(qobj, GLU_SILHOUETTE); 
	
	size[0]= 0.5f*fabsf(bb->vec[0][0] - bb->vec[4][0]);
	size[1]= 0.5f*fabsf(bb->vec[0][1] - bb->vec[2][1]);
	size[2]= 0.5f*fabsf(bb->vec[0][2] - bb->vec[1][2]);
	
	cent[0]= 0.5f*(bb->vec[0][0] + bb->vec[4][0]);
	cent[1]= 0.5f*(bb->vec[0][1] + bb->vec[2][1]);
	cent[2]= 0.5f*(bb->vec[0][2] + bb->vec[1][2]);
	
	glPushMatrix();
	if(type==OB_BOUND_SPHERE) {
		glTranslatef(cent[0], cent[1], cent[2]);
		glScalef(size[0], size[1], size[2]);
		gluSphere(qobj, 1.0, 8, 5);
	}	
	else if(type==OB_BOUND_CYLINDER) {
		float radius = size[0] > size[1] ? size[0] : size[1];
		glTranslatef(cent[0], cent[1], cent[2]-size[2]);
		glScalef(radius, radius, 2.0f * size[2]);
		gluCylinder(qobj, 1.0, 1.0, 1.0, 8, 1);
	}
	else if(type==OB_BOUND_CONE) {
		float radius = size[0] > size[1] ? size[0] : size[1];
		glTranslatef(cent[0], cent[2]-size[2], cent[1]);
		glScalef(radius, 2.0f * size[2], radius);
		glRotatef(-90., 1.0, 0.0, 0.0);
		gluCylinder(qobj, 1.0, 0.0, 1.0, 8, 1);
	}
	glPopMatrix();
	
	gluDeleteQuadric(qobj); 
}

static void draw_bounding_volume(Scene *scene, Object *ob, char type)
{
	BoundBox *bb= NULL;
	
	if(ob->type==OB_MESH) {
		bb= mesh_get_bb(ob);
	}
	else if ELEM3(ob->type, OB_CURVE, OB_SURF, OB_FONT) {
		bb= ob->bb ? ob->bb : ( (Curve *)ob->data )->bb;
	}
	else if(ob->type==OB_MBALL) {
		if(is_basis_mball(ob)) {
			bb= ob->bb;
			if(bb==NULL) {
				makeDispListMBall(scene, ob);
				bb= ob->bb;
			}
		}
	}
	else {
		drawcube();
		return;
	}
	
	if(bb==NULL) return;
	
	if(type==OB_BOUND_BOX) draw_box(bb->vec);
	else draw_bb_quadric(bb, type);
	
}

static void drawtexspace(Object *ob)
{
	float vec[8][3], loc[3], size[3];
	
	if(ob->type==OB_MESH) {
		mesh_get_texspace(ob->data, loc, NULL, size);
	}
	else if ELEM3(ob->type, OB_CURVE, OB_SURF, OB_FONT) {
		Curve *cu= ob->data;
		copy_v3_v3(size, cu->size);
		copy_v3_v3(loc, cu->loc);
	}
	else if(ob->type==OB_MBALL) {
		MetaBall *mb= ob->data;
		copy_v3_v3(size, mb->size);
		copy_v3_v3(loc, mb->loc);
	}
	else return;
	
	vec[0][0]=vec[1][0]=vec[2][0]=vec[3][0]= loc[0]-size[0];
	vec[4][0]=vec[5][0]=vec[6][0]=vec[7][0]= loc[0]+size[0];
	
	vec[0][1]=vec[1][1]=vec[4][1]=vec[5][1]= loc[1]-size[1];
	vec[2][1]=vec[3][1]=vec[6][1]=vec[7][1]= loc[1]+size[1];

	vec[0][2]=vec[3][2]=vec[4][2]=vec[7][2]= loc[2]-size[2];
	vec[1][2]=vec[2][2]=vec[5][2]=vec[6][2]= loc[2]+size[2];
	
	setlinestyle(2);

	draw_box(vec);

	setlinestyle(0);
}

/* draws wire outline */
static void drawObjectSelect(Scene *scene, View3D *v3d, ARegion *ar, Base *base)
{
	RegionView3D *rv3d= ar->regiondata;
	Object *ob= base->object;
	
	glLineWidth(2.0);
	glDepthMask(0);
	
	if(ELEM3(ob->type, OB_FONT,OB_CURVE, OB_SURF)) {
		Curve *cu = ob->data;
		DerivedMesh *dm = ob->derivedFinal;
		int hasfaces= 0;

		if (dm) {
			hasfaces= dm->getNumFaces(dm);
		} else {
			hasfaces= displist_has_faces(&ob->disp);
		}

		if (hasfaces && ED_view3d_boundbox_clip(rv3d, ob->obmat, ob->bb ? ob->bb : cu->bb)) {
			draw_index_wire= 0;
			if (dm) {
				draw_mesh_object_outline(v3d, ob, dm);
			} else {
				drawDispListwire(&ob->disp);
			}
			draw_index_wire= 1;
		}
	} else if (ob->type==OB_MBALL) {
		if(is_basis_mball(ob)) {
			if((base->flag & OB_FROMDUPLI)==0)
				drawDispListwire(&ob->disp);
		}
	}
	else if(ob->type==OB_ARMATURE) {
		if(!(ob->mode & OB_MODE_POSE && base == scene->basact))
			draw_armature(scene, v3d, ar, base, OB_WIRE, FALSE, TRUE);
	}

	glLineWidth(1.0);
	glDepthMask(1);
}

static void drawWireExtra(Scene *scene, RegionView3D *rv3d, Object *ob) 
{
	if(ob!=scene->obedit && (ob->flag & SELECT)) {
		if(ob==OBACT) {
			if(ob->flag & OB_FROMGROUP) UI_ThemeColor(TH_GROUP_ACTIVE);
			else UI_ThemeColor(TH_ACTIVE);
		}
		else if(ob->flag & OB_FROMGROUP)
			UI_ThemeColorShade(TH_GROUP_ACTIVE, -16);
		else
			UI_ThemeColor(TH_SELECT);
	}
	else {
		if(ob->flag & OB_FROMGROUP)
			UI_ThemeColor(TH_GROUP);
		else {
			if(ob->dtx & OB_DRAWWIRE) {
				glColor3ub(80,80,80);
			} else {
				UI_ThemeColor(TH_WIRE);
			}
		}
	}
	
	bglPolygonOffset(rv3d->dist, 1.0);
	glDepthMask(0);	// disable write in zbuffer, selected edge wires show better
	
	if (ELEM3(ob->type, OB_FONT, OB_CURVE, OB_SURF)) {
		Curve *cu = ob->data;
		if (ED_view3d_boundbox_clip(rv3d, ob->obmat, ob->bb ? ob->bb : cu->bb)) {
			if (ob->type==OB_CURVE)
				draw_index_wire= 0;

			if (ob->derivedFinal) {
				drawCurveDMWired(ob);
			} else {
				drawDispListwire(&ob->disp);
			}

			if (ob->type==OB_CURVE)
				draw_index_wire= 1;
		}
	} else if (ob->type==OB_MBALL) {
		if(is_basis_mball(ob)) {
			drawDispListwire(&ob->disp);
		}
	}

	glDepthMask(1);
	bglPolygonOffset(rv3d->dist, 0.0);
}

/* should be called in view space */
static void draw_hooks(Object *ob)
{
	ModifierData *md;
	float vec[3];
	
	for (md=ob->modifiers.first; md; md=md->next) {
		if (md->type==eModifierType_Hook) {
			HookModifierData *hmd = (HookModifierData*) md;

			mul_v3_m4v3(vec, ob->obmat, hmd->cent);

			if(hmd->object) {
				setlinestyle(3);
				glBegin(GL_LINES);
				glVertex3fv(hmd->object->obmat[3]);
				glVertex3fv(vec);
				glEnd();
				setlinestyle(0);
			}

			glPointSize(3.0);
			bglBegin(GL_POINTS);
			bglVertex3fv(vec);
			bglEnd();
			glPointSize(1.0);
		}
	}
}

static void drawRBpivot(bRigidBodyJointConstraint *data)
{
	int axis;
	float mat[4][4];

	/* color */
	float curcol[4];
	unsigned char tcol[4];
	glGetFloatv(GL_CURRENT_COLOR, curcol);
	rgb_float_to_byte(curcol, tcol);
	tcol[3]= 255;

	eul_to_mat4(mat,&data->axX);
	glLineWidth (4.0f);
	setlinestyle(2);
	for (axis=0; axis<3; axis++) {
		float dir[3] = {0,0,0};
		float v[3];

		copy_v3_v3(v, &data->pivX);

		dir[axis] = 1.f;
		glBegin(GL_LINES);
		mul_m4_v3(mat,dir);
		add_v3_v3(v, dir);
		glVertex3fv(&data->pivX);
		glVertex3fv(v);			
		glEnd();
		if (axis==0)
			view3d_cached_text_draw_add(v, "px", 0, V3D_CACHE_TEXT_ASCII, tcol);
		else if (axis==1)
			view3d_cached_text_draw_add(v, "py", 0, V3D_CACHE_TEXT_ASCII, tcol);
		else
			view3d_cached_text_draw_add(v, "pz", 0, V3D_CACHE_TEXT_ASCII, tcol);
	}
	glLineWidth (1.0f);
	setlinestyle(0);
}

/* flag can be DRAW_PICKING	and/or DRAW_CONSTCOLOR, DRAW_SCENESET */
void draw_object(Scene *scene, ARegion *ar, View3D *v3d, Base *base, int flag)
{
	static int warning_recursive= 0;
	ModifierData *md = NULL;
	Object *ob;
	Curve *cu;
	RegionView3D *rv3d= ar->regiondata;
	float vec1[3], vec2[3];
	unsigned int col=0;
	int /*sel, drawtype,*/ colindex= 0;
	int i, selstart, selend, empty_object=0;
	short dt, dtx, zbufoff= 0;

	/* only once set now, will be removed too, should become a global standard */
	glBlendFunc(GL_SRC_ALPHA, GL_ONE_MINUS_SRC_ALPHA);

	ob= base->object;

	if (ob!=scene->obedit) {
		if (ob->restrictflag & OB_RESTRICT_VIEW) 
			return;
		if ((ob->restrictflag & OB_RESTRICT_RENDER) && 
			(v3d->flag2 & V3D_RENDER_OVERRIDE))
			return;
	}

	/* XXX particles are not safe for simultaneous threaded render */
	if(G.rendering && ob->particlesystem.first)
		return;

	/* xray delay? */
	if((flag & DRAW_PICKING)==0 && (base->flag & OB_FROMDUPLI)==0) {
		/* don't do xray in particle mode, need the z-buffer */
		if(!(ob->mode & OB_MODE_PARTICLE_EDIT)) {
			/* xray and transp are set when it is drawing the 2nd/3rd pass */
			if(!v3d->xray && !v3d->transp && (ob->dtx & OB_DRAWXRAY) && !(ob->dtx & OB_DRAWTRANSP)) {
				add_view3d_after(&v3d->afterdraw_xray, base, flag);
				return;
			}
		}
	}

	/* no return after this point, otherwise leaks */
	view3d_cached_text_draw_begin();
	
	/* patch? children objects with a timeoffs change the parents. How to solve! */
	/* if( ((int)ob->ctime) != F_(scene->r.cfra)) where_is_object(scene, ob); */
	
	/* draw motion paths (in view space) */
	if (ob->mpath && (v3d->flag2 & V3D_RENDER_OVERRIDE)==0) {
		bAnimVizSettings *avs= &ob->avs;
		
		/* setup drawing environment for paths */
		draw_motion_paths_init(v3d, ar);
		
		/* draw motion path for object */
		draw_motion_path_instance(scene, ob, NULL, avs, ob->mpath);
		
		/* cleanup after drawing */
		draw_motion_paths_cleanup(v3d);
	}

	/* multiply view with object matrix.
	 * local viewmat and persmat, to calculate projections */
	ED_view3d_init_mats_rv3d_gl(ob, rv3d);

	/* which wire color */
	if((flag & DRAW_CONSTCOLOR) == 0) {
		/* confusing logic here, there are 2 methods of setting the color
		 * 'colortab[colindex]' and 'theme_id', colindex overrides theme_id.
		 *
		 * note: no theme yet for 'colindex' */
		int theme_id= TH_WIRE;
		int theme_shade= 0;

		project_short(ar, ob->obmat[3], &base->sx);

		if(		(scene->obedit == NULL) &&
		        (G.moving & G_TRANSFORM_OBJ) &&
		        (base->flag & (SELECT+BA_WAS_SEL)))
		{
			theme_id= TH_TRANSFORM;
		}
		else {
			/* Sets the 'colindex' */
			if(ob->id.lib) {
				colindex= (base->flag & (SELECT+BA_WAS_SEL)) ? 4 : 3;
			}
			else if(warning_recursive==1) {
				if(base->flag & (SELECT+BA_WAS_SEL)) {
					colindex= (scene->basact==base) ? 8 : 7;
				}
				else {
					colindex = 6;
				}
			}
			/* Sets the 'theme_id' or fallback to wire */
			else {
				if(ob->flag & OB_FROMGROUP) {
					if(base->flag & (SELECT+BA_WAS_SEL)) {
						/* uses darker active color for non-active + selected*/
						theme_id= TH_GROUP_ACTIVE;
						
						if(scene->basact != base) {
							theme_shade= -16;
						}
					}
					else {
						theme_id= TH_GROUP;
					}
				}
				else {
					if(base->flag & (SELECT+BA_WAS_SEL)) {
						theme_id= scene->basact == base ? TH_ACTIVE : TH_SELECT;
					}
					else {
						if(ob->type==OB_LAMP) theme_id= TH_LAMP;
						else if(ob->type==OB_SPEAKER) theme_id= TH_SPEAKER;
						/* fallback to TH_WIRE */
					}
				}
			}
		}

		/* finally set the color */
		if(colindex == 0) {
			if(theme_shade == 0) UI_ThemeColor(theme_id);
			else                 UI_ThemeColorShade(theme_id, theme_shade);
		}
		else {
			col= colortab[colindex];
			cpack(col);
		}
	}

	/* maximum drawtype */
	dt= v3d->drawtype;
	if(dt==OB_RENDER) dt= OB_SOLID;
	dt= MIN2(dt, ob->dt);
	if(v3d->zbuf==0 && dt>OB_WIRE) dt= OB_WIRE;
	dtx= 0;

	/* faceselect exception: also draw solid when dt==wire, except in editmode */
	if(ob==OBACT && (ob->mode & (OB_MODE_VERTEX_PAINT|OB_MODE_WEIGHT_PAINT|OB_MODE_TEXTURE_PAINT))) {
		if(ob->type==OB_MESH) {

			if(ob->mode & OB_MODE_EDIT);
			else {
				if(dt<OB_SOLID) {
					zbufoff= 1;
					dt= OB_SOLID;
				}
				else {
					dt= OB_PAINT;
				}

				glEnable(GL_DEPTH_TEST);
			}
		}
		else {
			if(dt<OB_SOLID) {
				dt= OB_SOLID;
				glEnable(GL_DEPTH_TEST);
				zbufoff= 1;
			}
		}
	}
	
	/* draw-extra supported for boundbox drawmode too */
	if(dt>=OB_BOUNDBOX ) {

		dtx= ob->dtx;
		if(ob->mode & OB_MODE_EDIT) {
			// the only 2 extra drawtypes alowed in editmode
			dtx= dtx & (OB_DRAWWIRE|OB_TEXSPACE);
		}

	}

	/* bad exception, solve this! otherwise outline shows too late */
	if(ELEM3(ob->type, OB_CURVE, OB_SURF, OB_FONT)) {
		/* still needed for curves hidden in other layers. depgraph doesnt handle that yet */
		if (ob->disp.first==NULL) makeDispListCurveTypes(scene, ob, 0);
	}
	
	/* draw outline for selected objects, mesh does itself */
	if((v3d->flag & V3D_SELECT_OUTLINE) && ((v3d->flag2 & V3D_RENDER_OVERRIDE)==0) && ob->type!=OB_MESH) {
		if(dt>OB_WIRE && (ob->mode & OB_MODE_EDIT)==0 && (flag & DRAW_SCENESET)==0) {
			if (!(ob->dtx&OB_DRAWWIRE) && (ob->flag&SELECT) && !(flag&DRAW_PICKING)) {
				
				drawObjectSelect(scene, v3d, ar, base);
			}
		}
	}

	switch( ob->type) {
		case OB_MESH:
			empty_object= draw_mesh_object(scene, ar, v3d, rv3d, base, dt, flag);
			if(flag!=DRAW_CONSTCOLOR) dtx &= ~OB_DRAWWIRE; // mesh draws wire itself

			break;
		case OB_FONT:
			cu= ob->data;
			if(cu->editfont) {
				draw_textcurs(cu->editfont->textcurs);

				if (cu->flag & CU_FAST) {
					cpack(0xFFFFFF);
					set_inverted_drawing(1);
					drawDispList(scene, v3d, rv3d, base, OB_WIRE);
					set_inverted_drawing(0);
				} else {
					drawDispList(scene, v3d, rv3d, base, dt);
				}

				if (cu->linewidth != 0.0f) {
					UI_ThemeColor(TH_WIRE);
					copy_v3_v3(vec1, ob->orig);
					copy_v3_v3(vec2, ob->orig);
					vec1[0] += cu->linewidth;
					vec2[0] += cu->linewidth;
					vec1[1] += cu->linedist * cu->fsize;
					vec2[1] -= cu->lines * cu->linedist * cu->fsize;
					setlinestyle(3);
					glBegin(GL_LINE_STRIP); 
					glVertex2fv(vec1); 
					glVertex2fv(vec2); 
					glEnd();
					setlinestyle(0);
				}

				setlinestyle(3);
				for (i=0; i<cu->totbox; i++) {
					if (cu->tb[i].w != 0.0f) {
						UI_ThemeColor(i == (cu->actbox-1) ? TH_ACTIVE : TH_WIRE);
						vec1[0] = (cu->xof * cu->fsize) + cu->tb[i].x;
						vec1[1] = (cu->yof * cu->fsize) + cu->tb[i].y + cu->fsize;
						vec1[2] = 0.001;
						glBegin(GL_LINE_STRIP);
						glVertex3fv(vec1);
						vec1[0] += cu->tb[i].w;
						glVertex3fv(vec1);
						vec1[1] -= cu->tb[i].h;
						glVertex3fv(vec1);
						vec1[0] -= cu->tb[i].w;
						glVertex3fv(vec1);
						vec1[1] += cu->tb[i].h;
						glVertex3fv(vec1);
						glEnd();
					}
				}
				setlinestyle(0);


				if (BKE_font_getselection(ob, &selstart, &selend) && cu->selboxes) {
					float selboxw;

					cpack(0xffffff);
					set_inverted_drawing(1);
					for (i=0; i<(selend-selstart+1); i++) {
						SelBox *sb = &(cu->selboxes[i]);

						if (i<(selend-selstart)) {
							if (cu->selboxes[i+1].y == sb->y)
								selboxw= cu->selboxes[i+1].x - sb->x;
							else
								selboxw= sb->w;
						}
						else {
							selboxw= sb->w;
						}
						glBegin(GL_QUADS);
						glVertex3f(sb->x, sb->y, 0.001);
						glVertex3f(sb->x+selboxw, sb->y, 0.001);
						glVertex3f(sb->x+selboxw, sb->y+sb->h, 0.001);
						glVertex3f(sb->x, sb->y+sb->h, 0.001);
						glEnd();
					}
					set_inverted_drawing(0);
				}
			}
			else if(dt==OB_BOUNDBOX) {
				if((v3d->flag2 & V3D_RENDER_OVERRIDE && v3d->drawtype >= OB_WIRE)==0)
					draw_bounding_volume(scene, ob, ob->boundtype);
			}
			else if(ED_view3d_boundbox_clip(rv3d, ob->obmat, ob->bb ? ob->bb : cu->bb))
				empty_object= drawDispList(scene, v3d, rv3d, base, dt);

			break;
		case OB_CURVE:
		case OB_SURF:
			cu= ob->data;

			if(cu->editnurb) {
				ListBase *nurbs= curve_editnurbs(cu);
				drawnurb(scene, v3d, rv3d, base, nurbs->first, dt);
			}
			else if(dt==OB_BOUNDBOX) {
				if((v3d->flag2 & V3D_RENDER_OVERRIDE && v3d->drawtype >= OB_WIRE)==0)
					draw_bounding_volume(scene, ob, ob->boundtype);
			}
			else if(ED_view3d_boundbox_clip(rv3d, ob->obmat, ob->bb ? ob->bb : cu->bb)) {
				empty_object= drawDispList(scene, v3d, rv3d, base, dt);

//XXX old animsys				if(cu->path)
//               					curve_draw_speed(scene, ob);
			}
			break;
		case OB_MBALL:
		{
			MetaBall *mb= ob->data;
			
			if(mb->editelems) 
				drawmball(scene, v3d, rv3d, base, dt);
			else if(dt==OB_BOUNDBOX) {
				if((v3d->flag2 & V3D_RENDER_OVERRIDE && v3d->drawtype >= OB_WIRE)==0)
					draw_bounding_volume(scene, ob, ob->boundtype);
			}
			else 
				empty_object= drawmball(scene, v3d, rv3d, base, dt);
			break;
		}
		case OB_EMPTY:
			if((v3d->flag2 & V3D_RENDER_OVERRIDE)==0) {
				if (ob->empty_drawtype == OB_EMPTY_IMAGE) {
					draw_empty_image(ob);
				}
				else {
					drawaxes(ob->empty_drawsize, ob->empty_drawtype);
				}
			}
			break;
		case OB_LAMP:
			if((v3d->flag2 & V3D_RENDER_OVERRIDE)==0) {
				drawlamp(scene, v3d, rv3d, base, dt, flag);
				if(dtx || (base->flag & SELECT)) glMultMatrixf(ob->obmat);
			}
			break;
		case OB_CAMERA:
			if((v3d->flag2 & V3D_RENDER_OVERRIDE)==0 || (rv3d->persp==RV3D_CAMOB && v3d->camera==ob)) /* special exception for active camera */
				drawcamera(scene, v3d, rv3d, base, flag);
			break;
		case OB_SPEAKER:
			if((v3d->flag2 & V3D_RENDER_OVERRIDE)==0)
				drawspeaker(scene, v3d, rv3d, ob, flag);
			break;
		case OB_LATTICE:
			if((v3d->flag2 & V3D_RENDER_OVERRIDE)==0) {
				drawlattice(scene, v3d, ob);
			}
			break;
		case OB_ARMATURE:
			if((v3d->flag2 & V3D_RENDER_OVERRIDE)==0) {
				if(dt>OB_WIRE) GPU_enable_material(0, NULL); // we use default material
				empty_object= draw_armature(scene, v3d, ar, base, dt, flag, FALSE);
				if(dt>OB_WIRE) GPU_disable_material();
			}
			break;
		default:
			if((v3d->flag2 & V3D_RENDER_OVERRIDE)==0) {
				drawaxes(1.0, OB_ARROWS);
			}
	}

	if((v3d->flag2 & V3D_RENDER_OVERRIDE) == 0) {

		if(ob->soft /*&& flag & OB_SBMOTION*/){
			float mrt[3][3],msc[3][3],mtr[3][3]; 
			SoftBody *sb= NULL;
			float tipw = 0.5f, tiph = 0.5f,drawsize = 4.0f;
			if ((sb= ob->soft)){
				if(sb->solverflags & SBSO_ESTIMATEIPO){

					glLoadMatrixf(rv3d->viewmat);
					copy_m3_m3(msc,sb->lscale);
					copy_m3_m3(mrt,sb->lrot);
					mul_m3_m3m3(mtr,mrt,msc); 
					ob_draw_RE_motion(sb->lcom,mtr,tipw,tiph,drawsize);
					glMultMatrixf(ob->obmat);
				}
			}
		}

		if(ob->pd && ob->pd->forcefield) {
			draw_forcefield(scene, ob, rv3d);
		}
	}

	/* code for new particle system */
	if(		(warning_recursive==0) &&
			(ob->particlesystem.first) &&
			(flag & DRAW_PICKING)==0 &&
			(ob!=scene->obedit)	
	  ) {
		ParticleSystem *psys;

		if(col || (ob->flag & SELECT)) cpack(0xFFFFFF);	/* for visibility, also while wpaint */
		//glDepthMask(GL_FALSE);

		glLoadMatrixf(rv3d->viewmat);
		
		view3d_cached_text_draw_begin();

		for(psys=ob->particlesystem.first; psys; psys=psys->next) {
			/* run this so that possible child particles get cached */
			if(ob->mode & OB_MODE_PARTICLE_EDIT && ob==OBACT) {
				PTCacheEdit *edit = PE_create_current(scene, ob);
				if(edit && edit->psys == psys)
					draw_update_ptcache_edit(scene, ob, edit);
			}

			draw_new_particle_system(scene, v3d, rv3d, base, psys, dt);
		}
		invert_m4_m4(ob->imat, ob->obmat);
		view3d_cached_text_draw_end(v3d, ar, 0, NULL);

		glMultMatrixf(ob->obmat);
		
		//glDepthMask(GL_TRUE);
		if(col) cpack(col);
	}

	/* draw edit particles last so that they can draw over child particles */
	if(		(warning_recursive==0) &&
			(flag & DRAW_PICKING)==0 &&
			(!scene->obedit)	
	  ) {

		if(ob->mode & OB_MODE_PARTICLE_EDIT && ob==OBACT) {
			PTCacheEdit *edit = PE_create_current(scene, ob);
			if(edit) {
				glLoadMatrixf(rv3d->viewmat);
				draw_update_ptcache_edit(scene, ob, edit);
				draw_ptcache_edit(scene, v3d, edit);
				glMultMatrixf(ob->obmat);
			}
		}
	}

	/* draw code for smoke */
	if((md = modifiers_findByType(ob, eModifierType_Smoke))) {
		SmokeModifierData *smd = (SmokeModifierData *)md;

		// draw collision objects
		if((smd->type & MOD_SMOKE_TYPE_COLL) && smd->coll)
		{
			/*SmokeCollSettings *scs = smd->coll;
			if(scs->points)
			{
				size_t i;

				glLoadMatrixf(rv3d->viewmat);

				if(col || (ob->flag & SELECT)) cpack(0xFFFFFF);	
				glDepthMask(GL_FALSE);
				glEnable(GL_BLEND);
				

				// glPointSize(3.0);
				bglBegin(GL_POINTS);

				for(i = 0; i < scs->numpoints; i++)
				{
					bglVertex3fv(&scs->points[3*i]);
				}

				bglEnd();
				glPointSize(1.0);

				glMultMatrixf(ob->obmat);
				glDisable(GL_BLEND);
				glDepthMask(GL_TRUE);
				if(col) cpack(col);
				
			}
			*/
		}

		// only draw domains
		if(smd->domain && smd->domain->fluid)
		{
			if(CFRA < smd->domain->point_cache[0]->startframe)
				; /* don't show smoke before simulation starts, this could be made an option in the future */
			else if(!smd->domain->wt || !(smd->domain->viewsettings & MOD_SMOKE_VIEW_SHOWBIG))
			{
// #if 0
				smd->domain->tex = NULL;
				GPU_create_smoke(smd, 0);
				draw_volume(ar, smd->domain->tex, smd->domain->p0, smd->domain->p1, smd->domain->res, smd->domain->dx, smd->domain->tex_shadow);
				GPU_free_smoke(smd);
// #endif
#if 0
				int x, y, z;
				float *density = smoke_get_density(smd->domain->fluid);

				glLoadMatrixf(rv3d->viewmat);
				// glMultMatrixf(ob->obmat);	

				if(col || (ob->flag & SELECT)) cpack(0xFFFFFF);	
				glDepthMask(GL_FALSE);
				glEnable(GL_BLEND);
				

				// glPointSize(3.0);
				bglBegin(GL_POINTS);

				for(x = 0; x < smd->domain->res[0]; x++)
					for(y = 0; y < smd->domain->res[1]; y++)
						for(z = 0; z < smd->domain->res[2]; z++)
				{
					float tmp[3];
					int index = smoke_get_index(x, smd->domain->res[0], y, smd->domain->res[1], z);

					if(density[index] > FLT_EPSILON)
					{
						float color[3];
						copy_v3_v3(tmp, smd->domain->p0);
						tmp[0] += smd->domain->dx * x + smd->domain->dx * 0.5;
						tmp[1] += smd->domain->dx * y + smd->domain->dx * 0.5;
						tmp[2] += smd->domain->dx * z + smd->domain->dx * 0.5;
						color[0] = color[1] = color[2] = density[index];
						glColor3fv(color);
						bglVertex3fv(tmp);
					}
				}

				bglEnd();
				glPointSize(1.0);

				glMultMatrixf(ob->obmat);
				glDisable(GL_BLEND);
				glDepthMask(GL_TRUE);
				if(col) cpack(col);
#endif
			}
			else if(smd->domain->wt && (smd->domain->viewsettings & MOD_SMOKE_VIEW_SHOWBIG))
			{
				smd->domain->tex = NULL;
				GPU_create_smoke(smd, 1);
				draw_volume(ar, smd->domain->tex, smd->domain->p0, smd->domain->p1, smd->domain->res_wt, smd->domain->dx_wt, smd->domain->tex_shadow);
				GPU_free_smoke(smd);
			}
		}
	}

	if((v3d->flag2 & V3D_RENDER_OVERRIDE)==0) {

		bConstraint *con;
		for(con=ob->constraints.first; con; con= con->next) 
		{
			if(con->type==CONSTRAINT_TYPE_RIGIDBODYJOINT) 
			{
				bRigidBodyJointConstraint *data = (bRigidBodyJointConstraint*)con->data;
				if(data->flag&CONSTRAINT_DRAW_PIVOT)
					drawRBpivot(data);
			}
		}

		if(ob->gameflag & OB_BOUNDS) {
			if(ob->boundtype!=ob->collision_boundtype || (dtx & OB_BOUNDBOX)==0) {
				setlinestyle(2);
				draw_bounding_volume(scene, ob, ob->collision_boundtype);
				setlinestyle(0);
			}
		}

		/* draw extra: after normal draw because of makeDispList */
		if(dtx && (G.f & G_RENDER_OGL)==0) {

			if(dtx & OB_AXIS) {
				drawaxes(1.0f, OB_ARROWS);
			}
			if(dtx & OB_BOUNDBOX) {
				draw_bounding_volume(scene, ob, ob->boundtype);
			}
			if(dtx & OB_TEXSPACE) drawtexspace(ob);
			if(dtx & OB_DRAWNAME) {
				/* patch for several 3d cards (IBM mostly) that crash on glSelect with text drawing */
				/* but, we also dont draw names for sets or duplicators */
				if(flag == 0) {
					float zero[3]= {0,0,0};
					float curcol[4];
					unsigned char tcol[4];
					glGetFloatv(GL_CURRENT_COLOR, curcol);
					rgb_float_to_byte(curcol, tcol);
					tcol[3]= 255;
					view3d_cached_text_draw_add(zero, ob->id.name+2, 10, 0, tcol);
				}
			}
			/*if(dtx & OB_DRAWIMAGE) drawDispListwire(&ob->disp);*/
			if((dtx & OB_DRAWWIRE) && dt>=OB_SOLID) drawWireExtra(scene, rv3d, ob);
		}
	}

	if(dt<=OB_SOLID && (v3d->flag2 & V3D_RENDER_OVERRIDE)==0) {
		if((ob->gameflag & OB_DYNAMIC) || 
			((ob->gameflag & OB_BOUNDS) && (ob->boundtype == OB_BOUND_SPHERE))) {
			float imat[4][4], vec[3]= {0.0f, 0.0f, 0.0f};

			invert_m4_m4(imat, rv3d->viewmatob);

			setlinestyle(2);
			drawcircball(GL_LINE_LOOP, vec, ob->inertia, imat);
			setlinestyle(0);
		}
	}
	
	/* return warning, this is cached text draw */
	invert_m4_m4(ob->imat, ob->obmat);
	view3d_cached_text_draw_end(v3d, ar, 1, NULL);

	glLoadMatrixf(rv3d->viewmat);

	if(zbufoff) glDisable(GL_DEPTH_TEST);

	if(warning_recursive) return;
	if(base->flag & OB_FROMDUPLI) return;
	if(v3d->flag2 & V3D_RENDER_OVERRIDE) return;

	/* object centers, need to be drawn in viewmat space for speed, but OK for picking select */
	if(ob!=OBACT || !(ob->mode & (OB_MODE_VERTEX_PAINT|OB_MODE_WEIGHT_PAINT|OB_MODE_TEXTURE_PAINT))) {
		int do_draw_center= -1;	/* defines below are zero or positive... */

		if(v3d->flag2 & V3D_RENDER_OVERRIDE) {
			/* dont draw */
		} else if((scene->basact)==base)
			do_draw_center= ACTIVE;
		else if(base->flag & SELECT) 
			do_draw_center= SELECT;
		else if(empty_object || (v3d->flag & V3D_DRAW_CENTERS)) 
			do_draw_center= DESELECT;

		if(do_draw_center != -1) {
			if(flag & DRAW_PICKING) {
				/* draw a single point for opengl selection */
				glBegin(GL_POINTS);
				glVertex3fv(ob->obmat[3]);
				glEnd();
			} 
			else if((flag & DRAW_CONSTCOLOR)==0) {
				/* we don't draw centers for duplicators and sets */
				if(U.obcenter_dia > 0) {
					/* check > 0 otherwise grease pencil can draw into the circle select which is annoying. */
					drawcentercircle(v3d, rv3d, ob->obmat[3], do_draw_center, ob->id.lib || ob->id.us>1);
				}
			}
		}
	}

	/* not for sets, duplicators or picking */
	if(flag==0 && (v3d->flag & V3D_HIDE_HELPLINES)== 0 && (v3d->flag2 & V3D_RENDER_OVERRIDE)== 0) {
		ListBase *list;
		
		/* draw hook center and offset line */
		if(ob!=scene->obedit) draw_hooks(ob);
		
		/* help lines and so */
		if(ob!=scene->obedit && ob->parent && (ob->parent->lay & v3d->lay)) {
			setlinestyle(3);
			glBegin(GL_LINES);
			glVertex3fv(ob->obmat[3]);
			glVertex3fv(ob->orig);
			glEnd();
			setlinestyle(0);
		}

		/* Drawing the constraint lines */
		if (ob->constraints.first) {
			bConstraint *curcon;
			bConstraintOb *cob;
			unsigned char col1[4], col2[4];
			
			list = &ob->constraints;
			
			UI_GetThemeColor3ubv(TH_GRID, col1);
			UI_make_axis_color(col1, col2, 'Z');
			glColor3ubv(col2);
			
			cob= constraints_make_evalob(scene, ob, NULL, CONSTRAINT_OBTYPE_OBJECT);
			
			for (curcon = list->first; curcon; curcon=curcon->next) {
				bConstraintTypeInfo *cti= constraint_get_typeinfo(curcon);
				ListBase targets = {NULL, NULL};
				bConstraintTarget *ct;
				
				if ((curcon->flag & CONSTRAINT_EXPAND) && (cti) && (cti->get_constraint_targets)) {
					cti->get_constraint_targets(curcon, &targets);
					
					for (ct= targets.first; ct; ct= ct->next) {
						/* calculate target's matrix */
						if (cti->get_target_matrix) 
							cti->get_target_matrix(curcon, cob, ct, BKE_curframe(scene));
						else
							unit_m4(ct->matrix);
						
						setlinestyle(3);
						glBegin(GL_LINES);
						glVertex3fv(ct->matrix[3]);
						glVertex3fv(ob->obmat[3]);
						glEnd();
						setlinestyle(0);
					}
					
					if (cti->flush_constraint_targets)
						cti->flush_constraint_targets(curcon, &targets, 1);
				}
			}
			
			constraints_clear_evalob(cob);
		}
	}

	free_old_images();
}

/* ***************** BACKBUF SEL (BBS) ********* */

static void bbs_obmode_mesh_verts__mapFunc(void *userData, int index, float *co, float *UNUSED(no_f), short *UNUSED(no_s))
{
	struct {void* offset; MVert *mvert;} *data = userData;
	MVert *mv = &data->mvert[index];
	int offset = (intptr_t) data->offset;

	if (!(mv->flag & ME_HIDE)) {
		WM_set_framebuffer_index_color(offset+index);
		bglVertex3fv(co);
	}
}

static void bbs_obmode_mesh_verts(Object *ob, DerivedMesh *dm, int offset)
{
	struct {void* offset; struct MVert *mvert;} data;
	Mesh *me = ob->data;
	MVert *mvert = me->mvert;
	data.mvert = mvert;
	data.offset = (void*)(intptr_t) offset;
	glPointSize( UI_GetThemeValuef(TH_VERTEX_SIZE) );
	bglBegin(GL_POINTS);
	dm->foreachMappedVert(dm, bbs_obmode_mesh_verts__mapFunc, &data);
	bglEnd();
	glPointSize(1.0);
}

static void bbs_mesh_verts__mapFunc(void *userData, int index, float *co, float *UNUSED(no_f), short *UNUSED(no_s))
{
	void **ptrs = userData;
	int offset = (intptr_t) ptrs[0];
	BMVert *eve = EDBM_get_vert_for_index(ptrs[1], index);

	if (!BM_TestHFlag(eve, BM_HIDDEN)) {
		WM_set_framebuffer_index_color(offset+index);
		bglVertex3fv(co);
	}
}
static void bbs_mesh_verts(BMEditMesh *em, DerivedMesh *dm, int offset)
{
	void *ptrs[2] = {(void*)(intptr_t) offset, em};

	glPointSize( UI_GetThemeValuef(TH_VERTEX_SIZE) );
	bglBegin(GL_POINTS);
	dm->foreachMappedVert(dm, bbs_mesh_verts__mapFunc, ptrs);
	bglEnd();
	glPointSize(1.0);
}		

static int bbs_mesh_wire__setDrawOptions(void *userData, int index)
{
	void **ptrs = userData;
	int offset = (intptr_t) ptrs[0];
	BMEdge *eed = EDBM_get_edge_for_index(ptrs[1], index);

	if (!BM_TestHFlag(eed, BM_HIDDEN)) {
		WM_set_framebuffer_index_color(offset+index);
		return 1;
	} else {
		return 0;
	}
}
static void bbs_mesh_wire(BMEditMesh *em, DerivedMesh *dm, int offset)
{
	void *ptrs[2] = {(void*)(intptr_t) offset, em};
	dm->drawMappedEdges(dm, bbs_mesh_wire__setDrawOptions, ptrs);
}		

static int bbs_mesh_solid__setSolidDrawOptions(void *userData, int index, int *UNUSED(drawSmooth_r))
{
	BMFace *efa = EDBM_get_face_for_index(((void**)userData)[0], index);
	
	if (efa && !BM_TestHFlag(efa, BM_HIDDEN)) {
		if (((void**)userData)[1]) {
			WM_set_framebuffer_index_color(index+1);
		}
		return 1;
	} else {
		return 0;
	}
}

static void bbs_mesh_solid__drawCenter(void *userData, int index, float *cent, float *UNUSED(no))
{
	BMFace *efa = EDBM_get_face_for_index(((void**)userData)[0], index);

	if (!BM_TestHFlag(efa, BM_HIDDEN)) {
		WM_set_framebuffer_index_color(index+1);

		bglVertex3fv(cent);
	}
}

/* two options, facecolors or black */
static void bbs_mesh_solid_EM(BMEditMesh *em, Scene *scene, View3D *v3d,
			      Object *ob, DerivedMesh *dm, int facecol)
{
	void *ptrs[2] = {em, NULL}; //second one being null means to draw black
	cpack(0);

	if (facecol) {
		ptrs[1] = (void*)(intptr_t) 1;
		dm->drawMappedFaces(dm, bbs_mesh_solid__setSolidDrawOptions, ptrs, 0, GPU_enable_material, NULL);

		if(check_ob_drawface_dot(scene, v3d, ob->dt)) {
			glPointSize(UI_GetThemeValuef(TH_FACEDOT_SIZE));
		
			bglBegin(GL_POINTS);
			dm->foreachMappedFaceCenter(dm, bbs_mesh_solid__drawCenter, ptrs);
			bglEnd();
		}

	} else {
		dm->drawMappedFaces(dm, bbs_mesh_solid__setSolidDrawOptions, ptrs, 0, GPU_enable_material, NULL);
	}
}

static int bbs_mesh_solid__setDrawOpts(void *UNUSED(userData), int index, int *UNUSED(drawSmooth_r))
{
	WM_set_framebuffer_index_color(index+1);
	return 1;
}

static int bbs_mesh_solid_hide__setDrawOpts(void *userData, int index, int *UNUSED(drawSmooth_r))
{
	Mesh *me = userData;

	if (!(me->mface[index].flag&ME_HIDE)) {
		WM_set_framebuffer_index_color(index+1);
		return 1;
	} else {
		return 0;
	}
}

// must have called WM_set_framebuffer_index_color beforehand
static int bbs_mesh_solid_hide2__setDrawOpts(void *userData, int index, int *UNUSED(drawSmooth_r))
{
	Mesh *me = userData;

	if (!(me->mface[index].flag & ME_HIDE)) {
		return 1;
	} else {
		return 0;
	}
}
static void bbs_mesh_solid(Scene *scene, Object *ob)
{
	DerivedMesh *dm = mesh_get_derived_final(scene, ob, scene->customdata_mask);
	Mesh *me = (Mesh*)ob->data;
	
	glColor3ub(0, 0, 0);
		
	if((me->editflag & ME_EDIT_PAINT_MASK))	dm->drawMappedFaces(dm, bbs_mesh_solid_hide__setDrawOpts, me, 0, GPU_enable_material, NULL);
	else									dm->drawMappedFaces(dm, bbs_mesh_solid__setDrawOpts, me, 0, GPU_enable_material, NULL);

	dm->release(dm);
}

void draw_object_backbufsel(Scene *scene, View3D *v3d, RegionView3D *rv3d, Object *ob)
{
	ToolSettings *ts= scene->toolsettings;

	glMultMatrixf(ob->obmat);

	glClearDepth(1.0); glClear(GL_DEPTH_BUFFER_BIT);
	glEnable(GL_DEPTH_TEST);

	switch( ob->type) {
	case OB_MESH:
		if(ob->mode & OB_MODE_EDIT) {
			Mesh *me= ob->data;
			BMEditMesh *em= me->edit_btmesh;

			DerivedMesh *dm = editbmesh_get_derived_cage(scene, ob, em, CD_MASK_BAREMESH);

			EDBM_init_index_arrays(em, 1, 1, 1);

			bbs_mesh_solid_EM(em, scene, v3d, ob, dm, ts->selectmode & SCE_SELECT_FACE);
			if(ts->selectmode & SCE_SELECT_FACE)
				bm_solidoffs = 1+em->bm->totface;
			else
				bm_solidoffs= 1;
			
			bglPolygonOffset(rv3d->dist, 1.0);
			
			// we draw edges always, for loop (select) tools
			bbs_mesh_wire(em, dm, bm_solidoffs);
			bm_wireoffs= bm_solidoffs + em->bm->totedge;
			
			// we draw verts if vert select mode or if in transform (for snap).
			if(ts->selectmode & SCE_SELECT_VERTEX || G.moving & G_TRANSFORM_EDIT) {
				bbs_mesh_verts(em, dm, bm_wireoffs);
				bm_vertoffs= bm_wireoffs + em->bm->totvert;
			}
			else bm_vertoffs= bm_wireoffs;
			
			bglPolygonOffset(rv3d->dist, 0.0);

			dm->release(dm);

			EDBM_free_index_arrays(em);
		}
		else {
			Mesh *me= ob->data;
			if(     (me->editflag & ME_EDIT_VERT_SEL) &&
			        /* currently vertex select only supports weight paint */
			        (ob->mode & OB_MODE_WEIGHT_PAINT))
			{
				DerivedMesh *dm = mesh_get_derived_final(scene, ob, scene->customdata_mask);
				glColor3ub(0, 0, 0);

				dm->drawMappedFaces(dm, bbs_mesh_solid_hide2__setDrawOpts, me, 0, GPU_enable_material, NULL);

				
				bbs_obmode_mesh_verts(ob, dm, 1);
				bm_vertoffs = me->totvert+1;
				dm->release(dm);
			}
			else {
				bbs_mesh_solid(scene, ob);
			}
		}
		break;
	case OB_CURVE:
	case OB_SURF:
		break;
	}

	glLoadMatrixf(rv3d->viewmat);
}


/* ************* draw object instances for bones, for example ****************** */
/*               assumes all matrices/etc set OK */

/* helper function for drawing object instances - meshes */
static void draw_object_mesh_instance(Scene *scene, View3D *v3d, RegionView3D *rv3d, 
									  Object *ob, int dt, int outline)
{
	Mesh *me= ob->data;
	DerivedMesh *dm=NULL, *edm=NULL;
	int glsl;
	
	if(ob->mode & OB_MODE_EDIT)
		edm= editbmesh_get_derived_base(ob, me->edit_btmesh);
	else 
		dm = mesh_get_derived_final(scene, ob, CD_MASK_BAREMESH);

	if(dt<=OB_WIRE) {
		if(dm)
			dm->drawEdges(dm, 1, 0);
		else if(edm)
			edm->drawEdges(edm, 1, 0);	
	}
	else {
		if(outline)
			draw_mesh_object_outline(v3d, ob, dm?dm:edm);

		if(dm) {
			glsl = draw_glsl_material(scene, ob, v3d, dt);
			GPU_begin_object_materials(v3d, rv3d, scene, ob, glsl, NULL);
		}
		else {
			glEnable(GL_COLOR_MATERIAL);
			UI_ThemeColor(TH_BONE_SOLID);
			glDisable(GL_COLOR_MATERIAL);
		}
		
		glLightModeli(GL_LIGHT_MODEL_TWO_SIDE, 0);
		glFrontFace((ob->transflag&OB_NEG_SCALE)?GL_CW:GL_CCW);
		glEnable(GL_LIGHTING);
		
		if(dm) {
			dm->drawFacesSolid(dm, NULL, 0, GPU_enable_material);
			GPU_end_object_materials();
		}
		else if(edm)
			edm->drawMappedFaces(edm, NULL, NULL, 0, GPU_enable_material, NULL);
		
		glDisable(GL_LIGHTING);
	}

	if(edm) edm->release(edm);
	if(dm) dm->release(dm);
}

void draw_object_instance(Scene *scene, View3D *v3d, RegionView3D *rv3d, Object *ob, int dt, int outline)
{
	if (ob == NULL) 
		return;
		
	switch (ob->type) {
		case OB_MESH:
			draw_object_mesh_instance(scene, v3d, rv3d, ob, dt, outline);
			break;
		case OB_EMPTY:
			if (ob->empty_drawtype == OB_EMPTY_IMAGE) {
				draw_empty_image(ob);
			}
			else {
				drawaxes(ob->empty_drawsize, ob->empty_drawtype);
			}
			break;
	}
}<|MERGE_RESOLUTION|>--- conflicted
+++ resolved
@@ -2819,57 +2819,28 @@
 	if(dt>OB_WIRE) {
 		if(CHECK_OB_DRAWTEXTURE(v3d, dt)) {
 			if(draw_glsl_material(scene, ob, v3d, dt)) {
-<<<<<<< HEAD
-				/* if em has no faces the drawMappedFaces callback will fail */
-				if(em->bm->totface) {
-					glFrontFace((ob->transflag&OB_NEG_SCALE)?GL_CW:GL_CCW);
-
-					finalDM->drawMappedFacesGLSL(finalDM, GPU_enable_material,
-					                             draw_em_fancy__setGLSLFaceOpts, em);
-					GPU_disable_material();
-
-					glFrontFace(GL_CCW);
-				}
-=======
 				glFrontFace((ob->transflag&OB_NEG_SCALE)?GL_CW:GL_CCW);
-				
+
 				finalDM->drawMappedFacesGLSL(finalDM, GPU_enable_material,
-				                             draw_em_fancy__setGLSLFaceOpts, NULL);
+				                             draw_em_fancy__setGLSLFaceOpts, em);
 				GPU_disable_material();
-				
+
 				glFrontFace(GL_CCW);
->>>>>>> fd742566
 			}
 			else {
 				draw_mesh_textured(scene, v3d, rv3d, ob, finalDM, 0);
 			}
 		}
 		else {
-<<<<<<< HEAD
-			/* if em has no faces the drawMappedFaces callback will fail */
-			if(em->bm->totface) {
-				/* 3 floats for position, 3 for normal and times two because the faces may actually be quads instead of triangles */
-				glLightModeli(GL_LIGHT_MODEL_TWO_SIDE, me->flag & ME_TWOSIDED);
-
-				glEnable(GL_LIGHTING);
-				glFrontFace((ob->transflag&OB_NEG_SCALE)?GL_CW:GL_CCW);
-				finalDM->drawMappedFaces(finalDM, draw_em_fancy__setFaceOpts, me->edit_btmesh, 0, GPU_enable_material, NULL);
-
-				glFrontFace(GL_CCW);
-				glDisable(GL_LIGHTING);
-			}
-=======
 			/* 3 floats for position, 3 for normal and times two because the faces may actually be quads instead of triangles */
 			glLightModeli(GL_LIGHT_MODEL_TWO_SIDE, me->flag & ME_TWOSIDED);
-			
+
 			glEnable(GL_LIGHTING);
 			glFrontFace((ob->transflag&OB_NEG_SCALE)?GL_CW:GL_CCW);
-			
-			finalDM->drawMappedFaces(finalDM, draw_em_fancy__setFaceOpts, NULL, 0, GPU_enable_material, NULL);
-			
+			finalDM->drawMappedFaces(finalDM, draw_em_fancy__setFaceOpts, me->edit_btmesh, 0, GPU_enable_material, NULL);
+
 			glFrontFace(GL_CCW);
 			glDisable(GL_LIGHTING);
->>>>>>> fd742566
 		}
 			
 		// Setup for drawing wire over, disable zbuffer
