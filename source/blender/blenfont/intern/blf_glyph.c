/*
 * ***** BEGIN GPL LICENSE BLOCK *****
 *
 * This program is free software; you can redistribute it and/or
 * modify it under the terms of the GNU General Public License
 * as published by the Free Software Foundation; either version 2
 * of the License, or (at your option) any later version. 
 *
 * This program is distributed in the hope that it will be useful,
 * but WITHOUT ANY WARRANTY; without even the implied warranty of
 * MERCHANTABILITY or FITNESS FOR A PARTICULAR PURPOSE.  See the
 * GNU General Public License for more details.
 *
 * You should have received a copy of the GNU General Public License
 * along with this program; if not, write to the Free Software Foundation,
 * Inc., 51 Franklin Street, Fifth Floor, Boston, MA 02110-1301, USA.
 *
 * The Original Code is Copyright (C) 2009 Blender Foundation.
 * All rights reserved.
 *
 * 
 * Contributor(s): Blender Foundation
 *
 * ***** END GPL LICENSE BLOCK *****
 */

/** \file blender/blenfont/intern/blf_glyph.c
 *  \ingroup blf
 *
 * Glyph rendering, texturing and caching. Wraps Freetype and OpenGL functions.
 */


#include <stdio.h>
#include <stdlib.h>
#include <string.h>
#include <math.h>

#include <ft2build.h>

#include FT_FREETYPE_H
#include FT_GLYPH_H
#include FT_OUTLINE_H
#include FT_BITMAP_H

#include "MEM_guardedalloc.h"

#include "DNA_vec_types.h"
#include "DNA_userdef_types.h"

#include "BLI_listbase.h"
#include "BLI_rect.h"
#include "BLI_threads.h"

#include "BIF_gl.h"
#include "BLF_api.h"

#ifndef BLF_STANDALONE
<<<<<<< HEAD
#include "GPU_immediate.h"
=======
#  include "GPU_basic_shader.h"
>>>>>>> 3c45fdd1
#endif

#include "blf_internal_types.h"
#include "blf_internal.h"

#include "BLI_strict_flags.h"

GlyphCacheBLF *blf_glyph_cache_find(FontBLF *font, unsigned int size, unsigned int dpi)
{
	GlyphCacheBLF *p;

	p = (GlyphCacheBLF *)font->cache.first;
	while (p) {
		if (p->size == size && p->dpi == dpi)
			return p;
		p = p->next;
	}
	return NULL;
}

/* Create a new glyph cache for the current size and dpi. */
GlyphCacheBLF *blf_glyph_cache_new(FontBLF *font)
{
	GlyphCacheBLF *gc;

	gc = (GlyphCacheBLF *)MEM_callocN(sizeof(GlyphCacheBLF), "blf_glyph_cache_new");
	gc->next = NULL;
	gc->prev = NULL;
	gc->size = font->size;
	gc->dpi = font->dpi;

	memset(gc->glyph_ascii_table, 0, sizeof(gc->glyph_ascii_table));
	memset(gc->bucket, 0, sizeof(gc->bucket));

	gc->textures = (GLuint *)MEM_mallocN(sizeof(GLuint) * 256, __func__);
	gc->ntex = 256;
	gc->cur_tex = BLF_CURTEX_UNSET;
	gc->x_offs = 0;
	gc->y_offs = 0;
	gc->pad = 3;

	gc->num_glyphs = (int)font->face->num_glyphs;
	gc->rem_glyphs = (int)font->face->num_glyphs;
	gc->ascender = ((float)font->face->size->metrics.ascender) / 64.0f;
	gc->descender = ((float)font->face->size->metrics.descender) / 64.0f;

	if (FT_IS_SCALABLE(font->face)) {
		gc->max_glyph_width = (int)((float)(font->face->bbox.xMax - font->face->bbox.xMin) *
		                            (((float)font->face->size->metrics.x_ppem) /
		                             ((float)font->face->units_per_EM)));

		gc->max_glyph_height = (int)((float)(font->face->bbox.yMax - font->face->bbox.yMin) *
		                             (((float)font->face->size->metrics.y_ppem) /
		                              ((float)font->face->units_per_EM)));
	}
	else {
		gc->max_glyph_width = (int)(((float)font->face->size->metrics.max_advance) / 64.0f);
		gc->max_glyph_height = (int)(((float)font->face->size->metrics.height) / 64.0f);
	}

	/* can happen with size 1 fonts */
	CLAMP_MIN(gc->max_glyph_width, 1);
	CLAMP_MIN(gc->max_glyph_height, 1);

	gc->p2_width = 0;
	gc->p2_height = 0;

	BLI_addhead(&font->cache, gc);
	return gc;
}

void blf_glyph_cache_clear(FontBLF *font)
{
	GlyphCacheBLF *gc;

	while ((gc = BLI_pophead(&font->cache))) {
		blf_glyph_cache_free(gc);
	}
	font->glyph_cache = NULL;
}

void blf_glyph_cache_free(GlyphCacheBLF *gc)
{
	GlyphBLF *g;
	int i;

	for (i = 0; i < 257; i++) {
		while ((g = BLI_pophead(&gc->bucket[i]))) {
			blf_glyph_free(g);
		}
	}

	if (gc->cur_tex != BLF_CURTEX_UNSET)
		glDeleteTextures((int)gc->cur_tex + 1, gc->textures);
	MEM_freeN((void *)gc->textures);
	MEM_freeN(gc);
}

static void blf_glyph_cache_texture(FontBLF *font, GlyphCacheBLF *gc)
{
	int i;

	/* move the index. */
	gc->cur_tex++;

	if (UNLIKELY(gc->cur_tex >= gc->ntex)) {
		gc->ntex *= 2;
		gc->textures = (GLuint *)MEM_reallocN((void *)gc->textures, sizeof(GLuint) * gc->ntex);
	}

	gc->p2_width = (int)blf_next_p2((unsigned int)((gc->rem_glyphs * gc->max_glyph_width) + (gc->pad * 2)));
	if (gc->p2_width > font->max_tex_size)
		gc->p2_width = font->max_tex_size;

	i = (int)((gc->p2_width - (gc->pad * 2)) / gc->max_glyph_width);
	gc->p2_height = (int)blf_next_p2((unsigned int)(((gc->num_glyphs / i) + 1) * gc->max_glyph_height));

	if (gc->p2_height > font->max_tex_size)
		gc->p2_height = font->max_tex_size;

	glGenTextures(1, &gc->textures[gc->cur_tex]);
	glBindTexture(GL_TEXTURE_2D, (font->tex_bind_state = gc->textures[gc->cur_tex]));
	glTexParameteri(GL_TEXTURE_2D, GL_TEXTURE_WRAP_S, GL_CLAMP_TO_EDGE);
	glTexParameteri(GL_TEXTURE_2D, GL_TEXTURE_WRAP_T, GL_CLAMP_TO_EDGE);
	glTexParameteri(GL_TEXTURE_2D, GL_TEXTURE_MAG_FILTER, GL_NEAREST);
	glTexParameteri(GL_TEXTURE_2D, GL_TEXTURE_MIN_FILTER, GL_NEAREST);
	glTexImage2D(GL_TEXTURE_2D, 0, GL_R8, gc->p2_width, gc->p2_height, 0, GL_RED, GL_UNSIGNED_BYTE, NULL);
}

GlyphBLF *blf_glyph_search(GlyphCacheBLF *gc, unsigned int c)
{
	GlyphBLF *p;
	unsigned int key;

	key = blf_hash(c);
	p = gc->bucket[key].first;
	while (p) {
		if (p->c == c)
			return p;
		p = p->next;
	}
	return NULL;
}

GlyphBLF *blf_glyph_add(FontBLF *font, unsigned int index, unsigned int c)
{
	FT_GlyphSlot slot;
	GlyphBLF *g;
	FT_Error err;
	FT_Bitmap bitmap, tempbitmap;
	const bool is_sharp = !BLF_antialias_get();
	int flags = FT_LOAD_TARGET_NORMAL | FT_LOAD_NO_HINTING | FT_LOAD_NO_BITMAP;
	FT_BBox bbox;
	unsigned int key;

	g = blf_glyph_search(font->glyph_cache, c);
	if (g)
		return g;

	/* glyphs are dynamically created as needed by font rendering. this means that
	 * to make font rendering thread safe we have to do locking here. note that this
	 * must be a lock for the whole library and not just per font, because the font
	 * renderer uses a shared buffer internally */
	BLI_spin_lock(font->ft_lib_mutex);

	/* search again after locking */
	g = blf_glyph_search(font->glyph_cache, c);
	if (g) {
		BLI_spin_unlock(font->ft_lib_mutex);
		return g;
	}

	if (font->flags & BLF_HINTING)
		flags &= ~FT_LOAD_NO_HINTING;
	
	if (is_sharp)
		err = FT_Load_Glyph(font->face, (FT_UInt)index, FT_LOAD_TARGET_MONO);
	else
		err = FT_Load_Glyph(font->face, (FT_UInt)index, flags);  

	if (err) {
		BLI_spin_unlock(font->ft_lib_mutex);
		return NULL;
	}

	/* get the glyph. */
	slot = font->face->glyph;

	if (is_sharp) {
		err = FT_Render_Glyph(slot, FT_RENDER_MODE_MONO);

		/* Convert result from 1 bit per pixel to 8 bit per pixel */
		/* Accum errors for later, fine if not interested beyond "ok vs any error" */
		FT_Bitmap_New(&tempbitmap);
		err += FT_Bitmap_Convert(font->ft_lib, &slot->bitmap, &tempbitmap, 1); /* Does Blender use Pitch 1 always? It works so far */
		err += FT_Bitmap_Copy(font->ft_lib, &tempbitmap, &slot->bitmap);
		err += FT_Bitmap_Done(font->ft_lib, &tempbitmap);
	}
	else {
		err = FT_Render_Glyph(slot, FT_RENDER_MODE_NORMAL);
	}

	if (err || slot->format != FT_GLYPH_FORMAT_BITMAP) {
		BLI_spin_unlock(font->ft_lib_mutex);
		return NULL;
	}

	g = (GlyphBLF *)MEM_callocN(sizeof(GlyphBLF), "blf_glyph_add");
	g->c = c;
	g->idx = (FT_UInt)index;
	g->xoff = -1;
	g->yoff = -1;
	bitmap = slot->bitmap;
	g->width = (int)bitmap.width;
	g->height = (int)bitmap.rows;

	if (g->width && g->height) {
		if (is_sharp) {
			/* Font buffer uses only 0 or 1 values, Blender expects full 0..255 range */
			int i;
			for (i = 0; i < (g->width * g->height); i++) {
				bitmap.buffer[i] = bitmap.buffer[i] ? 255 : 0;
			}
		}

		g->bitmap = (unsigned char *)MEM_mallocN((size_t)(g->width * g->height), "glyph bitmap");
		memcpy((void *)g->bitmap, (void *)bitmap.buffer, (size_t)(g->width * g->height));
	}

	g->advance = ((float)slot->advance.x) / 64.0f;
	g->advance_i = (int)g->advance;
	g->pos_x = (float)slot->bitmap_left;
	g->pos_y = (float)slot->bitmap_top;
	g->pitch = slot->bitmap.pitch;

	FT_Outline_Get_CBox(&(slot->outline), &bbox);
	g->box.xmin = ((float)bbox.xMin) / 64.0f;
	g->box.xmax = ((float)bbox.xMax) / 64.0f;
	g->box.ymin = ((float)bbox.yMin) / 64.0f;
	g->box.ymax = ((float)bbox.yMax) / 64.0f;

	key = blf_hash(g->c);
	BLI_addhead(&(font->glyph_cache->bucket[key]), g);

	BLI_spin_unlock(font->ft_lib_mutex);

	return g;
}

void blf_glyph_free(GlyphBLF *g)
{
	/* don't need free the texture, the GlyphCache already
	 * have a list of all the texture and free it.
	 */
	if (g->bitmap)
		MEM_freeN(g->bitmap);
	MEM_freeN(g);
}

static void blf_texture_draw(const unsigned char color[4], float uv[2][2], float dx, float y1, float dx1, float y2)
{
	/* First triangle. */
	immAttrib2f(BLF_COORD_ID, uv[0][0], uv[0][1]);
	immSkipAttrib(BLF_COLOR_ID); /* skip color of most vertices */
	immVertex2f(BLF_POS_ID, dx, y1);

	immAttrib2f(BLF_COORD_ID, uv[0][0], uv[1][1]);
	immSkipAttrib(BLF_COLOR_ID);
	immVertex2f(BLF_POS_ID, dx, y2);

	immAttrib2f(BLF_COORD_ID, uv[1][0], uv[1][1]);
	immAttrib4ubv(BLF_COLOR_ID, color); /* set color of provoking vertex */
	immVertex2f(BLF_POS_ID, dx1, y2);

	/* Second triangle. */
	immAttrib2f(BLF_COORD_ID, uv[0][0], uv[0][1]);
	immSkipAttrib(BLF_COLOR_ID); /* skip color of most vertices */
	immVertex2f(BLF_POS_ID, dx, y1);

	immAttrib2f(BLF_COORD_ID, uv[1][0], uv[1][1]);
	immSkipAttrib(BLF_COLOR_ID);
	immVertex2f(BLF_POS_ID, dx1, y2);

	immAttrib2f(BLF_COORD_ID, uv[1][0], uv[0][1]);
	immAttrib4ubv(BLF_COLOR_ID, color); /* set color of provoking vertex */
	immVertex2f(BLF_POS_ID, dx1, y1);
}

static void blf_texture5_draw(const unsigned char color_in[4], float uv[2][2], float x1, float y1, float x2, float y2)
{
	const float soft[25] = {1 / 60.0f, 1 / 60.0f, 2 / 60.0f, 1 / 60.0f, 1 / 60.0f,
	                        1 / 60.0f, 3 / 60.0f, 5 / 60.0f, 3 / 60.0f, 1 / 60.0f,
	                        2 / 60.0f, 5 / 60.0f, 8 / 60.0f, 5 / 60.0f, 2 / 60.0f,
	                        1 / 60.0f, 3 / 60.0f, 5 / 60.0f, 3 / 60.0f, 1 / 60.0f,
	                        1 / 60.0f, 1 / 60.0f, 2 / 60.0f, 1 / 60.0f, 1 / 60.0f};

	const float *fp = soft;
	unsigned char color[4];
	float dx, dy;

	color[0] = color_in[0];
	color[1] = color_in[1];
	color[2] = color_in[2];

	const float alpha_in = (1 / 255.0f) * color_in[3];

	for (dx = -2; dx < 3; dx++) {
		for (dy = -2; dy < 3; dy++, fp++) {
			color[3] = FTOCHAR(*fp * alpha_in);
			blf_texture_draw(color, uv, x1 + dx, y1 + dy, x2 + dx, y2 + dy);
		}
	}
}

static void blf_texture3_draw(const unsigned char color_in[4], float uv[2][2], float x1, float y1, float x2, float y2)
{
	const float soft[9] = {1 / 16.0f, 2 / 16.0f, 1 / 16.0f,
	                       2 / 16.0f, 4 / 16.0f, 2 / 16.0f,
	                       1 / 16.0f, 2 / 16.0f, 1 / 16.0f};

	const float *fp = soft;
	unsigned char color[4];
	float dx, dy;

	color[0] = color_in[0];
	color[1] = color_in[1];
	color[2] = color_in[2];

	const float alpha_in = (1 / 255.0f) * color_in[3];

	for (dx = -1; dx < 2; dx++) {
		for (dy = -1; dy < 2; dy++, fp++) {
			color[3] = FTOCHAR(*fp * alpha_in);
			blf_texture_draw(color, uv, x1 + dx, y1 + dy, x2 + dx, y2 + dy);
		}
	}
}

static void blf_glyph_calc_rect(rctf *rect, GlyphBLF *g, float x, float y)
{
	rect->xmin = floorf(x + g->pos_x);
	rect->xmax = rect->xmin + (float)g->width;
	rect->ymin = y + g->pos_y;
	rect->ymax = y + g->pos_y - (float)g->height;
}

void blf_glyph_render(FontBLF *font, GlyphBLF *g, float x, float y)
{
	rctf rect;

	if ((!g->width) || (!g->height))
		return;

	glActiveTexture(GL_TEXTURE0);

	if (g->build_tex == 0) {
		GlyphCacheBLF *gc = font->glyph_cache;

		if (font->max_tex_size == -1)
			glGetIntegerv(GL_MAX_TEXTURE_SIZE, (GLint *)&font->max_tex_size);

		if (gc->cur_tex == BLF_CURTEX_UNSET) {
			blf_glyph_cache_texture(font, gc);
			gc->x_offs = gc->pad;
			gc->y_offs = 0;
		}

		if (gc->x_offs > (gc->p2_width - gc->max_glyph_width)) {
			gc->x_offs = gc->pad;
			gc->y_offs += gc->max_glyph_height;

			if (gc->y_offs > (gc->p2_height - gc->max_glyph_height)) {
				gc->y_offs = 0;
				blf_glyph_cache_texture(font, gc);
			}
		}

		g->tex = gc->textures[gc->cur_tex];
		g->xoff = gc->x_offs;
		g->yoff = gc->y_offs;

		/* prevent glTexSubImage2D from failing if the character
		 * asks for pixels out of bounds, this tends only to happen
		 * with very small sizes (5px high or less) */
		if (UNLIKELY((g->xoff + g->width)  > gc->p2_width)) {
			g->width  -= (g->xoff + g->width)  - gc->p2_width;
			BLI_assert(g->width > 0);
		}
		if (UNLIKELY((g->yoff + g->height) > gc->p2_height)) {
			g->height -= (g->yoff + g->height) - gc->p2_height;
			BLI_assert(g->height > 0);
		}


		GLint lsb_first, row_length, alignment;
		glGetIntegerv(GL_UNPACK_LSB_FIRST, &lsb_first);
		glGetIntegerv(GL_UNPACK_ROW_LENGTH, &row_length);
		glGetIntegerv(GL_UNPACK_ALIGNMENT, &alignment);

		glPixelStorei(GL_UNPACK_LSB_FIRST, GL_FALSE);
		glPixelStorei(GL_UNPACK_ROW_LENGTH, 0);
		glPixelStorei(GL_UNPACK_ALIGNMENT, 1);

		glBindTexture(GL_TEXTURE_2D, g->tex);
		glTexSubImage2D(GL_TEXTURE_2D, 0, g->xoff, g->yoff, g->width, g->height, GL_RED, GL_UNSIGNED_BYTE, g->bitmap);

		glPixelStorei(GL_UNPACK_LSB_FIRST, lsb_first);
		glPixelStorei(GL_UNPACK_ROW_LENGTH, row_length);
		glPixelStorei(GL_UNPACK_ALIGNMENT, alignment);

		g->uv[0][0] = ((float)g->xoff) / ((float)gc->p2_width);
		g->uv[0][1] = ((float)g->yoff) / ((float)gc->p2_height);
		g->uv[1][0] = ((float)(g->xoff + g->width)) / ((float)gc->p2_width);
		g->uv[1][1] = ((float)(g->yoff + g->height)) / ((float)gc->p2_height);

		/* update the x offset for the next glyph. */
		gc->x_offs += (int)BLI_rctf_size_x(&g->box) + gc->pad;

		gc->rem_glyphs--;
		g->build_tex = 1;
	}

	blf_glyph_calc_rect(&rect, g, x, y);

	if (font->flags & BLF_CLIPPING) {
		/* intentionally check clipping without shadow offset */
		rctf rect_test = rect;
		BLI_rctf_translate(&rect_test, font->pos[0], font->pos[1]);

		if (!BLI_rctf_inside_rctf(&font->clip_rec, &rect_test)) {
			return;
		}
	}

	if (font->tex_bind_state != g->tex) {
		glBindTexture(GL_TEXTURE_2D, (font->tex_bind_state = g->tex));
	}

	/* TODO: blur & shadow in shader, single quad per glyph */

	if (font->flags & BLF_SHADOW) {
		rctf rect_ofs;
		blf_glyph_calc_rect(&rect_ofs, g,
		                    x + (float)font->shadow_x,
		                    y + (float)font->shadow_y);

		if (font->shadow == 0) {
			blf_texture_draw(font->shadow_color, g->uv, rect_ofs.xmin, rect_ofs.ymin, rect_ofs.xmax, rect_ofs.ymax);
		}
		else if (font->shadow <= 4) {
			blf_texture3_draw(font->shadow_color, g->uv, rect_ofs.xmin, rect_ofs.ymin, rect_ofs.xmax, rect_ofs.ymax);
		}
		else {
			blf_texture5_draw(font->shadow_color, g->uv, rect_ofs.xmin, rect_ofs.ymin, rect_ofs.xmax, rect_ofs.ymax);
		}
	}

#if BLF_BLUR_ENABLE
	switch (font->blur) {
		case 3:
			blf_texture3_draw(font->color, g->uv, rect.xmin, rect.ymin, rect.xmax, rect.ymax);
			break;
		case 5:
			blf_texture5_draw(font->color, g->uv, rect.xmin, rect.ymin, rect.xmax, rect.ymax);
			break;
		default:
			blf_texture_draw(font->color, g->uv, rect.xmin, rect.ymin, rect.xmax, rect.ymax);
	}
#else
	blf_texture_draw(font->color, g->uv, rect.xmin, rect.ymin, rect.xmax, rect.ymax);
#endif
}<|MERGE_RESOLUTION|>--- conflicted
+++ resolved
@@ -56,11 +56,7 @@
 #include "BLF_api.h"
 
 #ifndef BLF_STANDALONE
-<<<<<<< HEAD
-#include "GPU_immediate.h"
-=======
-#  include "GPU_basic_shader.h"
->>>>>>> 3c45fdd1
+#  include "GPU_immediate.h"
 #endif
 
 #include "blf_internal_types.h"
