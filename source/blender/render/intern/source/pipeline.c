--- conflicted
+++ resolved
@@ -279,21 +279,9 @@
 
 static bool render_scene_has_layers_to_render(Scene *scene, ViewLayer *single_layer)
 {
-<<<<<<< HEAD
 	if (single_layer) {
 		return true;
 	}
-=======
-	SceneRenderLayer *srl;
-
-	for (srl = re->r.layers.first; srl; srl = srl->next)
-		if (!(srl->layflag & SCE_LAY_DISABLE))
-			if (srl->passflag & SCE_PASS_VECTOR)
-				return 1;
-
-	return 0;
-}
->>>>>>> a25c11fd
 
 	ViewLayer *view_layer;
 	for (view_layer = scene->view_layers.first; view_layer; view_layer = view_layer->next) {
@@ -517,12 +505,6 @@
 
 	RE_InitRenderCB(re);
 
-<<<<<<< HEAD
-=======
-	/* init some variables */
-	re->ycor = 1.0f;
-
->>>>>>> a25c11fd
 	return re;
 }
 
@@ -592,14 +574,7 @@
 	/* main dbase can already be invalid now, some database-free code checks it */
 	re->main = NULL;
 	re->scene = NULL;
-<<<<<<< HEAD
-	
-=======
-
-	RE_Database_Free(re);	/* view render can still have full database */
-	free_sample_tables(re);
-
->>>>>>> a25c11fd
+
 	render_result_free(re->result);
 	render_result_free(re->pushedresult);
 
@@ -778,45 +753,15 @@
 	}
 
 	re->r.scemode = check_mode_full_sample(&re->r);
-<<<<<<< HEAD
-	
+
 	if (single_layer) {
 		int index = BLI_findindex(render_layers, single_layer);
-=======
-
-	/* fullsample wants uniform osa levels */
-	if (source && (re->r.scemode & R_FULL_SAMPLE)) {
-		/* but, if source has no full sample we disable it */
-		if ((source->r.scemode & R_FULL_SAMPLE) == 0)
-			re->r.scemode &= ~R_FULL_SAMPLE;
-		else
-			re->r.osa = re->osa = source->osa;
-	}
-	else {
-		/* check state variables, osa? */
-		if (re->r.mode & (R_OSA)) {
-			re->osa = re->r.osa;
-			if (re->osa > 16) re->osa = 16;
-		}
-		else re->osa = 0;
-	}
-
-	if (srl) {
-		int index = BLI_findindex(&rd->layers, srl);
->>>>>>> a25c11fd
 		if (index != -1) {
 			re->active_view_layer = index;
 			re->r.scemode |= R_SINGLE_LAYER;
 		}
 	}
-<<<<<<< HEAD
-		
-=======
-
-	/* always call, checks for gamma, gamma tables and jitter too */
-	make_sample_tables(re);
-
->>>>>>> a25c11fd
+
 	/* if preview render, we try to keep old result */
 	BLI_rw_mutex_lock(&re->resultmutex, THREAD_LOCK_WRITE);
 
@@ -858,28 +803,15 @@
 		render_result_view_new(re->result, "");
 	}
 
-<<<<<<< HEAD
 	eEvaluationMode mode = (re->r.scemode & R_VIEWPORT_PREVIEW) ? DAG_EVAL_PREVIEW : DAG_EVAL_RENDER;
 	/* This mode should have been set in the Depsgraph immediately when it was created. */
 	(void)mode;
-=======
-	if (re->r.scemode & R_VIEWPORT_PREVIEW)
-		re->eval_ctx->mode = DAG_EVAL_PREVIEW;
-	else
-		re->eval_ctx->mode = DAG_EVAL_RENDER;
->>>>>>> a25c11fd
 
 	/* ensure renderdatabase can use part settings correct */
 	RE_parts_clamp(re);
 
 	BLI_rw_mutex_unlock(&re->resultmutex);
-<<<<<<< HEAD
-	
-=======
-
-	re->mblur_offs = re->field_offs = 0.f;
-
->>>>>>> a25c11fd
+
 	RE_init_threadcount(re);
 
 	RE_point_density_fix_linking();
@@ -1080,8 +1012,6 @@
 {
 	re->draw_lock = f;
 	re->dlh = handle;
-<<<<<<< HEAD
-=======
 }
 
 void RE_test_break_cb(Render *re, void *handle, int (*f)(void *handle))
@@ -1103,434 +1033,6 @@
 #endif
 
 /* *************************************** */
-
-static int render_display_update_enabled(Render *re)
-{
-	/* don't show preprocess for previewrender sss */
-	if (re->sss_points)
-		return !(re->r.scemode & (R_BUTS_PREVIEW|R_VIEWPORT_PREVIEW));
-	else
-		return 1;
-}
-
-/* the main thread call, renders an entire part */
-static void *do_part_thread(void *pa_v)
-{
-	RenderPart *pa = pa_v;
-
-	pa->status = PART_STATUS_IN_PROGRESS;
-
-	/* need to return nicely all parts on esc */
-	if (R.test_break(R.tbh) == 0) {
-
-		if (!R.sss_points && (R.r.scemode & R_FULL_SAMPLE))
-			pa->result = render_result_new_full_sample(&R, &pa->fullresult, &pa->disprect, pa->crop, RR_USE_MEM, R.viewname);
-		else
-			pa->result = render_result_new(&R, &pa->disprect, pa->crop, RR_USE_MEM, RR_ALL_LAYERS, R.viewname);
-
-		/* Copy EXR tile settings, so pipeline knows whether this is a result
-		 * for Save Buffers enabled rendering.
-		 *
-		 * TODO(sergey): This actually duplicates logic with external engine, so
-		 * worth looking into more generic solution.
-		 */
-		pa->result->do_exr_tile = R.result->do_exr_tile;
-
-		if (R.sss_points)
-			zbufshade_sss_tile(pa);
-		else if (R.osa)
-			zbufshadeDA_tile(pa);
-		else
-			zbufshade_tile(pa);
-
-		/* we do actually write pixels, but don't allocate/deallocate anything,
-		 * so it is safe with other threads reading at the same time */
-		BLI_rw_mutex_lock(&R.resultmutex, THREAD_LOCK_READ);
-
-		/* merge too on break! */
-		if (R.result->do_exr_tile) {
-			render_result_exr_file_merge(R.result, pa->result, R.viewname);
-		}
-		else if (render_display_update_enabled(&R)) {
-			/* on break, don't merge in result for preview renders, looks nicer */
-			if (R.test_break(R.tbh) && (R.r.scemode & (R_BUTS_PREVIEW|R_VIEWPORT_PREVIEW))) {
-				/* pass */
-			}
-			else {
-				render_result_merge(R.result, pa->result);
-			}
-		}
-
-		BLI_rw_mutex_unlock(&R.resultmutex);
-	}
-
-	pa->status = PART_STATUS_MERGED;
-
-	return NULL;
-}
-
-/* calculus for how much 1 pixel rendered should rotate the 3d geometry */
-/* is not that simple, needs to be corrected for errors of larger viewplane sizes */
-/* called in initrender.c, RE_parts_init() and convertblender.c, for speedvectors */
-float panorama_pixel_rot(Render *re)
-{
-	float psize, phi, xfac;
-	float borderfac = (float)BLI_rcti_size_x(&re->disprect) / (float)re->winx;
-	int xparts = (re->rectx + re->partx - 1) / re->partx;
-
-	/* size of 1 pixel mapped to viewplane coords */
-	psize = BLI_rctf_size_x(&re->viewplane) / (float)re->winx;
-	/* angle of a pixel */
-	phi = atan(psize / re->clipsta);
-
-	/* correction factor for viewplane shifting, first calculate how much the viewplane angle is */
-	xfac = borderfac * BLI_rctf_size_x(&re->viewplane) / (float)xparts;
-	xfac = atan(0.5f * xfac / re->clipsta);
-	/* and how much the same viewplane angle is wrapped */
-	psize = 0.5f * phi * ((float)re->partx);
-
-	/* the ratio applied to final per-pixel angle */
-	phi *= xfac / psize;
-
-	return phi;
-}
-
-/* for panorama, we render per Y slice, and update
- * camera parameters when we go the next slice */
-static bool find_next_pano_slice(Render *re, int *slice, int *minx, rctf *viewplane)
-{
-	RenderPart *pa, *best = NULL;
-	bool found = false;
-
-	*minx = re->winx;
-
-	if (!(re->r.mode & R_PANORAMA)) {
-		/* for regular render, just one 'slice' */
-		found = (*slice == 0);
-		(*slice)++;
-		return found;
-	}
-
-	/* most left part of the non-rendering parts */
-	for (pa = re->parts.first; pa; pa = pa->next) {
-		if (pa->status == PART_STATUS_NONE && pa->nr == 0) {
-			if (pa->disprect.xmin < *minx) {
-				found = true;
-				best = pa;
-				*minx = pa->disprect.xmin;
-			}
-		}
-	}
-
-	if (best) {
-		float phi = panorama_pixel_rot(re);
-
-		R.panodxp = (re->winx - (best->disprect.xmin + best->disprect.xmax) ) / 2;
-		R.panodxv = (BLI_rctf_size_x(viewplane) * R.panodxp) / (float)(re->winx);
-
-		/* shift viewplane */
-		R.viewplane.xmin = viewplane->xmin + R.panodxv;
-		R.viewplane.xmax = viewplane->xmax + R.panodxv;
-		RE_SetWindow(re, &R.viewplane, R.clipsta, R.clipend);
-		copy_m4_m4(R.winmat, re->winmat);
-
-		/* rotate database according to part coordinates */
-		project_renderdata(re, projectverto, 1, -R.panodxp * phi, 1);
-		R.panosi = sinf(R.panodxp * phi);
-		R.panoco = cosf(R.panodxp * phi);
-	}
-
-	(*slice)++;
-
-	return found;
-}
-
-typedef struct SortRenderPart {
-	RenderPart *pa;
-	long long int dist;
-} SortRenderPart;
-
-static int sort_render_part(const void *pa1, const void *pa2) {
-	const SortRenderPart *rpa1 = pa1;
-	const SortRenderPart *rpa2 = pa2;
-
-	if (rpa1->dist > rpa2->dist) return 1;
-	else if (rpa1->dist < rpa2->dist) return -1;
-
-	return 0;
-}
-
-static int sort_and_queue_parts(Render *re, int minx, ThreadQueue *workqueue)
-{
-	RenderPart *pa;
-
-	/* long long int's needed because of overflow [#24414] */
-	long long int centx = re->winx / 2, centy = re->winy / 2, tot = 1;
-	int totsort = 0;
-
-	/* find center of rendered parts, image center counts for 1 too */
-	for (pa = re->parts.first; pa; pa = pa->next) {
-		if (pa->status >= PART_STATUS_RENDERED) {
-			centx += BLI_rcti_cent_x(&pa->disprect);
-			centy += BLI_rcti_cent_y(&pa->disprect);
-			tot++;
-		}
-		else if (pa->status == PART_STATUS_NONE && pa->nr == 0) {
-			if (!(re->r.mode & R_PANORAMA) || pa->disprect.xmin == minx) {
-				totsort++;
-			}
-		}
-	}
-	centx /= tot;
-	centy /= tot;
-
-	if (totsort > 0) {
-		SortRenderPart *sortlist = MEM_mallocN(sizeof(*sortlist) * totsort, "renderpartsort");
-		long int i = 0;
-
-		/* prepare the list */
-		for (pa = re->parts.first; pa; pa = pa->next) {
-			if (pa->status == PART_STATUS_NONE && pa->nr == 0) {
-				if (!(re->r.mode & R_PANORAMA) || pa->disprect.xmin == minx) {
-					long long int distx = centx - BLI_rcti_cent_x(&pa->disprect);
-					long long int disty = centy - BLI_rcti_cent_y(&pa->disprect);
-					sortlist[i].dist = (long long int)sqrt(distx * distx + disty * disty);
-					sortlist[i].pa = pa;
-					i++;
-				}
-			}
-		}
-
-		/* Now sort it */
-		qsort(sortlist, totsort, sizeof(*sortlist), sort_render_part);
-
-		/* Finally flush it to the workqueue */
-		for (i = 0; i < totsort; i++) {
-			pa = sortlist[i].pa;
-			pa->nr = i + 1; /* for nicest part, and for stats */
-			BLI_thread_queue_push(workqueue, pa);
-		}
-
-		MEM_freeN(sortlist);
-
-		return totsort;
-	}
-
-	return 0;
-}
-
-static void print_part_stats(Render *re, RenderPart *pa)
-{
-	char str[64];
-
-	BLI_snprintf(str, sizeof(str), IFACE_("%s, Part %d-%d"), re->scene->id.name + 2, pa->nr, re->i.totpart);
-	re->i.infostr = str;
-	re->stats_draw(re->sdh, &re->i);
-	re->i.infostr = NULL;
-}
-
-typedef struct RenderThread {
-	ThreadQueue *workqueue;
-	ThreadQueue *donequeue;
-
-	int number;
-
-	void (*display_update)(void *handle, RenderResult *rr, volatile rcti *rect);
-	void *duh;
-} RenderThread;
-
-static void *do_render_thread(void *thread_v)
-{
-	RenderThread *thread = thread_v;
-	RenderPart *pa;
-
-	while ((pa = BLI_thread_queue_pop(thread->workqueue))) {
-		pa->thread = thread->number;
-		do_part_thread(pa);
-
-		if (thread->display_update) {
-			thread->display_update(thread->duh, pa->result, NULL);
-		}
-
-		BLI_thread_queue_push(thread->donequeue, pa);
-
-		if (R.test_break(R.tbh))
-			break;
-	}
-
-	return NULL;
-}
-
-static void main_render_result_end(Render *re)
-{
-	if (re->result->do_exr_tile) {
-		BLI_rw_mutex_lock(&re->resultmutex, THREAD_LOCK_WRITE);
-		render_result_exr_file_end(re);
-		BLI_rw_mutex_unlock(&re->resultmutex);
-	}
-
-	if (re->r.scemode & R_EXR_CACHE_FILE) {
-		BLI_rw_mutex_lock(&re->resultmutex, THREAD_LOCK_WRITE);
-		render_result_exr_file_cache_write(re);
-		BLI_rw_mutex_unlock(&re->resultmutex);
-	}
-}
-
-static void main_render_result_new(Render *re)
-{
-	BLI_rw_mutex_lock(&re->resultmutex, THREAD_LOCK_WRITE);
-
-	/* first step; free the entire render result, make new, and/or prepare exr buffer saving */
-	if (re->result == NULL || !(re->r.scemode & (R_BUTS_PREVIEW|R_VIEWPORT_PREVIEW))) {
-		render_result_free(re->result);
-
-		if (re->sss_points && render_display_update_enabled(re))
-			re->result = render_result_new(re, &re->disprect, 0, RR_USE_MEM, RR_ALL_LAYERS, RR_ALL_VIEWS);
-		else if (re->r.scemode & R_FULL_SAMPLE)
-			re->result = render_result_new_full_sample(re, &re->fullresult, &re->disprect, 0, RR_USE_EXR, RR_ALL_VIEWS);
-		else
-			re->result = render_result_new(re, &re->disprect, 0,
-				(re->r.scemode & R_EXR_TILE_FILE) ? RR_USE_EXR : RR_USE_MEM, RR_ALL_LAYERS, RR_ALL_VIEWS);
-	}
-
-	BLI_rw_mutex_unlock(&re->resultmutex);
-
-	if (re->result) {
-		if (re->result->do_exr_tile) {
-			render_result_exr_file_begin(re);
-		}
-	}
-}
-
-static void threaded_tile_processor(Render *re)
-{
-	RenderThread thread[BLENDER_MAX_THREADS];
-	ThreadQueue *workqueue, *donequeue;
-	ListBase threads;
-	RenderPart *pa;
-	rctf viewplane = re->viewplane;
-	double lastdraw, elapsed, redrawtime = 1.0f;
-	int totpart = 0, minx = 0, slice = 0, a, wait;
-
-	if (re->result == NULL)
-		return;
-
-	/* warning; no return here without closing exr file */
-	RE_parts_init(re, true);
-
-	/* assuming no new data gets added to dbase... */
-	R = *re;
-
-	/* set threadsafe break */
-	R.test_break = thread_break;
-
-	/* create and fill work queue */
-	workqueue = BLI_thread_queue_init();
-	donequeue = BLI_thread_queue_init();
-
-	/* for panorama we loop over slices */
-	while (find_next_pano_slice(re, &slice, &minx, &viewplane)) {
-		/* gather parts into queue */
-		totpart = sort_and_queue_parts(re, minx, workqueue);
-
-		BLI_thread_queue_nowait(workqueue);
-
-		/* start all threads */
-		BLI_threadpool_init(&threads, do_render_thread, re->r.threads);
-
-		for (a = 0; a < re->r.threads; a++) {
-			thread[a].workqueue = workqueue;
-			thread[a].donequeue = donequeue;
-			thread[a].number = a;
-
-			if (render_display_update_enabled(re)) {
-				thread[a].display_update = re->display_update;
-				thread[a].duh = re->duh;
-			}
-			else {
-				thread[a].display_update = NULL;
-				thread[a].duh = NULL;
-			}
-
-			BLI_threadpool_insert(&threads, &thread[a]);
-		}
-
-		/* wait for results to come back */
-		lastdraw = PIL_check_seconds_timer();
-
-		while (1) {
-			elapsed = PIL_check_seconds_timer() - lastdraw;
-			wait = (redrawtime - elapsed)*1000;
-
-			/* handle finished part */
-			if ((pa=BLI_thread_queue_pop_timeout(donequeue, wait))) {
-				if (pa->result) {
-					print_part_stats(re, pa);
-
-					render_result_free_list(&pa->fullresult, pa->result);
-					pa->result = NULL;
-					re->i.partsdone++;
-					re->progress(re->prh, re->i.partsdone / (float)re->i.totpart);
-				}
-
-				totpart--;
-			}
-
-			/* check for render cancel */
-			if ((g_break=re->test_break(re->tbh)))
-				break;
-
-			/* or done with parts */
-			if (totpart == 0)
-				break;
-
-			/* redraw in progress parts */
-			elapsed = PIL_check_seconds_timer() - lastdraw;
-			if (elapsed > redrawtime) {
-				if (render_display_update_enabled(re))
-					for (pa = re->parts.first; pa; pa = pa->next)
-						if ((pa->status == PART_STATUS_IN_PROGRESS) && pa->nr && pa->result)
-							re->display_update(re->duh, pa->result, &pa->result->renrect);
-
-				lastdraw = PIL_check_seconds_timer();
-			}
-		}
-
-		BLI_threadpool_end(&threads);
-
-		if ((g_break=re->test_break(re->tbh)))
-			break;
-	}
-
-	if (g_break) {
-		/* review the done queue and handle all the render parts,
-		 * so no unfreed render result are lurking around
-		 */
-		BLI_thread_queue_nowait(donequeue);
-		while ((pa = BLI_thread_queue_pop(donequeue))) {
-			if (pa->result) {
-				render_result_free_list(&pa->fullresult, pa->result);
-				pa->result = NULL;
-			}
-		}
-	}
-
-	BLI_thread_queue_free(donequeue);
-	BLI_thread_queue_free(workqueue);
-
-	if (re->result->do_exr_tile) {
-		BLI_rw_mutex_lock(&re->resultmutex, THREAD_LOCK_WRITE);
-		render_result_save_empty_result_tiles(re);
-		BLI_rw_mutex_unlock(&re->resultmutex);
-	}
-
-	/* unset threadsafety */
-	g_break = 0;
-	BLI_rw_mutex_lock(&re->partsmutex, THREAD_LOCK_WRITE);
-	RE_parts_free(re);
-	BLI_rw_mutex_unlock(&re->partsmutex);
-	re->viewplane = viewplane; /* restore viewplane, modified by pano render */
-}
 
 #ifdef WITH_FREESTYLE
 static void init_freestyle(Render *re);
@@ -1538,371 +1040,6 @@
 static void free_all_freestyle_renders(void);
 #endif
 
-/* currently only called by preview renders and envmap */
-void RE_TileProcessor(Render *re)
-{
-	main_render_result_new(re);
-	threaded_tile_processor(re);
-
-	re->i.lastframetime = PIL_check_seconds_timer() - re->i.starttime;
-	re->stats_draw(re->sdh, &re->i);
-
-#ifdef WITH_FREESTYLE
-	/* Freestyle */
-	if (re->r.mode & R_EDGE_FRS) {
-		if (!re->test_break(re->tbh)) {
-			init_freestyle(re);
-			add_freestyle(re, 1);
-			free_all_freestyle_renders();
-
-			re->i.lastframetime = PIL_check_seconds_timer() - re->i.starttime;
-			re->stats_draw(re->sdh, &re->i);
-		}
-	}
-#endif
-
-}
-
-/* ************  This part uses API, for rendering Blender scenes ********** */
-
-static void do_render_3d(Render *re)
-{
-	RenderView *rv;
-
-	re->current_scene_update(re->suh, re->scene);
-
-	/* try external */
-	if (RE_engine_render(re, 0))
-		return;
-
-	/* internal */
-	RE_parts_clamp(re);
-
-	/* add motion blur and fields offset to frames */
-	const int cfra_backup = re->scene->r.cfra;
-	const float subframe_backup = re->scene->r.subframe;
-
-	BKE_scene_frame_set(
-	        re->scene, (double)re->scene->r.cfra + (double)re->scene->r.subframe +
-	        (double)re->mblur_offs + (double)re->field_offs);
-
-	/* init main render result */
-	main_render_result_new(re);
-	if (re->result == NULL) {
-		BKE_report(re->reports, RPT_ERROR, "Failed allocate render result, out of memory");
-		G.is_break = true;
-		return;
-	}
-
-#ifdef WITH_FREESTYLE
-	if (re->r.mode & R_EDGE_FRS) {
-		init_freestyle(re);
-	}
-#endif
-
-	/* we need a new database for each view */
-	for (rv = re->result->views.first; rv; rv = rv->next) {
-		RE_SetActiveRenderView(re, rv->name);
-
-		/* lock drawing in UI during data phase */
-		if (re->draw_lock)
-			re->draw_lock(re->dlh, 1);
-
-		/* make render verts/faces/halos/lamps */
-		if (render_scene_needs_vector(re))
-			RE_Database_FromScene_Vectors(re, re->main, re->scene, re->lay);
-		else {
-			RE_Database_FromScene(re, re->main, re->scene, re->lay, 1);
-			RE_Database_Preprocess(re);
-		}
-
-		/* clear UI drawing locks */
-		if (re->draw_lock)
-			re->draw_lock(re->dlh, 0);
-
-		threaded_tile_processor(re);
-
-#ifdef WITH_FREESTYLE
-		/* Freestyle */
-		if (re->r.mode & R_EDGE_FRS)
-			if (!re->test_break(re->tbh))
-				add_freestyle(re, 1);
-#endif
-
-		/* do left-over 3d post effects (flares) */
-		if (re->flag & R_HALO)
-			if (!re->test_break(re->tbh))
-				add_halo_flare(re);
-
-		/* free all render verts etc */
-		RE_Database_Free(re);
-	}
-
-	main_render_result_end(re);
-
-	re->scene->r.cfra = cfra_backup;
-	re->scene->r.subframe = subframe_backup;
-}
-
-/* called by blur loop, accumulate RGBA key alpha */
-static void addblur_rect_key(RenderResult *rr, float *rectf, float *rectf1, float blurfac)
-{
-	float mfac = 1.0f - blurfac;
-	int a, b, stride = 4 * rr->rectx;
-	int len = stride * sizeof(float);
-
-	for (a = 0; a < rr->recty; a++) {
-		if (blurfac == 1.0f) {
-			memcpy(rectf, rectf1, len);
-		}
-		else {
-			float *rf = rectf, *rf1 = rectf1;
-
-			for (b = rr->rectx; b > 0; b--, rf += 4, rf1 += 4) {
-				if (rf1[3] < 0.01f)
-					rf[3] = mfac * rf[3];
-				else if (rf[3] < 0.01f) {
-					rf[0] = rf1[0];
-					rf[1] = rf1[1];
-					rf[2] = rf1[2];
-					rf[3] = blurfac * rf1[3];
-				}
-				else {
-					rf[0] = mfac * rf[0] + blurfac * rf1[0];
-					rf[1] = mfac * rf[1] + blurfac * rf1[1];
-					rf[2] = mfac * rf[2] + blurfac * rf1[2];
-					rf[3] = mfac * rf[3] + blurfac * rf1[3];
-				}
-			}
-		}
-		rectf += stride;
-		rectf1 += stride;
-	}
-}
-
-/* called by blur loop, accumulate renderlayers */
-static void addblur_rect(RenderResult *rr, float *rectf, float *rectf1, float blurfac, int channels)
-{
-	float mfac = 1.0f - blurfac;
-	int a, b, stride = channels * rr->rectx;
-	int len = stride * sizeof(float);
-
-	for (a = 0; a < rr->recty; a++) {
-		if (blurfac == 1.0f) {
-			memcpy(rectf, rectf1, len);
-		}
-		else {
-			float *rf = rectf, *rf1 = rectf1;
-
-			for (b = rr->rectx * channels; b > 0; b--, rf++, rf1++) {
-				rf[0] = mfac * rf[0] + blurfac * rf1[0];
-			}
-		}
-		rectf += stride;
-		rectf1 += stride;
-	}
-}
-
-
-/* called by blur loop, accumulate renderlayers */
-static void merge_renderresult_blur(RenderResult *rr, RenderResult *brr, float blurfac, bool key_alpha)
-{
-	RenderLayer *rl, *rl1;
-	RenderPass *rpass, *rpass1;
-
-	rl1 = brr->layers.first;
-	for (rl = rr->layers.first; rl && rl1; rl = rl->next, rl1 = rl1->next) {
-		/* passes are allocated in sync */
-		rpass1 = rl1->passes.first;
-		for (rpass = rl->passes.first; rpass && rpass1; rpass = rpass->next, rpass1 = rpass1->next) {
-			if (STREQ(rpass->name, RE_PASSNAME_COMBINED) && key_alpha)
-				addblur_rect_key(rr, rpass->rect, rpass1->rect, blurfac);
-			else
-				addblur_rect(rr, rpass->rect, rpass1->rect, blurfac, rpass->channels);
-		}
-	}
-}
-
-/* main blur loop, can be called by fields too */
-static void do_render_blur_3d(Render *re)
-{
-	RenderResult *rres;
-	float blurfac;
-	int blur = re->r.mblur_samples;
-
-	/* create accumulation render result */
-	rres = render_result_new(re, &re->disprect, 0, RR_USE_MEM, RR_ALL_LAYERS, RR_ALL_VIEWS);
-
-	/* do the blur steps */
-	while (blur--) {
-		re->mblur_offs = re->r.blurfac * ((float)(re->r.mblur_samples - blur)) / (float)re->r.mblur_samples;
-
-		re->i.curblur = re->r.mblur_samples - blur;    /* stats */
-
-		do_render_3d(re);
-
-		blurfac = 1.0f / (float)(re->r.mblur_samples - blur);
-
-		merge_renderresult_blur(rres, re->result, blurfac, false);
-		if (re->test_break(re->tbh)) break;
-	}
-
-	/* swap results */
-	BLI_rw_mutex_lock(&re->resultmutex, THREAD_LOCK_WRITE);
-	render_result_free(re->result);
-	re->result = rres;
-	BLI_rw_mutex_unlock(&re->resultmutex);
-
-	re->mblur_offs = 0.0f;
-	re->i.curblur = 0;   /* stats */
-
-	/* make sure motion blur changes get reset to current frame */
-	if ((re->r.scemode & (R_NO_FRAME_UPDATE|R_BUTS_PREVIEW|R_VIEWPORT_PREVIEW))==0) {
-		BKE_scene_update_for_newframe(re->eval_ctx, re->main, re->scene, re->lay);
-	}
-
-	/* weak... the display callback wants an active renderlayer pointer... */
-	re->result->renlay = render_get_active_layer(re, re->result);
-	re->display_update(re->duh, re->result, NULL);
-}
-
-
-/* function assumes rectf1 and rectf2 to be half size of rectf */
-static void interleave_rect(RenderResult *rr, float *rectf, float *rectf1, float *rectf2, int channels)
-{
-	int a, stride = channels * rr->rectx;
-	int len = stride * sizeof(float);
-
-	for (a = 0; a < rr->recty; a += 2) {
-		memcpy(rectf, rectf1, len);
-		rectf += stride;
-		rectf1 += stride;
-		memcpy(rectf, rectf2, len);
-		rectf += stride;
-		rectf2 += stride;
-	}
->>>>>>> a25c11fd
-}
-
-void RE_test_break_cb(Render *re, void *handle, int (*f)(void *handle))
-{
-<<<<<<< HEAD
-	re->test_break = f;
-	re->tbh = handle;
-}
-
-
-/* ********* add object data (later) ******** */
-
-/* object is considered fully prepared on correct time etc */
-/* includes lights */
-#if 0
-void RE_AddObject(Render *UNUSED(re), Object *UNUSED(ob))
-{
-	
-}
-#endif
-=======
-	RenderLayer *rl, *rl1, *rl2;
-	RenderPass *rpass, *rpass1, *rpass2;
-
-	rl1 = rr1->layers.first;
-	rl2 = rr2->layers.first;
-	for (rl = rr->layers.first; rl && rl1 && rl2; rl = rl->next, rl1 = rl1->next, rl2 = rl2->next) {
-
-		/* passes are allocated in sync */
-		rpass1 = rl1->passes.first;
-		rpass2 = rl2->passes.first;
-		for (rpass = rl->passes.first;
-		     rpass && rpass1 && rpass2;
-		     rpass = rpass->next, rpass1 = rpass1->next, rpass2 = rpass2->next)
-		{
-			interleave_rect(rr, rpass->rect, rpass1->rect, rpass2->rect, rpass->channels);
-		}
-	}
-}
-
-
-/* interleaves 2 frames */
-static void do_render_fields_3d(Render *re)
-{
-	Object *camera = RE_GetCamera(re);
-	RenderResult *rr1, *rr2 = NULL;
-
-	/* no render result was created, we can safely halve render y */
-	re->winy /= 2;
-	re->recty /= 2;
-	re->disprect.ymin /= 2;
-	re->disprect.ymax /= 2;
-
-	re->i.curfield = 1;  /* stats */
-
-	/* first field, we have to call camera routine for correct aspect and subpixel offset */
-	RE_SetCamera(re, camera);
-	if (re->r.mode & R_MBLUR && (re->r.scemode & R_FULL_SAMPLE) == 0)
-		do_render_blur_3d(re);
-	else
-		do_render_3d(re);
-
-	BLI_rw_mutex_lock(&re->resultmutex, THREAD_LOCK_WRITE);
-	rr1 = re->result;
-	re->result = NULL;
-	BLI_rw_mutex_unlock(&re->resultmutex);
-
-	/* second field */
-	if (!re->test_break(re->tbh)) {
-
-		re->i.curfield = 2;  /* stats */
-
-		re->flag |= R_SEC_FIELD;
-		if ((re->r.mode & R_FIELDSTILL) == 0) {
-			re->field_offs = 0.5f;
-		}
-		RE_SetCamera(re, camera);
-		if (re->r.mode & R_MBLUR && (re->r.scemode & R_FULL_SAMPLE) == 0)
-			do_render_blur_3d(re);
-		else
-			do_render_3d(re);
-		re->flag &= ~R_SEC_FIELD;
-
-		re->field_offs = 0.0f;
-
-		rr2 = re->result;
-	}
-
-	/* allocate original height new buffers */
-	re->winy *= 2;
-	re->recty *= 2;
-	re->disprect.ymin *= 2;
-	re->disprect.ymax *= 2;
->>>>>>> a25c11fd
-
-/* *************************************** */
-
-<<<<<<< HEAD
-#ifdef WITH_FREESTYLE
-static void init_freestyle(Render *re);
-static void add_freestyle(Render *re, int render);
-static void free_all_freestyle_renders(void);
-#endif
-
-=======
-	if (rr2) {
-		if (re->r.mode & R_ODDFIELD)
-			merge_renderresult_fields(re->result, rr2, rr1);
-		else
-			merge_renderresult_fields(re->result, rr1, rr2);
-
-		render_result_free(rr2);
-	}
-
-	render_result_free(rr1);
-
-	re->i.curfield = 0;  /* stats */
-
-	/* weak... the display callback wants an active renderlayer pointer... */
-	re->result->renlay = render_get_active_layer(re, re->result);
->>>>>>> a25c11fd
 
 /* ************  This part uses API, for rendering Blender scenes ********** */
 
@@ -1984,20 +1121,9 @@
 
 	/* now use renderdata and camera to set viewplane */
 	RE_SetCamera(re, camera);
-<<<<<<< HEAD
-	
+
 	do_render_3d(re);
-	
-=======
-
-	if (re->r.mode & R_FIELDS)
-		do_render_fields_3d(re);
-	else if (re->r.mode & R_MBLUR && (re->r.scemode & R_FULL_SAMPLE) == 0)
-		do_render_blur_3d(re);
-	else
-		do_render_3d(re);
-
->>>>>>> a25c11fd
+
 	/* when border render, check if we have to insert it in black */
 	render_result_uncrop(re);
 }
@@ -2031,12 +1157,7 @@
 	resc->main = re->main;
 	resc->scene = sce;
 	resc->lay = sce->lay;
-<<<<<<< HEAD
-	
-=======
-	resc->scene_color_manage = BKE_scene_check_color_management_enabled(sce);
-
->>>>>>> a25c11fd
+
 	/* ensure scene has depsgraph, base flags etc OK */
 	BKE_scene_set_background(re->main, sce);
 
@@ -2049,13 +1170,8 @@
 	resc->sdh = re->sdh;
 	resc->current_scene_update = re->current_scene_update;
 	resc->suh = re->suh;
-<<<<<<< HEAD
-	
+
 	do_render(resc);
-=======
-
-	do_render_fields_blur_3d(resc);
->>>>>>> a25c11fd
 }
 
 /* helper call to detect if this scene needs a render, or if there's a any render layer to render */
@@ -2218,14 +1334,7 @@
 {
 	bNode *node;
 	Scene *sce;
-<<<<<<< HEAD
-	
-=======
-#ifdef DEPSGRAPH_WORKAROUND_HACK
-	int renderlay = re->lay;
-#endif
-
->>>>>>> a25c11fd
+
 	for (sce = re->main->scene.first; sce; sce = sce->id.next) {
 		sce->id.tag &= ~LIB_TAG_DOIT;
 #ifdef DEPSGRAPH_WORKAROUND_HACK
@@ -2302,13 +1411,10 @@
 
 	tag_scenes_for_render(re);
 
-<<<<<<< HEAD
 #ifdef DEPSGRAPH_WORKAROUND_GROUP_HACK
 	tag_collections_for_render(re);
 #endif
-	
-=======
->>>>>>> a25c11fd
+
 	/* now foreach render-result node tagged we do a full render */
 	/* results are stored in a way compisitor will find it */
 	for (node = re->scene->nodetree->nodes.first; node; node = node->next) {
@@ -2420,230 +1526,6 @@
 }
 #endif
 
-<<<<<<< HEAD
-=======
-/* reads all buffers, calls optional composite, merges in first result->views rectf */
-static void do_merge_fullsample(Render *re, bNodeTree *ntree)
-{
-	ListBase *rectfs;
-	RenderView *rv;
-	rcti filter_mask = re->disprect;
-	float *rectf, filt[3][3];
-	int x, y, sample;
-	int nr, numviews;
-
-	/* interaction callbacks */
-	if (ntree) {
-		ntree->stats_draw = render_composit_stats;
-		ntree->test_break = re->test_break;
-		ntree->progress = re->progress;
-		ntree->sdh = re->sdh;
-		ntree->tbh = re->tbh;
-		ntree->prh = re->prh;
-	}
-
-	/* filtmask needs it */
-	R = *re;
-
-	/* temporary storage of the acccumulation buffers */
-	rectfs = MEM_callocN(sizeof(ListBase), "fullsample accumulation buffers");
-
-	numviews = BLI_listbase_count(&re->result->views);
-	for (nr = 0; nr < numviews; nr++) {
-		rv = MEM_callocN(sizeof(RenderView), "fullsample renderview");
-
-		/* we accumulate in here */
-		rv->rectf = MEM_mapallocN(re->result->rectx * re->result->recty * sizeof(float) * 4, "fullsample rgba");
-		BLI_addtail(rectfs, rv);
-	}
-
-	for (sample = 0; sample < re->r.osa; sample++) {
-		Scene *sce;
-		Render *re1;
-		RenderResult rres;
-		int mask;
-
-		/* enable full sample print */
-		R.i.curfsa = sample + 1;
-
-		/* set all involved renders on the samplebuffers (first was done by render itself, but needs tagged) */
-		/* also function below assumes this */
-
-		tag_scenes_for_render(re);
-		for (sce = re->main->scene.first; sce; sce = sce->id.next) {
-			if (sce->id.tag & LIB_TAG_DOIT) {
-				re1 = RE_GetSceneRender(sce);
-
-				if (re1 && (re1->r.scemode & R_FULL_SAMPLE)) {
-					if (sample) {
-						BLI_rw_mutex_lock(&re->resultmutex, THREAD_LOCK_WRITE);
-						render_result_exr_file_read_sample(re1, sample);
-#ifdef WITH_FREESTYLE
-						if (re1->r.mode & R_EDGE_FRS)
-							composite_freestyle_renders(re1, sample);
-#endif
-						BLI_rw_mutex_unlock(&re->resultmutex);
-						render_result_uncrop(re1);
-					}
-					ntreeCompositTagRender(re1->scene); /* ensure node gets exec to put buffers on stack */
-				}
-			}
-		}
-
-		/* composite */
-		if (ntree) {
-			ntreeCompositTagRender(re->scene);
-			ntreeCompositTagAnimated(ntree);
-
-			for (rv = re->result->views.first; rv; rv = rv->next) {
-				ntreeCompositExecTree(re->scene, ntree, &re->r, true, G.background == 0, &re->scene->view_settings, &re->scene->display_settings, rv->name);
-			}
-		}
-
-		for (nr = 0, rv = rectfs->first; rv; rv = rv->next, nr++) {
-			rectf = rv->rectf;
-
-			/* ensure we get either composited result or the active layer */
-			RE_AcquireResultImage(re, &rres, nr);
-
-			/* accumulate with filter, and clip */
-			mask = (1 << sample);
-			mask_array(mask, filt);
-
-			for (y = 0; y < re->result->recty; y++) {
-				float *rf = rectf + 4 * y * re->result->rectx;
-				float *col = rres.rectf + 4 * y * re->result->rectx;
-
-				for (x = 0; x < re->result->rectx; x++, rf += 4, col += 4) {
-					/* clamping to 1.0 is needed for correct AA */
-					CLAMP(col[0], 0.0f, 1.0f);
-					CLAMP(col[1], 0.0f, 1.0f);
-					CLAMP(col[2], 0.0f, 1.0f);
-
-					add_filt_fmask_coord(filt, col, rf, re->result->rectx, x, y, &filter_mask);
-				}
-			}
-
-			RE_ReleaseResultImage(re);
-
-			/* show stuff */
-			if (sample != re->osa - 1) {
-				/* weak... the display callback wants an active renderlayer pointer... */
-				re->result->renlay = render_get_active_layer(re, re->result);
-				RE_SetActiveRenderView(re, rv->name);
-				re->display_update(re->duh, re->result, NULL);
-			}
-		}
-	}
-
-	for (nr = 0; nr < numviews; nr++) {
-		rectf = ((RenderView *)BLI_findlink(rectfs, nr))->rectf;
-
-		/* clamp alpha and RGB to 0..1 and 0..inf, can go outside due to filter */
-		for (y = 0; y < re->result->recty; y++) {
-			float *rf = rectf + 4 * y * re->result->rectx;
-
-			for (x = 0; x < re->result->rectx; x++, rf += 4) {
-				rf[0] = MAX2(rf[0], 0.0f);
-				rf[1] = MAX2(rf[1], 0.0f);
-				rf[2] = MAX2(rf[2], 0.0f);
-				CLAMP(rf[3], 0.0f, 1.0f);
-			}
-		}
-
-		/* store the final result */
-		BLI_rw_mutex_lock(&re->resultmutex, THREAD_LOCK_WRITE);
-		rv = RE_RenderViewGetById(re->result, nr);
-		if (rv->rectf)
-			MEM_freeN(rv->rectf);
-		rv->rectf = rectf;
-		BLI_rw_mutex_unlock(&re->resultmutex);
-	}
-
-	/* clear interaction callbacks */
-	if (ntree) {
-		ntree->stats_draw = NULL;
-		ntree->test_break = NULL;
-		ntree->progress = NULL;
-		ntree->tbh = ntree->sdh = ntree->prh = NULL;
-	}
-
-	/* disable full sample print */
-	R.i.curfsa = 0;
-
-	/* garbage collection */
-	while (rectfs->first) {
-		rv = rectfs->first;
-		BLI_remlink(rectfs, rv);
-		MEM_freeN(rv);
-	}
-	MEM_freeN(rectfs);
-}
-
-/* called externally, via compositor */
-void RE_MergeFullSample(Render *re, Main *bmain, Scene *sce, bNodeTree *ntree)
-{
-	Scene *scene;
-	bNode *node;
-
-	/* default start situation */
-	G.is_break = false;
-
-	re->main = bmain;
-	re->scene = sce;
-	re->scene_color_manage = BKE_scene_check_color_management_enabled(sce);
-
-	/* first call RE_ReadRenderResult on every renderlayer scene. this creates Render structs */
-
-	/* tag scenes unread */
-	for (scene = re->main->scene.first; scene; scene = scene->id.next)
-		scene->id.tag |= LIB_TAG_DOIT;
-
-#ifdef WITH_FREESTYLE
-	if (re->freestyle_bmain) {
-		for (scene = re->freestyle_bmain->scene.first; scene; scene = scene->id.next)
-			scene->id.tag &= ~LIB_TAG_DOIT;
-	}
-#endif
-
-	for (node = ntree->nodes.first; node; node = node->next) {
-		if (node->type == CMP_NODE_R_LAYERS && (node->flag & NODE_MUTED) == 0) {
-			Scene *nodescene = (Scene *)node->id;
-
-			if (nodescene == NULL) nodescene = sce;
-			if (nodescene->id.tag & LIB_TAG_DOIT) {
-				nodescene->r.mode |= R_OSA; /* render struct needs tables */
-				RE_ReadRenderResult(sce, nodescene);
-				nodescene->id.tag &= ~LIB_TAG_DOIT;
-			}
-		}
-	}
-
-	/* own render result should be read/allocated */
-	if (re->scene->id.tag & LIB_TAG_DOIT) {
-		RE_ReadRenderResult(re->scene, re->scene);
-		re->scene->id.tag &= ~LIB_TAG_DOIT;
-	}
-
-	/* and now we can draw (result is there) */
-	re->display_init(re->dih, re->result);
-	re->display_clear(re->dch, re->result);
-
-#ifdef WITH_FREESTYLE
-	if (re->r.mode & R_EDGE_FRS) {
-		init_freestyle(re);
-		add_freestyle(re, 0);
-	}
-#endif
-
-	do_merge_fullsample(re, ntree);
-
-#ifdef WITH_FREESTYLE
-	free_all_freestyle_renders();
-#endif
-}
-
->>>>>>> a25c11fd
 /* returns fully composited render-result on given time step (in RenderData) */
 static void do_render_composite(Render *re)
 {
@@ -2707,34 +1589,14 @@
 				ntree->sdh = re;
 				ntree->tbh = re->tbh;
 				ntree->prh = re->prh;
-<<<<<<< HEAD
-				
+
 				if (update_newframe) {
 					/* If we have consistent depsgraph now would be a time to update them. */
 				}
-				
+
 				RenderView *rv;
 				for (rv = re->result->views.first; rv; rv = rv->next) {
 					ntreeCompositExecTree(re->scene, ntree, &re->r, true, G.background == 0, &re->scene->view_settings, &re->scene->display_settings, rv->name);
-=======
-
-				/* in case it was never initialized */
-				R.sdh = re->sdh;
-				R.stats_draw = re->stats_draw;
-				R.i.starttime = re->i.starttime;
-				R.i.cfra = re->i.cfra;
-
-				if (update_newframe)
-					BKE_scene_update_for_newframe(re->eval_ctx, re->main, re->scene, re->lay);
-
-				if (re->r.scemode & R_FULL_SAMPLE)
-					do_merge_fullsample(re, ntree);
-				else {
-					RenderView *rv;
-					for (rv = re->result->views.first; rv; rv = rv->next) {
-						ntreeCompositExecTree(re->scene, ntree, &re->r, true, G.background == 0, &re->scene->view_settings, &re->scene->display_settings, rv->name);
-					}
->>>>>>> a25c11fd
 				}
 
 				ntree->stats_draw = NULL;
@@ -3132,16 +1994,6 @@
 			BKE_report(reports, RPT_ERROR, "Cannot save render buffers, check the temp default path");
 			return 0;
 		}
-<<<<<<< HEAD
-=======
-
-		/* no fullsample and edge */
-		if ((scemode & R_FULL_SAMPLE) && (scene->r.mode & R_EDGE)) {
-			BKE_report(reports, RPT_ERROR, "Full sample does not support edge enhance");
-			return 0;
-		}
-
->>>>>>> a25c11fd
 	}
 
 	if (scemode & R_DOCOMP) {
@@ -3301,24 +2153,14 @@
 		ViewLayer *view_layer = BKE_view_layer_context_active_PLACEHOLDER(scene);
 		update_physics_cache(re, scene, view_layer, anim_init);
 	}
-<<<<<<< HEAD
-	
+
 	if (single_layer || scene->r.scemode & R_SINGLE_LAYER) {
-=======
-
-	if (srl || scene->r.scemode & R_SINGLE_LAYER) {
->>>>>>> a25c11fd
 		BLI_rw_mutex_lock(&re->resultmutex, THREAD_LOCK_WRITE);
 		render_result_single_layer_begin(re);
 		BLI_rw_mutex_unlock(&re->resultmutex);
 	}
-<<<<<<< HEAD
-	
+
 	RE_InitState(re, NULL, &scene->r, &scene->view_layers, single_layer, winx, winy, &disprect);
-=======
-
-	RE_InitState(re, NULL, &scene->r, srl, winx, winy, &disprect);
->>>>>>> a25c11fd
 	if (!re->ok)  /* if an error was printed, abort */
 		return 0;
 
@@ -3348,15 +2190,10 @@
 	G.is_rendering = true;
 
 	scene->r.cfra = frame;
-<<<<<<< HEAD
-	
+
 	if (render_initialize_from_main(re, &scene->r, bmain, scene, single_layer,
 	                                camera_override, lay_override, 0, 0))
 	{
-=======
-
-	if (render_initialize_from_main(re, &scene->r, bmain, scene, srl, camera_override, lay_override, 0, 0)) {
->>>>>>> a25c11fd
 		MEM_reset_peak_memory();
 
 		BLI_callback_exec(re->main, (ID *)scene, BLI_CB_EVT_RENDER_PRE);
@@ -4003,12 +2840,7 @@
 		re = RE_NewSceneRender(scene);
 	RE_InitState(re, NULL, &scene->r, &scene->view_layers, NULL, winx, winy, &disprect);
 	re->scene = scene;
-<<<<<<< HEAD
-	
-=======
-	re->scene_color_manage = BKE_scene_check_color_management_enabled(scene);
-
->>>>>>> a25c11fd
+
 	BLI_rw_mutex_lock(&re->resultmutex, THREAD_LOCK_WRITE);
 	success = render_result_exr_file_cache_read(re);
 	BLI_rw_mutex_unlock(&re->resultmutex);
