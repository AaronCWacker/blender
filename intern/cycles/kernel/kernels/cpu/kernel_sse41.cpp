/*
 * Copyright 2011-2013 Blender Foundation
 *
 * Licensed under the Apache License, Version 2.0 (the "License");
 * you may not use this file except in compliance with the License.
 * You may obtain a copy of the License at
 *
 * http://www.apache.org/licenses/LICENSE-2.0
 *
 * Unless required by applicable law or agreed to in writing, software
 * distributed under the License is distributed on an "AS IS" BASIS,
 * WITHOUT WARRANTIES OR CONDITIONS OF ANY KIND, either express or implied.
 * See the License for the specific language governing permissions and
 * limitations under the License.
 */

/* Optimized CPU kernel entry points. This file is compiled with SSE3/SSSE3
 * optimization flags and nearly all functions inlined, while kernel.cpp
 * is compiled without for other CPU's. */

/* SSE optimization disabled for now on 32 bit, see bug #36316 */
#if !(defined(__GNUC__) && (defined(i386) || defined(_M_IX86)))
#define __KERNEL_SSE2__
#define __KERNEL_SSE3__
#define __KERNEL_SSSE3__
#define __KERNEL_SSE41__
#endif

#include "util_optimization.h"

#ifdef WITH_CYCLES_OPTIMIZED_KERNEL_SSE41
<<<<<<< HEAD

#include "kernel_compat_cpu.h"
#include "kernel.h"
#include "kernel_math.h"
#include "kernel_types.h"
#include "kernel_globals.h"
#include "kernel_film.h"
#include "kernel_path.h"
#include "kernel_path_branched.h"
#include "kernel_bake.h"

CCL_NAMESPACE_BEGIN

/* Path Tracing */

void kernel_cpu_sse41_path_trace(KernelGlobals *kg, float *buffer, unsigned int *rng_state, int sample, int x, int y, int offset, int stride)
{
#ifdef __BRANCHED_PATH__
	if(kernel_data.integrator.branched)
		kernel_branched_path_trace(kg, buffer, rng_state, sample, x, y, offset, stride);
	else
#endif
		kernel_path_trace(kg, buffer, rng_state, sample, x, y, offset, stride);
}

/* Film */

void kernel_cpu_sse41_convert_to_byte(KernelGlobals *kg, uchar4 *rgba, float *buffer, float sample_scale, int x, int y, int offset, int stride)
{
	kernel_film_convert_to_byte(kg, rgba, buffer, sample_scale, x, y, offset, stride);
}

void kernel_cpu_sse41_convert_to_half_float(KernelGlobals *kg, uchar4 *rgba, float *buffer, float sample_scale, int x, int y, int offset, int stride)
{
	kernel_film_convert_to_half_float(kg, rgba, buffer, sample_scale, x, y, offset, stride);
}

/* Shader Evaluate */

void kernel_cpu_sse41_shader(KernelGlobals *kg, uint4 *input, float4 *output, int type, int filter, int i, int offset, int sample)
{
	if(type >= SHADER_EVAL_BAKE)
		kernel_bake_evaluate(kg, input, output, (ShaderEvalType)type, filter, i, offset, sample);
	else
		kernel_shader_evaluate(kg, input, output, (ShaderEvalType)type, i, sample);
}

CCL_NAMESPACE_END
#else
=======
#  include "kernel.h"
#  define KERNEL_ARCH cpu_sse41
#  include "kernel_cpu_impl.h"
#else  /* WITH_CYCLES_OPTIMIZED_KERNEL_SSE41 */
>>>>>>> d57847ca

/* needed for some linkers in combination with scons making empty compilation unit in a library */
void __dummy_function_cycles_sse41(void);
void __dummy_function_cycles_sse41(void) {}

#endif  /* WITH_CYCLES_OPTIMIZED_KERNEL_SSE41 */<|MERGE_RESOLUTION|>--- conflicted
+++ resolved
@@ -29,62 +29,10 @@
 #include "util_optimization.h"
 
 #ifdef WITH_CYCLES_OPTIMIZED_KERNEL_SSE41
-<<<<<<< HEAD
-
-#include "kernel_compat_cpu.h"
-#include "kernel.h"
-#include "kernel_math.h"
-#include "kernel_types.h"
-#include "kernel_globals.h"
-#include "kernel_film.h"
-#include "kernel_path.h"
-#include "kernel_path_branched.h"
-#include "kernel_bake.h"
-
-CCL_NAMESPACE_BEGIN
-
-/* Path Tracing */
-
-void kernel_cpu_sse41_path_trace(KernelGlobals *kg, float *buffer, unsigned int *rng_state, int sample, int x, int y, int offset, int stride)
-{
-#ifdef __BRANCHED_PATH__
-	if(kernel_data.integrator.branched)
-		kernel_branched_path_trace(kg, buffer, rng_state, sample, x, y, offset, stride);
-	else
-#endif
-		kernel_path_trace(kg, buffer, rng_state, sample, x, y, offset, stride);
-}
-
-/* Film */
-
-void kernel_cpu_sse41_convert_to_byte(KernelGlobals *kg, uchar4 *rgba, float *buffer, float sample_scale, int x, int y, int offset, int stride)
-{
-	kernel_film_convert_to_byte(kg, rgba, buffer, sample_scale, x, y, offset, stride);
-}
-
-void kernel_cpu_sse41_convert_to_half_float(KernelGlobals *kg, uchar4 *rgba, float *buffer, float sample_scale, int x, int y, int offset, int stride)
-{
-	kernel_film_convert_to_half_float(kg, rgba, buffer, sample_scale, x, y, offset, stride);
-}
-
-/* Shader Evaluate */
-
-void kernel_cpu_sse41_shader(KernelGlobals *kg, uint4 *input, float4 *output, int type, int filter, int i, int offset, int sample)
-{
-	if(type >= SHADER_EVAL_BAKE)
-		kernel_bake_evaluate(kg, input, output, (ShaderEvalType)type, filter, i, offset, sample);
-	else
-		kernel_shader_evaluate(kg, input, output, (ShaderEvalType)type, i, sample);
-}
-
-CCL_NAMESPACE_END
-#else
-=======
 #  include "kernel.h"
 #  define KERNEL_ARCH cpu_sse41
 #  include "kernel_cpu_impl.h"
 #else  /* WITH_CYCLES_OPTIMIZED_KERNEL_SSE41 */
->>>>>>> d57847ca
 
 /* needed for some linkers in combination with scons making empty compilation unit in a library */
 void __dummy_function_cycles_sse41(void);
