--- conflicted
+++ resolved
@@ -98,52 +98,4 @@
 		assert(0);
 }
 
-<<<<<<< HEAD
-/* On x86-64, we can assume SSE2, so avoid the extra kernel and compile this one with SSE2 intrinsics */
-#if defined(__x86_64__) || defined(_M_X64)
-#define __KERNEL_SSE2__
-#endif
-
-/* quiet unused define warnings */
-#if defined(__KERNEL_SSE2__)
-	/* do nothing */
-#endif
-
-/* Path Tracing */
-
-void kernel_cpu_path_trace(KernelGlobals *kg, float *buffer, unsigned int *rng_state, int sample, int x, int y, int offset, int stride)
-{
-#ifdef __BRANCHED_PATH__
-	if(kernel_data.integrator.branched)
-		kernel_branched_path_trace(kg, buffer, rng_state, sample, x, y, offset, stride);
-	else
-#endif
-		kernel_path_trace(kg, buffer, rng_state, sample, x, y, offset, stride);
-}
-
-/* Film */
-
-void kernel_cpu_convert_to_byte(KernelGlobals *kg, uchar4 *rgba, float *buffer, float sample_scale, int x, int y, int offset, int stride)
-{
-	kernel_film_convert_to_byte(kg, rgba, buffer, sample_scale, x, y, offset, stride);
-}
-
-void kernel_cpu_convert_to_half_float(KernelGlobals *kg, uchar4 *rgba, float *buffer, float sample_scale, int x, int y, int offset, int stride)
-{
-	kernel_film_convert_to_half_float(kg, rgba, buffer, sample_scale, x, y, offset, stride);
-}
-
-/* Shader Evaluation */
-
-void kernel_cpu_shader(KernelGlobals *kg, uint4 *input, float4 *output, int type, int filter, int i, int offset, int sample)
-{
-	if(type >= SHADER_EVAL_BAKE)
-		kernel_bake_evaluate(kg, input, output, (ShaderEvalType)type, filter, i, offset, sample);
-	else
-		kernel_shader_evaluate(kg, input, output, (ShaderEvalType)type, i, sample);
-}
-
-CCL_NAMESPACE_END
-=======
-CCL_NAMESPACE_END
->>>>>>> d57847ca
+CCL_NAMESPACE_END