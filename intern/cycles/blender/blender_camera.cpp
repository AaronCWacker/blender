--- conflicted
+++ resolved
@@ -111,13 +111,10 @@
 	bcam->pixelaspect.y = b_render.pixel_aspect_y();
 }
 
-<<<<<<< HEAD
-static float blender_camera_focal_distance(BL::RenderEngine b_engine, BL::Object b_ob, BL::Camera b_camera, BlenderCamera *bcam)
-=======
 static float blender_camera_focal_distance(BL::RenderEngine& b_engine,
                                            BL::Object& b_ob,
-                                           BL::Camera& b_camera)
->>>>>>> 24f95a19
+                                           BL::Camera& b_camera,
+                                           BlenderCamera *bcam)
 {
 	BL::Object b_dof_object = b_camera.dof_object();
 
@@ -470,13 +467,10 @@
 
 /* Sync Render Camera */
 
-<<<<<<< HEAD
-void BlenderSync::sync_camera(BL::RenderSettings b_render, BL::Object b_override, int width, int height, const char *viewname)
-=======
 void BlenderSync::sync_camera(BL::RenderSettings& b_render,
                               BL::Object& b_override,
-                              int width, int height)
->>>>>>> 24f95a19
+                              int width, int height,
+                              const char *viewname)
 {
 	BlenderCamera bcam;
 	blender_camera_init(&bcam, b_render);
@@ -807,13 +801,6 @@
                             int width, int height)
 {
 	BlenderCamera bcam;
-<<<<<<< HEAD
-	blender_camera_init(&bcam, b_scene.render());
-	blender_camera_from_view(&bcam, b_engine, b_scene, b_v3d, b_rv3d, width, height);
-	blender_camera_border(&bcam, b_engine, b_scene.render(), b_scene, b_v3d, b_rv3d, width, height);
-
-	blender_camera_sync(scene->camera, &bcam, width, height, "");
-=======
 	BL::RenderSettings b_render_settings(b_scene.render());
 	blender_camera_init(&bcam, b_render_settings);
 	blender_camera_from_view(&bcam,
@@ -829,8 +816,7 @@
 	                      b_v3d,
 	                      b_rv3d,
 	                      width, height);
-	blender_camera_sync(scene->camera, &bcam, width, height);
->>>>>>> 24f95a19
+	blender_camera_sync(scene->camera, &bcam, width, height, "");
 }
 
 BufferParams BlenderSync::get_buffer_params(BL::RenderSettings& b_render,
