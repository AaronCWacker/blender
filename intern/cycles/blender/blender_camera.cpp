--- conflicted
+++ resolved
@@ -567,12 +567,7 @@
 		BlenderCamera bcam;
 		float aspectratio, sensor_size;
 		blender_camera_init(&bcam, b_render);
-<<<<<<< HEAD
 		blender_camera_from_object(&bcam, b_engine, b_render, b_ob);
-=======
-
-		blender_camera_from_object(&bcam, b_engine, b_ob);
->>>>>>> e6abc3ad
 		blender_camera_viewplane(&bcam,
 		                         width, height,
 		                         NULL,
